stages:
  - test
  - docs
  - docs_deploy
  - build
  - deploy

unit_tests:
  stage: test
  image: "registry.gitlab.com/synsense/rockpool/test:latest"

  before_script:
    - pip install --upgrade pip
    - conda install -c conda-forge cudatoolkit-dev=11.4.0=h5e8e339_5
    - pip install --upgrade .[all] --no-cache-dir
    - python -c 'import samna'
    - pip install 'sinabs-exodus>=1.1' || exit_code=$?
    - if [ $exit_code -ne 0 ]; then echo "Exodus could not be installed"; fi;

  script:
<<<<<<< HEAD
    - pytest -v tests/tests_default -n auto --forked --dist worksteal --random-order
    - pytest -v tests/test_v1layers -n auto --dist worksteal --random-order

nest_tests:
  stage: test
  allow_failure: true
  when: manual
  image: "registry.gitlab.com/synsense/rockpool/test:latest"

  before_script:
    - pip install --upgrade pip
    - pip install --upgrade .[all] --no-cache-dir

  script:
      - pytest -v tests/test_nest/ -n auto --dist worksteal --random-order

optional_tests:
  stage: test
  allow_failure: true
  image: "registry.gitlab.com/synsense/rockpool/test:latest"
  when: manual

  before_script:
    - pip install --upgrade pip
    - pip install --upgrade .[all] --no-cache-dir

  script:
      - pytest -v tests/test_optional/ -n auto --dist worksteal --random-order
=======
    - pytest -v tests/tests_default -n 4 --forked
>>>>>>> 86594acc

documentation_linting:
  stage: docs
  allow_failure: true
  image: "registry.gitlab.com/synsense/rockpool/test:latest"

  before_script:
    - pip install --upgrade pip
    - pip install --upgrade .[all] --no-cache-dir

  script:
    - sphinx-build -n -b dummy docs docs/_build/html

docs_build:
  stage: docs
  allow_failure: true
  image: "registry.gitlab.com/synsense/rockpool/test:latest"

  before_script:
    - pip install --upgrade pip
    - pip install .[all] --no-cache-dir

  script:
    - cp CHANGELOG.md docs/advanced
    - sphinx-build -b html docs docs/_build/html

  artifacts:
    paths:
      - docs/_build/html
    expire_in: 15 mins

dist_build:
  stage: build
  image: "registry.gitlab.com/synsense/rockpool/test:latest"

  dependencies:
    - unit_tests

  before_script:
    - pip install --upgrade pip
    - pip install wheel

  script:
    - python setup.py sdist

  artifacts:
    paths:
      - dist

black-check:
  stage: test
  image: "registry.gitlab.com/synsense/rockpool/test:latest"

  before_script:
    - pip install --upgrade pip
    - pip install black==23.1.0

  script:
    - python -m black --check rockpool tests

pages:
  stage: docs_deploy
  only:
    - master

  allow_failure: true
  image: "registry.gitlab.com/synsense/rockpool/test:latest"

  dependencies:
    - docs_build

  script:
    - mv docs/_build/html/ public/

  artifacts:
    paths:
      - public

pypi_deploy:
  stage: deploy
  when: manual
  image: "registry.gitlab.com/synsense/rockpool/test:latest"

  only:
    - master

  dependencies:
    - dist_build

  before_script:
    - pip install --upgrade pip
    - pip install -U twine

  script:
    - python -m twine upload dist/*<|MERGE_RESOLUTION|>--- conflicted
+++ resolved
@@ -18,38 +18,7 @@
     - if [ $exit_code -ne 0 ]; then echo "Exodus could not be installed"; fi;
 
   script:
-<<<<<<< HEAD
-    - pytest -v tests/tests_default -n auto --forked --dist worksteal --random-order
-    - pytest -v tests/test_v1layers -n auto --dist worksteal --random-order
-
-nest_tests:
-  stage: test
-  allow_failure: true
-  when: manual
-  image: "registry.gitlab.com/synsense/rockpool/test:latest"
-
-  before_script:
-    - pip install --upgrade pip
-    - pip install --upgrade .[all] --no-cache-dir
-
-  script:
-      - pytest -v tests/test_nest/ -n auto --dist worksteal --random-order
-
-optional_tests:
-  stage: test
-  allow_failure: true
-  image: "registry.gitlab.com/synsense/rockpool/test:latest"
-  when: manual
-
-  before_script:
-    - pip install --upgrade pip
-    - pip install --upgrade .[all] --no-cache-dir
-
-  script:
-      - pytest -v tests/test_optional/ -n auto --dist worksteal --random-order
-=======
-    - pytest -v tests/tests_default -n 4 --forked
->>>>>>> 86594acc
+    - pytest -v tests/tests_default -n auto --forked
 
 documentation_linting:
   stage: docs
