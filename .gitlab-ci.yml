default:
  image: "registry.gitlab.com/synsense/rockpool/clean:latest"

stages:
  - preliminaries
  - test
  - docs
  - docs_deploy
  - build
  - deploy

black-check:
  stage: preliminaries
  needs: []
  image: "registry.gitlab.com/synsense/rockpool/clean:latest"
  before_script:
    - pip install --upgrade pip
    - pip install black==23.1.0

  script:
    - python -m black --check rockpool tests

gpu_validation:
  stage: preliminaries
  image: "registry.gitlab.com/synsense/rockpool/clean:latest"
  allow_failure: true
  tags:
    - cuda
  script:
    - nvidia-smi
    - which nvcc

unit_tests_clean:
  stage: test
  image: "registry.gitlab.com/synsense/rockpool/clean:latest"
  tags:
    - cuda

  before_script:
    - pip install --upgrade pip
    - pip install torch torchvision --index-url https://download.pytorch.org/whl/cu126
    - pip install --upgrade ".[all]" --no-cache-dir
    - python -c 'import samna'
    - pip install --upgrade sinabs-exodus --no-cache-dir || exit_code=$?
    - if [ $exit_code -ne 0 ]; then echo "Exodus could not be installed"; fi;
<<<<<<< HEAD
=======
    - pip install -U torch torchvision torchaudio --index-url https://download.pytorch.org/whl/cu128
>>>>>>> 10aba31c


  script:
    - pytest -v tests/tests_default --random-order

unit_tests_known_good:
  stage: test
  needs: []
  image: "registry.gitlab.com/synsense/rockpool/known_good:latest"
  tags:
    - cuda
  # parallel: 4

  before_script:
    - pip install ".[all]" --no-cache-dir

  script:
    - pytest --cov=tests/tests_default --cov-report term --cov-report xml:coverage.xml -v tests/tests_default --random-order --junitxml="test_report.xml"

  coverage: '/(?i)total.*? (100(?:\.0+)?\%|[1-9]?\d(?:\.\d+)?\%)$/'
  artifacts:
    when: always
    paths:
      - test_report.xml
    reports:
      coverage_report:
        coverage_format: cobertura
        path: coverage.xml
      junit: test_report.xml
    expire_in: 1 day

documentation_linting:
  stage: docs
  image: "registry.gitlab.com/synsense/rockpool/known_good:latest"
  allow_failure: true
  needs: []
  before_script:
    - pip install --upgrade pip
    - pip install --upgrade ".[all]" --no-cache-dir
    - python -c 'import samna'

  script:
    - sphinx-build -n -b dummy docs docs/_build/html

docs_build:
  stage: docs
  image: "registry.gitlab.com/synsense/rockpool/known_good:latest"
  allow_failure: true
  before_script:
    - pip install --upgrade pip
    - pip install ".[all]" --no-cache-dir
    - python -c 'import samna'

  script:
    - cp CHANGELOG.md docs/advanced
    - sphinx-build -b html docs docs/_build/html

  artifacts:
    paths:
      - docs/_build/html
    expire_in: 15 mins

dist_build:
  stage: build
  needs: ["unit_tests_known_good", "unit_tests_clean"]

  before_script:
    - pip install --upgrade pip
    - pip install wheel

  script:
    - python setup.py sdist

  artifacts:
    paths:
      - dist

pages:
  stage: docs_deploy
  only:
    - master

  allow_failure: true
  dependencies:
    - docs_build

  script:
    - mv docs/_build/html/ public/

  artifacts:
    paths:
      - public
     
pypi_deploy:
  stage: deploy
  when: manual

  only:
    - master

  dependencies:
    - dist_build

  before_script:
    - pip install --upgrade pip
    - pip install -U twine

  variables:
    TWINE_USERNAME: "__token__"
    TWINE_PASSWORD: $PYPI_PASSWORD
  script:
    - python -m twine upload dist/*<|MERGE_RESOLUTION|>--- conflicted
+++ resolved
@@ -43,11 +43,6 @@
     - python -c 'import samna'
     - pip install --upgrade sinabs-exodus --no-cache-dir || exit_code=$?
     - if [ $exit_code -ne 0 ]; then echo "Exodus could not be installed"; fi;
-<<<<<<< HEAD
-=======
-    - pip install -U torch torchvision torchaudio --index-url https://download.pytorch.org/whl/cu128
->>>>>>> 10aba31c
-
 
   script:
     - pytest -v tests/tests_default --random-order
