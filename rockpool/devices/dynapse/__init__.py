"""
DynapSE-family device simulations, deployment and HDK support

<<<<<<< HEAD
JAX-backend Dynap-SE1/SE2 simulator support which allows people to 

* Configure their own networks either custom configuration or importing from existing device configuration 
* Run a simulation with any spiking input
* Observe the current changes through time
* Optimize the circuit level bias parameters using standard gradient-based optimization techniques
* Export the simulation configuration in the form of a device configuraiton for deployment

"""
=======
from rockpool.utilities.backend_management import (
    backend_available,
    missing_backend_shim,
)

try:
    from .virtual_dynapse import *
except:
    if not backend_available("numpy", "nest"):
        VirtualDynapse = missing_backend_shim("VirtualDynapse", "numpy, nest")
>>>>>>> 973974e8
<|MERGE_RESOLUTION|>--- conflicted
+++ resolved
@@ -1,7 +1,6 @@
 """
 DynapSE-family device simulations, deployment and HDK support
 
-<<<<<<< HEAD
 JAX-backend Dynap-SE1/SE2 simulator support which allows people to 
 
 * Configure their own networks either custom configuration or importing from existing device configuration 
@@ -11,7 +10,6 @@
 * Export the simulation configuration in the form of a device configuraiton for deployment
 
 """
-=======
 from rockpool.utilities.backend_management import (
     backend_available,
     missing_backend_shim,
@@ -21,5 +19,4 @@
     from .virtual_dynapse import *
 except:
     if not backend_available("numpy", "nest"):
-        VirtualDynapse = missing_backend_shim("VirtualDynapse", "numpy, nest")
->>>>>>> 973974e8
+        VirtualDynapse = missing_backend_shim("VirtualDynapse", "numpy, nest")