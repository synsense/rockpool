"""
Package to support the Xylo IMU

Defines the Rockpool modules :py:class:`.XyloIMUMonitor`

Defines the mapper function :py:func:`.mapper`.

Defines the subpackage :py:mod:`.xylo_imu_devkit_utils`.
"""

from .imu_monitor import *
from .xylo_imu_devkit_utils import *
from .xylo_mapper import *
from .xylo_graph_modules import *
<<<<<<< HEAD
from .xylo_imu_samna import *
from .xylo_imu_sim import *
=======
from .xylo_samna import *
>>>>>>> 7645e75c
<|MERGE_RESOLUTION|>--- conflicted
+++ resolved
@@ -12,9 +12,5 @@
 from .xylo_imu_devkit_utils import *
 from .xylo_mapper import *
 from .xylo_graph_modules import *
-<<<<<<< HEAD
-from .xylo_imu_samna import *
-from .xylo_imu_sim import *
-=======
-from .xylo_samna import *
->>>>>>> 7645e75c
+from .xylo_sim import *
+from .xylo_samna import *