"""
Mapper package for Xylo core v2

- Create a graph using the :py:meth:`~.graph.GraphModule.as_graph` API
- Call :py:func:`.mapper`

"""


import numpy as np

import copy

from rockpool.graph import (
    GraphModuleBase,
    GenericNeurons,
    AliasConnection,
    LinearWeights,
    SetList,
    bag_graph,
    find_modules_of_subclass,
    find_recurrent_modules,
)
from .xylo_graph_modules import (
    Xylo2HiddenNeurons,
    Xylo2OutputNeurons,
    Xylo2Neurons,
)
from rockpool.devices.xylo.syns61300.xylo_mapper import (
    xylo_drc,
    DRCError,
    DRCWarning,
    check_drc,
    assign_ids_to_class,
)

from typing import List, Callable, Set, Optional, Union

__all__ = ["mapper", "DRCError", "DRCWarning"]


def mapper(
    graph: GraphModuleBase,
<<<<<<< HEAD
    weight_dtype: Union[np.dtype, str] = "float",
    threshold_dtype: Union[np.dtype, str] = "float",
    dash_dtype: Union[np.dtype, str] = "float",
=======
    weight_dtype: Union[np.dtype, str] = "int8",
    threshold_dtype: Union[np.dtype, str] = "int16",
    dash_dtype: Union[np.dtype, str] = "uint8",
    max_hidden_neurons: int = 1000,
    max_output_neurons: int = 8,
>>>>>>> 8e480369
) -> dict:
    """
    Map a computational graph onto the Xylo v2 (SYNS61201) architecture

    This function performs a DRC of the computational graph to ensure it can be mapped onto the Xylo v2 (SYNS61201) architecture.

    Warnings:
        :py:func:`mapper` operates **in-place** on the graph, and may modify it. If you need the un-mapped graph, you may need to call :py:meth:`.Module.as_graph` again on your :py:class:`.Module`.

    It then allocates neurons and converts the network weights into a specification for Xylo. This specification can be used to create a config object with :py:func:`~rockpool.devices.xylo.config_from_specification`.

    Args:
        graph (GraphModuleBase): The graph to map
<<<<<<< HEAD
        weight_dtype (Union[np.dtype, str]): Data type for mapped weight parameters. Default: ``"float"``
        threshold_dtype (Union[np.dtype, str]): Data type for mapped threshold parameters. Default: ``"float"``
        dash_dtype (Union[np.dtype, str]): Data type for mapped dash (bitshift time constant) parameters. Default: ``"float"``
=======
        weight_dtype (Union[np.dtype, str]): Data type for mapped weight parameters. Default: ``"int8"``
        threshold_dtype (Union[np.dtype, str]): Data type for mapped threshold parameters. Default: ``"int16"``
        dash_dtype (Union[np.dtype, str]): Data type for mapped dash (bitshift time constant) parameters. Default: ``"uint8"``
        max_hidden_neurons (int): Maximum number of available hidden neurons. Default: ``1000``, matching Xylo hardware
        max_output_neurons (int): Maximum number of available output neurons. Default: ``8``, matching Xylo hardware
>>>>>>> 8e480369

    Returns:
        dict: A dictionary of specifications for Xylo v2, containing the mapped computational graph
    """
    # - Check design rules
    check_drc(graph, xylo_drc)

    # --- Replace neuron modules with known graph classes ---

    # - Get output spiking layer from output nodes
    output_neurons: Set[GenericNeurons] = set()
    for on in graph.output_nodes:
        for sm in on.source_modules:
            if isinstance(sm, GenericNeurons):
                output_neurons.add(sm)

    # - Replace these output neurons with XyloOutputNeurons
    for on in output_neurons:
        try:
            Xylo2OutputNeurons._convert_from(on)
        except Exception as e:
            raise DRCError(f"Error replacing output neuron module {on}.") from e

    # - Replace all other neurons with XyloHiddenNeurons
    nodes, modules = bag_graph(graph)

    for m in modules:
        if isinstance(m, GenericNeurons) and not isinstance(m, Xylo2OutputNeurons):
            try:
                Xylo2HiddenNeurons._convert_from(m)
            except Exception as e:
                raise DRCError(f"Error replacing module {m}.") from e

    # --- Assign neurons to HW neurons ---

    # - Enumerate hidden neurons
    available_hidden_neuron_ids = list(range(max_hidden_neurons))
    try:
        allocated_hidden_neurons = assign_ids_to_class(
            graph, Xylo2HiddenNeurons, available_hidden_neuron_ids
        )
    except Exception as e:
        raise DRCError("Failed to allocate HW resources for hidden neurons.") from e

    # - Enumerate output neurons
    available_output_neuron_ids = list(
        range(max_hidden_neurons, max_hidden_neurons + max_output_neurons)
    )
    try:
        allocated_output_neurons = assign_ids_to_class(
            graph, Xylo2OutputNeurons, available_output_neuron_ids
        )
    except Exception as e:
        raise DRCError("Failed to allocate HW resources for output neurons.") from e

    # - Enumerate input channels
    input_channels = list(range(len(graph.input_nodes)))

    # - How many synapses are we using for hidden neurons?
    hidden_neurons: SetList[Xylo2HiddenNeurons] = find_modules_of_subclass(
        graph, Xylo2HiddenNeurons
    )
    num_hidden_synapses = 1
    for hn in hidden_neurons:
        if len(hn.input_nodes) > len(hn.output_nodes):
            num_hidden_synapses = 2

    # --- Map weights and build Xylo weight matrices ---

    # - Build an input weight matrix
    input_weight_mod: LinearWeights = graph.input_nodes[0].sink_modules[0]
    target_neurons: Xylo2Neurons = input_weight_mod.output_nodes[0].sink_modules[0]
    # ^ Since DRC passed, we know this is valid

    weight_num_synapses = (
        2 if len(target_neurons.input_nodes) > len(target_neurons.output_nodes) else 1
    )

    target_ids = target_neurons.hw_ids
    these_dest_indices = [allocated_hidden_neurons.index(id) for id in target_ids]

    # - Allocate and assign the input weights
    w_in = np.zeros(
        (len(input_channels), len(allocated_hidden_neurons), num_hidden_synapses),
        weight_dtype,
    )
    w_in[
        np.ix_(input_channels, these_dest_indices, list(range(weight_num_synapses)))
    ] = input_weight_mod.weights.reshape(
        (len(input_channels), len(these_dest_indices), weight_num_synapses)
    )

    # - Build a recurrent weight matrix
    w_rec = np.zeros(
        (
            len(allocated_hidden_neurons),
            len(allocated_hidden_neurons),
            num_hidden_synapses,
        ),
        weight_dtype,
    )
    w_rec_source_ids = allocated_hidden_neurons
    w_rec_dest_ids = allocated_hidden_neurons

    # - Build an output weight matrix
    w_out = np.zeros(
        (len(allocated_hidden_neurons), len(allocated_output_neurons)), weight_dtype
    )
    w_out_source_ids = allocated_hidden_neurons
    w_out_dest_ids = allocated_output_neurons

    # - Get all weights
    weights: SetList[LinearWeights] = find_modules_of_subclass(graph, LinearWeights)
    weights.remove(input_weight_mod)

    # - For each weight module, place the weights in the right place
    for w in weights:
        # - Find the destination neurons
        sm = SetList(
            [
                sm
                for n in w.output_nodes
                for sm in n.sink_modules
                if isinstance(sm, Xylo2Neurons)
            ]
        )
        target_neurons: Xylo2Neurons = sm[0]

        # - How many target synapses per neuron?
        num_target_syns = (
            2
            if len(target_neurons.input_nodes) > len(target_neurons.output_nodes)
            else 1
        )

        # - Find the source neurons
        sm = SetList(
            [
                sm
                for n in w.input_nodes
                for sm in n.source_modules
                if isinstance(sm, Xylo2Neurons)
            ]
        )
        source_neurons: Xylo2Neurons = sm[0]

        # - Get source and target HW IDs
        source_ids = source_neurons.hw_ids
        target_ids = target_neurons.hw_ids

        # - Does this go in the recurrent or output weights?
        if isinstance(target_neurons, Xylo2HiddenNeurons):
            # - Recurrent weights
            these_weights = np.reshape(
                w.weights, (len(source_ids), len(target_ids), num_target_syns)
            )
            these_source_indices = [w_rec_source_ids.index(id) for id in source_ids]
            these_dest_indices = [w_rec_dest_ids.index(id) for id in target_ids]

            # - Assign weights
            w_rec[
                np.ix_(
                    these_source_indices, these_dest_indices, np.arange(num_target_syns)
                )
            ] = these_weights

        elif isinstance(target_neurons, Xylo2OutputNeurons):
            # - Output weights
            these_source_indices = [w_out_source_ids.index(id) for id in source_ids]
            these_dest_indices = [w_out_dest_ids.index(id) for id in target_ids]

            # - Assign weights
            w_out[np.ix_(these_source_indices, these_dest_indices)] = w.weights

        else:
            raise DRCError(
                f"Unexpected target of weight graph module {w}. Expected XyloHiddenNeurons or XyloOutputNeurons."
            )

    # - If we are not using synapse 2, we need to trim the weights
    if num_hidden_synapses == 1:
        w_in = np.reshape(w_in, (len(input_channels), len(allocated_hidden_neurons)))
        w_rec = np.reshape(
            w_rec, (len(allocated_hidden_neurons), len(allocated_hidden_neurons))
        )

    # --- Extract parameters from nodes ---

    hidden_neurons: SetList[Xylo2HiddenNeurons] = find_modules_of_subclass(
        graph, Xylo2HiddenNeurons
    )
    output_neurons: SetList[Xylo2OutputNeurons] = find_modules_of_subclass(
        graph, Xylo2OutputNeurons
    )
    num_hidden_neurons = len(allocated_hidden_neurons)
    num_output_neurons = len(allocated_output_neurons)

    dash_mem = np.zeros(num_hidden_neurons, dash_dtype)
    dash_mem_out = np.zeros(num_output_neurons, dash_dtype)
    dash_syn = np.zeros(num_hidden_neurons, dash_dtype)
    dash_syn_2 = np.zeros(num_hidden_neurons, dash_dtype)
    dash_syn_out = np.zeros(num_output_neurons, dash_dtype)
    threshold = np.zeros(num_hidden_neurons, threshold_dtype)
    threshold_out = np.zeros(num_output_neurons, threshold_dtype)
    bias = np.zeros(num_hidden_neurons, weight_dtype)
    bias_out = np.zeros(num_output_neurons, weight_dtype)

    for n in hidden_neurons:
        these_indices = n.hw_ids
        dash_mem[these_indices] = n.dash_mem

        if len(n.input_nodes) > len(n.output_nodes):
            dash_syn_reshape = np.array(n.dash_syn).reshape((-1, 2))
            for i, index in enumerate(these_indices):
                dash_syn[index] = dash_syn_reshape[i][0]
                dash_syn_2[index] = dash_syn_reshape[i][1]
        else:
            for i, index in enumerate(these_indices):
                dash_syn[index] = n.dash_syn[i]

        threshold[these_indices] = n.threshold
        bias[these_indices] = n.bias

    for n in output_neurons:
        these_indices = [allocated_output_neurons.index(id) for id in n.hw_ids]
        dash_mem_out[these_indices] = n.dash_mem

        for i, index in enumerate(these_indices):
            dash_syn_out[index] = n.dash_syn[i]

        threshold_out[these_indices] = n.threshold
        bias_out[these_indices] = n.bias

    neurons: SetList[Xylo2Neurons] = find_modules_of_subclass(graph, Xylo2Neurons)
    dt = None
    for n in neurons:
        dt = n.dt if dt is None else dt

    # --- Extract aliases from nodes ---

    aliases = find_modules_of_subclass(graph, AliasConnection)

    list_aliases = [[] for _ in range(num_hidden_neurons)]
    for a in aliases:
        # - Find the source neurons
        sm = SetList(
            [
                sm
                for n in a.input_nodes
                for sm in n.source_modules
                if isinstance(sm, Xylo2Neurons)
            ]
        )
        source_neurons: Xylo2Neurons = sm[0]

        # - Find the destination neurons
        sm = SetList(
            [
                sm
                for n in a.output_nodes
                for sm in n.source_modules
                if isinstance(sm, Xylo2Neurons)
            ]
        )
        target_neurons: Xylo2Neurons = sm[0]

        # - Get the source and target HW IDs
        source_ids = source_neurons.hw_ids
        target_ids = target_neurons.hw_ids

        # - Add to the aliases list
        for (source, target) in zip(source_ids, target_ids):
            list_aliases[source].append(target)

    return {
        "mapped_graph": graph,
        "weights_in": w_in,
        "weights_out": w_out,
        "weights_rec": w_rec,
        "dash_mem": dash_mem,
        "dash_mem_out": dash_mem_out,
        "dash_syn": dash_syn,
        "dash_syn_2": dash_syn_2,
        "dash_syn_out": dash_syn_out,
        "threshold": threshold,
        "threshold_out": threshold_out,
        "bias": bias,
        "bias_out": bias_out,
        "weight_shift_in": 0,
        "weight_shift_rec": 0,
        "weight_shift_out": 0,
        "aliases": list_aliases,
        "dt": dt,
    }<|MERGE_RESOLUTION|>--- conflicted
+++ resolved
@@ -41,17 +41,11 @@
 
 def mapper(
     graph: GraphModuleBase,
-<<<<<<< HEAD
-    weight_dtype: Union[np.dtype, str] = "float",
-    threshold_dtype: Union[np.dtype, str] = "float",
-    dash_dtype: Union[np.dtype, str] = "float",
-=======
     weight_dtype: Union[np.dtype, str] = "int8",
     threshold_dtype: Union[np.dtype, str] = "int16",
     dash_dtype: Union[np.dtype, str] = "uint8",
     max_hidden_neurons: int = 1000,
     max_output_neurons: int = 8,
->>>>>>> 8e480369
 ) -> dict:
     """
     Map a computational graph onto the Xylo v2 (SYNS61201) architecture
@@ -65,17 +59,11 @@
 
     Args:
         graph (GraphModuleBase): The graph to map
-<<<<<<< HEAD
-        weight_dtype (Union[np.dtype, str]): Data type for mapped weight parameters. Default: ``"float"``
-        threshold_dtype (Union[np.dtype, str]): Data type for mapped threshold parameters. Default: ``"float"``
-        dash_dtype (Union[np.dtype, str]): Data type for mapped dash (bitshift time constant) parameters. Default: ``"float"``
-=======
         weight_dtype (Union[np.dtype, str]): Data type for mapped weight parameters. Default: ``"int8"``
         threshold_dtype (Union[np.dtype, str]): Data type for mapped threshold parameters. Default: ``"int16"``
         dash_dtype (Union[np.dtype, str]): Data type for mapped dash (bitshift time constant) parameters. Default: ``"uint8"``
         max_hidden_neurons (int): Maximum number of available hidden neurons. Default: ``1000``, matching Xylo hardware
         max_output_neurons (int): Maximum number of available output neurons. Default: ``8``, matching Xylo hardware
->>>>>>> 8e480369
 
     Returns:
         dict: A dictionary of specifications for Xylo v2, containing the mapped computational graph
