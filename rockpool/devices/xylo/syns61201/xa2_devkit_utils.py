--- conflicted
+++ resolved
@@ -1698,17 +1698,10 @@
         f.write("\n")
 
 
-<<<<<<< HEAD
+
 def set_power_measure(
         hdk: XyloA2HDK,
         frequency: Optional[float] = None,
-=======
-def power_measure(
-    hdk: XyloA2HDK,
-    frequency: float = 1.0,
-    time_len: float = 1.0,
-    mode: str = "auto",
->>>>>>> 3566f7c0
 ):
     """
         Initialize power consumption measure on a hdk
