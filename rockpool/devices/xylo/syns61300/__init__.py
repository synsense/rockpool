--- conflicted
+++ resolved
@@ -1,7 +1,4 @@
 """
-<<<<<<< HEAD
-Support for Xylo-pollen digital SNN chip SYNS61300
-=======
 Package to sypport the Xylo HW SYNS61300 (Xylo-1 core; "Pollen")
 
 Defines the Rockpool modules :py:class:`.XyloSim`, :py:class:`.XyloSamna`.
@@ -11,16 +8,9 @@
 Defines the subpackage :py:mod:`.xylo_devkit_utils`.
 
 This package is aliased to :py:mod:`.rockpool.devices.xylo.pollen`
->>>>>>> eea5c60b
 """
 
 from .xylo_mapper import *
 from .xylo_sim import *
-<<<<<<< HEAD
 from .xylo_samna import *
-from .xylo_graph_modules import *
-from .xylo_devkit_utils import *
-=======
-from ..xylo_samna import *
-from .. import xylo_devkit_utils
->>>>>>> eea5c60b
+from .xylo_graph_modules import *