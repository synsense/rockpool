--- conflicted
+++ resolved
@@ -32,14 +32,10 @@
     threshold: Union[IntVector, FloatVector] = field(default_factory=list)
     """ IntVector: The threshold parameters for each neuron ``(N,)`` """
 
-<<<<<<< HEAD
-    bias: IntVector = field(default_factory=list)
-    #""" IntVector: The bias parameters for each neuron ``(N,)`` """
-
-    dash_mem: IntVector = field(default_factory=list)
-=======
+    bias: Union[IntVector, FloatVector] = field(default_factory=list)
+    #""" IntVector: The bias parameters for each neuron ``(N,)
+    
     dash_mem: Union[IntVector, FloatVector] = field(default_factory=list)
->>>>>>> f22a1674
     """ IntVector: The membrane decay parameters for each neuron ``(N,)`` """
 
     dash_syn: Union[IntVector, FloatVector] = field(default_factory=list)
