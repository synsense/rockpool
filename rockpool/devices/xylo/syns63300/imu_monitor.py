--- conflicted
+++ resolved
@@ -65,12 +65,8 @@
         prerecorded_imu_input: bool = False,
         main_clk_rate: float = Default_Main_Clock_Rate,
         hibernation_mode: bool = False,
-<<<<<<< HEAD
         interface_params: dict = dict(),
-=======
-        interface_params: Optional[dict] = dict(),
->>>>>>> f41f6881
-        power_frequency: Optional[float] = 5.0,
+        power_frequency: float = 5.0,
         *args,
         **kwargs,
     ):
@@ -167,12 +163,11 @@
         # - Configure to auto mode
         self._enable_realtime_mode(interface_params)
 
+        self.power_monitor = None
+        """Power monitor for Xylo IMU"""
+
         # - Set power measurement module
-<<<<<<< HEAD
-        self._power_buf, self.power = hdkutils.set_power_measure(
-=======
         self._power_buf, self.power_monitor = hdkutils.set_power_measure(
->>>>>>> f41f6881
             self._device, power_frequency
         )
 
@@ -283,7 +278,8 @@
             self._write_buffer.write(imu_input)
 
         # - Clear the power recording buffer, if recording power
-        self._power_buf.clear_events()
+        if record_power:
+            self._power_buf.clear_events()
 
         # - Process in real-time mode for a desired number of time steps
         self._write_buffer.write(
