--- conflicted
+++ resolved
@@ -5,15 +5,10 @@
 import numpy as np
 import samna
 import time
-<<<<<<< HEAD
 import copy
 import math
 
 from rockpool import TSEvent
-=======
-from typing import Optional, Union, Tuple
-from warnings import warn
->>>>>>> 9a21ff54
 
 try:
     from tqdm.autonotebook import tqdm
@@ -53,12 +48,7 @@
         # pdm_config: PdmPreprocessingConfig = None,
         # dfe_config: DigitalFrontendConfig = None,
         dt: float = 1024e-6,
-<<<<<<< HEAD
         main_clk_rate: float = Default_Main_Clock_Rate,
-=======
-        output_mode: str = "Spike",
-        power_frequency: Optional[float] = 100.0,
->>>>>>> 9a21ff54
         dn_active: bool = True,
         *args,
         **kwargs,
@@ -69,18 +59,9 @@
         The output responses are the generated input spikes that will be fed into the SNN core.
 
         Args:
-<<<<<<< HEAD
             device (XyloAudio3HDK): An opened `samna` device to a XyloAudio 3 dev kit
             config (XyloConfiguration): A Xylo configuration from `samna`
             dt (float): The simulation time-step to use for this Module
-=======
-            device (XyloAudio3HDK): An opened `samna` device to a XyloAudio 3 dev kit.
-            config (XyloConfiguration): A Xylo configuration from `samna`.
-            dt (float): The simulation time-step to use for this Module. Default: 1024e-6.
-            output_mode (str): The readout mode for the Xylo device. This must be one of ``["Spike", "Isyn", "Vmem"]``. Default: "Spike", return events from the output layer.
-            record (bool): Record and return all internal state of the neurons and synapses on Xylo. Default: ``False``, do not record internal state.
-            power_frequency (float): The frequency of power measurement. Default: 5.0
->>>>>>> 9a21ff54
             dn_active (bool): If True, divisive normalization will be used. Defaults to True.
 
         Raises:
@@ -139,7 +120,6 @@
         self._sleep_time = 0e-3
         """ float: Post-stimulation sleep time in seconds """
 
-<<<<<<< HEAD
         # - Configure parameters for recording mode
         config.debug.use_timestamps = False
         config.time_resolution_wrap = int(tr_wrap)
@@ -150,45 +130,6 @@
         config.digital_frontend.pdm_preprocessing.clock_edge = 0
         config.digital_frontend.filter_bank.use_global_iaf_threshold = True
         config.digital_frontend.hibernation_mode_enable = False
-=======
-        # - Configure the PDM usage
-        # TODO FIXME: Allow hibnernation mode to be selectable - https://www.wrike.com/open.htm?id=1552655948
-        config.digital_frontend.filter_bank.dn_enable = dn_active
-        config.digital_frontend.hibernation_mode_enable = 0
-        config.digital_frontend.filter_bank.use_global_iaf_threshold = 1
-        config.digital_frontend.pdm_preprocessing.clock_direction = 0
-        config.digital_frontend.pdm_preprocessing.clock_edge = 0
-
-        if config.operation_mode == samna.xyloAudio3.OperationMode.AcceleratedTime:
-            config.debug.always_update_omp_stat = True
-
-        time.sleep(self._sleep_time)
-
-        # - For AFESamnaPDM, operation mode can be either manual or accelerated time
-        if config.operation_mode == samna.xyloAudio3.OperationMode.RealTime:
-            raise ValueError(
-                "`operation_mode` can't be RealTime for AFESamnaPDM. Options are Manual or AcceleratedTime."
-            )
-
-        # - Store the power frequency
-        self._power_frequency = power_frequency
-        """ float: Frequency of power monitoring, in Hz """
-
-        # - Keep a registry of the current recording mode, to save unnecessary reconfiguration
-        self._last_record_mode: Optional[bool] = None
-        """ bool: The most recent (and assumed still valid) recording mode """
-
-        # - Set power measurement module
-        (
-            self._power_buf,
-            self._power_monitor,
-            self._stopwatch,
-        ) = hdkutils.set_power_measurement(self._device, self._power_frequency)
-
-        # - Keep a registry of the current recording mode, to save unnecessary reconfiguration
-        self._last_record_mode: Optional[bool] = None
-        """ bool: The most recent (and assumed still valid) recording mode """
->>>>>>> 9a21ff54
 
         # - Store the SNN core configuration
         self._config: Union[
@@ -231,17 +172,12 @@
 
     def reset_state(self) -> "AFESamnaPDM":
         # - Reset neuron and synapse state on Xylo
-<<<<<<< HEAD
         # -- To reset Samna and Firmware, we need to send a configuration with different operation mode
         # -- In AFESamnaPDM the operation mode is `Recording`. The default operation mode is `AcceleratedTime`
         hdkutils.apply_configuration(samna.xyloAudio3.configuration.XyloConfiguration())
 
         # - Reapply the user defined configuration
         hdkutils.apply_configuration(self._device, self._config)
-=======
-        # TODO FIXME - https://www.wrike.com/open.htm?id=1533940426 - reset state is not working
-        warn("Reset state is not working yet.")
->>>>>>> 9a21ff54
         return self
 
     def evolve(
@@ -262,10 +198,6 @@
         Args:
             input (np.ndarray): A vector ``(Tpdm, 1)`` with a PDM-encoded audio signal, ``1`` or ``0``. The PDM clock is always 1.5625 MHz. 32 PDM samples correspond to one audio sample passed to the band-pass filterbank (i.e. 48.828125 kHz). The network ``dt`` is independent of this sampling rate, but should be an even divisor of 48.828125 MHz (e.g. 1024 us).
             record (bool): Record and return all internal state of the neurons and synapses on Xylo. Default: ``False``, do not record internal state.
-<<<<<<< HEAD
-=======
-            record_power (bool): Iff ``True``, record the power consumption during each evolve.
->>>>>>> 9a21ff54
             read_timeout (Optional[float]): Set an explicit read timeout for the entire simulation time. This should be sufficient for the simulation to complete, and for data to be returned. Default: 5s.
             flip_and_encode (bool): Determine if flip-and-encode should be applied to the input data. When applied, the input data will be flipped on axis=0 and concatenated to the begin of the original input data. Note that input data will have its size doubled.
 
@@ -280,32 +212,12 @@
             `TimeoutError`: If reading data times out during the evolution. An explicity timeout can be set using the `read_timeout` argument.
         """
 
-<<<<<<< HEAD
         if record:
             # - Switch on reporting of input spike register pointer value
             self._config.debug.debug_status_update_enable = 1
         else:
             self._config.debug.debug_status_update_enable = 0
         hdkutils.apply_configuration(self._device, self._config)
-=======
-        # - Get some information about the network size
-        Nin, Nhidden, Nout = self.shape
-
-        # - Check again if operation mode is either manual or accelerated time
-        if self._config.operation_mode == samna.xyloAudio3.OperationMode.RealTime:
-            raise ValueError(
-                "`operation_mode` can't be RealTime for AFESamnaPDM. Options are Manual or AcceleratedTime."
-            )
-
-        if record != self._last_record_mode:
-            self._config.debug.debug_status_update_enable = record
-            self._last_record_mode = record
-            hdkutils.apply_configuration(self._device, self._config)
-
-        if record_power:
-            # clear the record buffer
-            self._power_buf.get_events()
->>>>>>> 9a21ff54
 
         # - Calculate sample rates and `dt`-length window
         PDM_sample_rate = 1562500
@@ -417,53 +329,18 @@
         if record:
             # - Build a recorded state dictionary
             rec_dict = {
-<<<<<<< HEAD
                 "Spikes_in": np.stack(events),
                 "neuron_ids": np.array(neuron_ids),
                 "timesteps": np.array(timesteps),
-=======
-                "Spikes_in": np.stack(input_spikes),
-                "Vmem": np.array(vmem_ts),
-                "Isyn": np.array(isyn_ts),
-                "Isyn2": np.array(isyn2_ts),
-                "Spikes": np.array(spikes_ts),
-                "Vmem_out": np.array(vmem_out_ts),
-                "Isyn_out": np.array(isyn_out_ts),
->>>>>>> 9a21ff54
             }
         else:
             rec_dict = {}
 
-<<<<<<< HEAD
         # - Apply a default configuration to stop recording mode
         self._device.get_model().apply_configuration(
             samna.xyloAudio3.configuration.XyloConfiguration()
         )
         self._stopwatch.stop()
-=======
-        if record_power:
-            # - Get all recent power events from the power measurement
-            ps = self._power_buf.get_events()
-
-            # - Separate out power meaurement events by channel
-            channels = samna.xyloAudio3.MeasurementChannels
-            io_power = np.array([e.value for e in ps if e.channel == int(channels.Io)])
-            analog_power = np.array(
-                [e.value for e in ps if e.channel == int(channels.AnalogLogic)]
-            )
-            digital_power = np.array(
-                [e.value for e in ps if e.channel == int(channels.DigitalLogic)]
-            )
-
-            rec_dict.update(
-                {
-                    "io_power": io_power,
-                    "analog_power": analog_power,
-                    "digital_power": digital_power,
-                }
-            )
-        output_ts = np.array(output_ts)
->>>>>>> 9a21ff54
 
         if flip_and_encode:
             size = int(len(events_ts) / 2)
