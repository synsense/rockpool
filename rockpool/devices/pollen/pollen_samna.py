--- conflicted
+++ resolved
@@ -829,24 +829,16 @@
         putils.reset_input_spikes(self._device)
 
         # - Loop over time steps
-<<<<<<< HEAD
         for timestep in tqdm(range(len(input))):
             # - Send input events for this time-step
             putils.send_immediate_input_spikes(self._device, input[timestep])
 
-            # - Print register content
-            putils.print_debug_registers(self._device, self._event_buffer)
-=======
-        # for timestep in tqdm(range(len(input))):
-        for timestep in tqdm(range(1)):
-            # for timestep in tqdm(range(1)):
-            # - Send input events for this time-step
-            putils.send_immediate_input_spikes(self._device, input[timestep])
-
             #### save register after give input before evolve ####
             file = folder + f"register_{timestep+1}_spkin.txt"
             putils.export_registers(daughterboard, buffer, file)
->>>>>>> f178a934
+
+            # - Print register content
+            putils.print_debug_registers(self._device, self._event_buffer)
 
             # - Evolve one time-step on Pollen
             putils.advance_time_step(self._device)
