"""
Utilities for working with the Pollen HDK.

Ideally you should not need to use these utility functions. You should try using :py:class:`.PollenSamna` and :py:class:`.PollenCim` for high-level interfaces to Pollen.

See Also:
    The tutorials in :ref:`/devices/pollen-overview.ipynb` and :ref:`/devices/torch-training-spiking-for-pollen.ipynb`.

"""

# - Check that Samna is installed
from importlib import util

if util.find_spec("samna") is None:
    raise ModuleNotFoundError(
        "'samna' not found. Modules that rely on Samna will not be available."
    )

# - `samna` imports
import samna
from samna.pollen.configuration import PollenConfiguration

# - Other imports
from warnings import warn
import time
import numpy as np
from pathlib import Path
from os import makedirs
import json

# - Typing and useful proxy types
from typing import Any, List, Iterable, Optional, NamedTuple, Union, Tuple

PollenDaughterBoard = Any
SamnaDeviceNode = Any
PollenReadBuffer = samna.BufferSinkNode_pollen_event_output_event
PollenNeuronStateBuffer = samna.pollen.NeuronStateSinkNode


class PollenState(NamedTuple):
    """
    ``NamedTuple`` that encapsulates a recorded Pollen HDK state
    """

    Nin: int

    Nhidden: int
    """ The number of hidden-layer neurons """

    Nout: int
    """ The number of output layer neurons """

    V_mem_hid: np.array
    """ Membrane potential of hidden neurons """

    I_syn_hid: np.array
    """ Synaptic current 1 of hidden neurons """

    V_mem_out: np.array
    """ Membrane potential of output neurons """

    I_syn_out: np.array
    """ Synaptic current of output neurons """

    I_syn2_hid: np.array
    """ Synaptic current 2 of hidden neurons """

    Spikes_hid: np.array
    """ Spikes from hidden layer neurons """

    Spikes_out: np.array
    """ Spikes from output layer neurons """

    # ram as state
    IWTRAM_state: np.array
    IWT2RAM_state: np.array
    NDSRAM_state: np.array
    RDS2RAM_state: np.array
    NDMRAM_state: np.array
    NTHRAM_state: np.array
    RCRAM_state: np.array
    RARAM_state: np.array
    REFOCRAM_state: np.array
    RFORAM_state: np.array
    RWTRAM_state: np.array
    RWT2RAM_state: np.array
    OWTRAM_state: np.array


def find_pollen_boards(device_node: SamnaDeviceNode) -> List[PollenDaughterBoard]:
    """
    Search for and return a list of Pollen HDK daughterboards

    Iterate over devices and search for Pollen HDK daughterboards. Return a list of available Pollen daughterboards, or an empty list if none are found.

    Notes:
        This function will open any unopened devices on the device node.

    Args:
        device_node (SamnaDeviceNode): An opened Samna device node

    Returns: List[PollenDaughterBoard]: A (possibly empty) list of Pollen HDK daughterboards.
    """
    # - Get a list of unopened devices
    unopened_devices = device_node.DeviceController.get_unopened_devices()

    # - Open the devices
    for d in unopened_devices:
        n = 0
        try:
            device_node.DeviceController.open_device(d, f"board{n}")
        except:
            pass

    # - Get a list of opened devices
    device_list = device_node.DeviceController.get_opened_devices()

    # - Search for a pollen dev kit
    pollen_hdk_list = [
        getattr(device_node, d.name)
        for d in device_list
        if d.device_info.device_type_name == "PollenDevKit"
    ]

    # - Search for pollen boards
    pollen_daughterboard_list = []
    for d in pollen_hdk_list:
        daughterboard = d.get_daughter_board(0)
        if "PollenDaughterBoard" in str(type(daughterboard)):
            pollen_daughterboard_list.append(daughterboard)

    return pollen_daughterboard_list


def new_pollen_read_buffer(
    daughterboard: PollenDaughterBoard,
) -> PollenReadBuffer:
    """
    Create and connect a new buffer to read from a Pollen HDK

    Args:
        daughterboard (PollenDaughterBoard):

    Returns:
        samna.BufferSinkNode_pollen_event_output_event: Output buffer receiving events from Pollen HDK
    """
    # - Register a buffer to read events from Pollen
    buffer = PollenReadBuffer()

    # - Get the device model
    model = daughterboard.get_model()
    print("   got model")

    # - Get Pollen output event source node
    source_node = model.get_source_node()
    print("   got source node")

    # - Add the buffer as a destination for the Pollen output events
    ic = buffer.get_input_channel()
    print("   got input channel")

    success = source_node.add_destination(ic)
    assert success, "Error connecting the new buffer."

    # - Return the buffer
    return buffer


def new_pollen_state_monitor_buffer(
    daughterboard: PollenDaughterBoard,
) -> PollenNeuronStateBuffer:
    """
    Create a new buffer for monitoring neuron and synapse state and connect it

    Args:
        daughterboard (PollenDaughterBoard): A Pollen HDK to configure

    Returns:
        PollenNeuronStateBuffer: A connected neuron / synapse state monitor buffer
    """
    # - Register a new buffer to receive neuron and synapse state
    buffer = PollenNeuronStateBuffer()

    # - Get the device model
    model = daughterboard.get_model()

    # - Get Pollen output event source node
    source_node = model.get_source_node()

    # - Add the buffer as a destination for the Pollen output events
    success = source_node.add_destination(buffer.get_input_channel())
    assert success, "Error connecting the new buffer."

    # - Return the buffer
    return buffer


def blocking_read(
    buffer: PollenReadBuffer,
    target_timestamp: Optional[int] = None,
    count: Optional[int] = None,
    timeout: Optional[float] = None,
) -> (List, bool):
    """
    Perform a blocking read on a buffer, optionally waiting for a certain count, a target timestamp, or imposing a timeout

    You should not provide `count` and `target_timestamp` together.

    Args:
        buffer (PollenReadBuffer): A buffer to read from
        target_timestamp (Optional[int]): The desired final timestamp. Read until this timestamp is returned in an event. Default: ``None``, don't wait until a particular timestamp is read.
        count (Optional[int]): The count of required events. Default: ``None``, just wait for any data.
        timeout (Optional[float]): The time in seconds to wait for a result. Default: ``None``, no timeout: block until a read is made.

    Returns:
        (List, bool): `event_list`, `is_timeout`
        `event_list` A list of read events. `is_timeout` is a boolean flag indicating that the read resulted in a timeout
    """
    all_events = []

    # - Read at least a certain number of events
    continue_read = True
    is_timeout = False
    start_time = time.time()
    while continue_read:
        # - Perform a read and save events
        events = buffer.get_events()
        all_events.extend(events)

        # - Check if we reached the desired timestamp
        if target_timestamp:
            timestamps = [
                e.timestamp
                for e in events
                if hasattr(e, "timestamp") and e.timestamp is not None
            ]

            if timestamps:
                reached_timestamp = timestamps[-1] >= target_timestamp
                continue_read &= ~reached_timestamp

        # - Check timeout
        if timeout:
            is_timeout = (time.time() - start_time) > timeout
            continue_read &= not is_timeout

        # - Check number of events read
        if count:
            continue_read &= len(all_events) < count

        # - Continue reading if no events have been read
        if not target_timestamp and not count:
            continue_read &= len(all_events) == 0

    # - Perform one final read for good measure
    all_events.extend(buffer.get_events())

    # - Return read events
    return all_events, is_timeout


def initialise_pollen_hdk(daughterboard: PollenDaughterBoard) -> None:
    """
    Initialise the Pollen HDK

    Args:
        daughterboard (PollenDaughterBoard): A Pollen daughterboard to initialise
    """
    # - Always need to advance one time-step to initialise
    advance_time_step(daughterboard)


def write_register(
    daughterboard: PollenDaughterBoard,
    register: int,
    data: int = 0,
) -> None:
    """
    Write data to a register on a Pollen HDK

    Args:
        daughterboard (PollenDaughterboard): A pollen HDK daughterboard to write to
        register (int): The address of the register to write to
        data (int): The data to write. Default: 0x0
    """
    wwv_ev = samna.pollen.event.WriteRegisterValue()
    wwv_ev.address = register
    wwv_ev.data = data
    daughterboard.get_model().write([wwv_ev])


def read_register(
    daughterboard: PollenDaughterBoard,
    buffer: PollenReadBuffer,
    address: int,
    timeout: float = 2.0,
) -> List[int]:
    """
    Read the contents of a register

    Args:
        daughterboard (PollenDaughterBoard):
        buffer (samna.BufferSinkNode_pollen_event_output_event):
        address (int): The register address to read
        timeout (float): A timeout in seconds

    Returns:
        List[int]: A list of events returned from the read
    """
    # - Set up a register read
    rrv_ev = samna.pollen.event.ReadRegisterValue()
    rrv_ev.address = address

    # - Request read
    daughterboard.get_model().write([rrv_ev])

    # - Wait for data and read it
    start_t = time.time()
    continue_read = True
    while continue_read:
        # - Read from the buffer
        events = buffer.get_events()

        # - Filter returned events for the desired address
        ev_filt = [e for e in events if hasattr(e, "address") and e.address == address]

        # - Should we continue the read?
        continue_read &= len(ev_filt) == 0
        continue_read &= (time.time() - start_t) < timeout

    # - If we didn't get the required register read, raise an error
    if len(ev_filt) == 0:
        raise TimeoutError(f"Timeout after {timeout}s when reading register {address}.")

    # - Return adta
    return [e.data for e in ev_filt]


def read_memory(
    daughterboard: PollenDaughterBoard,
    buffer: PollenReadBuffer,
    start_address: int,
    count: int = 1,
    read_timeout: float = 2.0,
) -> List[int]:
    """
    Read a block of memory from a Pollen HDK

    Args:
        daughterboard (PollenDaughterboard):
        buffer (samna.BufferSinkNode_pollen_event_output_event): A connected output buffer to use in reading
        start_address (int): The base address to start reading from
        count (int): The number of elements to read

    Returns:
        List[int]: A list of values read from memory
    """
    # - Set up a memory read
    read_events_list = []

    # - Insert an extra read to avoid zero data
    rmv_ev = samna.pollen.event.ReadMemoryValue()
    rmv_ev.address = start_address
    read_events_list.append(rmv_ev)

    for elem in range(count):
        rmv_ev = samna.pollen.event.ReadMemoryValue()
        rmv_ev.address = start_address + elem
        read_events_list.append(rmv_ev)

    # - Clear buffer
    buffer.get_events()

    # - Request read
    daughterboard.get_model().write(read_events_list)

    # - Read data
    events, is_timeout = blocking_read(buffer, count=count + 1, timeout=read_timeout)
    if is_timeout:
        raise TimeoutError(
            f"Memory read timed out after {read_timeout} s. Reading @{start_address}+{count}."
        )

    # - Filter returned events for the desired addresses
    return [
        e.data
        for e in events[1:]
        if hasattr(e, "address")
        and e.address >= start_address
        and e.address < start_address + count
    ]


def generate_read_memory_events(
    start_address: int,
    count: int = 1,
) -> List[Any]:
    """
    Build a list of events that cause Pollen memory to be read

    This function is designed to be used with `decode_memory_read_events`.

    See Also:
        Use the `read_memory` function for a more convenient high-level API.

    Args:
        start_address (int): The starting address of the memory read
        count (int): The number of memory elements to read. Default: ``1``, read a single memory address.

    Returns:
        List: A list of events to send to a Pollen HDK
    """
    # - Set up a memory read
    read_events_list = []

    # - Insert an extra read to avoid zero data
    rmv_ev = samna.pollen.event.ReadMemoryValue()
    rmv_ev.address = start_address
    read_events_list.append(rmv_ev)

    for elem in range(count):
        rmv_ev = samna.pollen.event.ReadMemoryValue()
        rmv_ev.address = start_address + elem
        read_events_list.append(rmv_ev)

    return read_events_list


def decode_memory_read_events(
    events: List[Any],
    start_address: int,
    count: int = 1,
) -> List:
    """
    Decode a list of events containing memory reads from a Pollen HDK

    This is a low-level function designed to be used in conjuction with :py:func:`.generate_read_memory_events`.

    See Also:
        Use the :py:func:`read_memory` function for a more convenient high-level API.

    Args:
        events (List): A list of events read from a Pollen HDK
        start_address (int): The starting address for the memory read
        count (int): The number of contiguous memory elements that were read

    Returns:
        List: A list of memory entries extracted from the list of events, in address order
    """
    # - Initialise returned data list
    return_data = [[]] * count

    # - Filter returned events for the desired addresses
    for e in events:
        if e.address >= start_address and e.address < start_address + count:
            return_data[e.address - start_address] = e.data

    # - Return read data
    return return_data


def verify_pollen_version(
    daughterboard: PollenDaughterBoard,
    buffer: PollenReadBuffer,
    timeout: float = 1.0,
) -> bool:
    """
    Verify that the provided daughterbaord returns the correct version ID for Pollen

    Args:
        daughterboard (PollenDaughterBoard): A daughter-board object to test
        buffer (samna.BufferSinkNode_pollen_event_output_event): A read buffer
        timeout (float): Timeout for checking in seconds

    Returns:
        bool: ``True`` iff the version ID is correct for Pollen
    """
    # - Clear the read buffer
    buffer.get_events()

    # - Read the version register
    daughterboard.get_model().write([samna.pollen.event.ReadVersion()])

    # - Read events until timeout
    filtered_events = []
    t_end = time.time() + timeout
    while len(filtered_events) == 0:
        events = buffer.get_events()
        filtered_events = [
            e for e in events if isinstance(e, samna.pollen.event.Version)
        ]

        # - Check timeout
        if time.time() > t_end:
            raise TimeoutError(f"Checking version timed out after {timeout}s.")

    return (
        (len(filtered_events) > 0)
        and (filtered_events[0].major == 1)
        and (filtered_events[0].minor == 0)
    )


def write_memory(
    daughterboard: PollenDaughterBoard,
    start_address: int,
    count: Optional[int] = None,
    data: Optional[Iterable] = None,
    chunk_size: int = 65535,
) -> None:
    """
    Write data to Pollen memory

    Args:
        daughterboard (PollenDaughterBoard): A Pollen daughterboard to write to
        start_address (int): The base address to start writing from
        count (int): The number of entries to write. Default: ``len(data)``
        data (Iterable): A list of data to write to memory. Default: Write zeros.
        chunk_size (int): Chunk size to write. Default: 2000. Only needed on OS X, it seems?
    """
    # - How many entries should we write?
    if count is None and data is None:
        raise ValueError("Either `count` or `data` must be provided as arguments.")

    if count is not None and data is not None and count != len(data):
        warn(
            "Length of `data` and `count` do not match. Only `count` entries will be written."
        )

    if count is None:
        count = len(data)

    # - Set up a list of write events
    write_event_list = []
    for elem in range(count):
        wmv_ev = samna.pollen.event.WriteMemoryValue()
        wmv_ev.address = start_address + elem

        if data is not None:
            wmv_ev.data = data[elem]

        write_event_list.append(wmv_ev)

    # - Write the list of data events
    written = 0
    while written < len(write_event_list):
        daughterboard.get_model().write(
            write_event_list[written : (written + chunk_size)]
        )
        written += chunk_size
        time.sleep(0.01)


def zero_memory(
    daughterboard: PollenDaughterBoard,
) -> None:
    """
    Clear all Pollen memory

    This function writes zeros to all memory banks on a Pollen HDK.

    Args:
        daughterboard (PollenDaughterboard): The Pollen HDK to zero memory on
    """
    # - Define the memory banks
    memory_table = {
        "iwtram": (0x0100, 16000),
        "iwt2ram": (0x3F80, 16000),
        "nscram": (0x7E00, 1008),
        "rsc2ram": (0x81F0, 1000),
        "nmpram": (0x85D8, 1008),
        "ndsram": (0x89C8, 1008),
        "rds2ram": (0x8DB8, 1000),
        "ndmram": (0x91A0, 1008),
        "nthram": (0x9590, 1008),
        "rcram": (0x9980, 1000),
        "raram": (0x9D68, 1000),
        "rspkram": (0xA150, 1000),
        "refocram": (0xA538, 1000),
        "rforam": (0xA920, 32000),
        "rwtram": (0x12620, 32000),
        "rwt2ram": (0x1A320, 32000),
        "owtram": (0x22020, 8000),
    }

    # - Zero each bank in turn
    for bank in memory_table.values():
        write_memory(daughterboard, *bank)


def reset_neuron_synapse_state(daughterboard: PollenDaughterBoard) -> None:
    """
    Reset the neuron and synapse state on a Pollen HDK

    Args:
        daughterboard (PollenDaughterboard): The Pollen HDK daughterboard to reset
    """
    # - Get the current configuration
    config = daughterboard.get_model().get_configuration()

    # - Reset via configuration
    config.clear_network_state = True
    apply_configuration(daughterboard, config)


def apply_configuration(
    daughterboard: PollenDaughterBoard, config: PollenConfiguration
) -> None:
    """
    Apply a configuration to the Pollen HDK

    Args:
        daughterboard (PollenDaughterboard): The Pollen HDK to write the configuration to
        config (PollenConfiguration): A configuration for Pollen
    """
    # - WORKAROUND: Manually enable debug clock
    config.debug.clock_enable = True
    config.debug.ram_power_enable = True

    # - Ideal -- just write the configuration using samna
    daughterboard.get_model().apply_configuration(config)


def read_neuron_synapse_state(
    daughterboard: PollenDaughterBoard,
    buffer: PollenReadBuffer,
    Nhidden: int = 1000,
    Nout: int = 8,
) -> PollenState:
    """
    Read and return the current neuron and synaptic state of neurons

    Args:
        daughterboard (PollenDaughterboard): The Pollen HDK to query
        buffer (PollenReadBuffer): A read buffer connected to the Pollen HDK
        Nhidden (int): Number of hidden neurons to read. Default: ``1000`` (all neurons).
        Nout (int): Number of output neurons to read. Default: ``8`` (all neurons).

    Returns:
        :py:class:`.PollenState`: The recorded state as a ``NamedTuple``. Contains keys ``V_mem_hid``,  ``V_mem_out``, ``I_syn_hid``, ``I_syn_out``, ``I_syn2_hid``, ``Nhidden``, ``Nout``. This state has **no time axis**; the first axis is the neuron ID.

    """
    # - Define the memory bank addresses
    memory_table = {
        "nscram": 0x7E00,
        "rsc2ram": 0x81F0,
        "nmpram": 0x85D8,
        "rspkram": 0xA150,
    }

    # - Read synaptic currents
    Isyn = read_memory(
        daughterboard,
        buffer,
        memory_table["nscram"],
        Nhidden + Nout + num_buffer_neurons(Nhidden),
    )

    # - Read synaptic currents 2
    Isyn2 = read_memory(daughterboard, buffer, memory_table["rsc2ram"], Nhidden)

    # - Read membrane potential
    Vmem = read_memory(
        daughterboard,
        buffer,
        memory_table["nmpram"],
        Nhidden + Nout + num_buffer_neurons(Nhidden),
    )

    # - Read reservoir spikes
    Spikes = read_memory(daughterboard, buffer, memory_table["rspkram"], Nhidden)

    # - Return the state
    return PollenState(
        Nhidden,
        Nout,
        np.array(Vmem[:Nhidden], "int16"),
        np.array(Isyn[:Nhidden], "int16"),
        np.array(Vmem[-Nout:], "int16"),
        np.array(Isyn[-Nout:], "int16"),
        np.array(Isyn2, "int16"),
        np.array(Spikes, "bool"),
        read_output_events(daughterboard, buffer)[:Nout],
    )


def read_allram_state(
    daughterboard: PollenDaughterBoard,
    buffer: PollenReadBuffer,
    Nin: int = 16,
    Nhidden: int = 1000,
    Nout: int = 8,
) -> PollenState:
    """
    Read and return the config ram in each step as a state

    Args:
        daughterboard (PollenDaughterboard): The Pollen HDK to query
        buffer (PollenReadBuffer): A read buffer connected to the Pollen HDK

    Returns:
        :py:class:`.PollenState`: The recorded state as a ``NamedTuple``. Contains keys ``V_mem_hid``,  ``V_mem_out``, ``I_syn_hid``, ``I_syn_out``, ``I_syn2_hid``, ``Nhidden``, ``Nout``. This state has **no time axis**; the first axis is the neuron ID.

    """
    # - Define the memory bank addresses
    memory_table = {
        "nscram": 0x7E00,
        "rsc2ram": 0x81F0,
        "nmpram": 0x85D8,
        "rspkram": 0xA150,
        "IWTRAM": 0x00100,
        "IWT2RAM": 0x03F80,
        "NDSRAM": 0x089C8,
        "RDS2RAM": 0x08DB8,
        "NDMRAM": 0x091A0,
        "NTHRAM": 0x09590,
        "RCRAM": 0x09980,
        "RARAM": 0x09D68,
        "REFOCRAM": 0x0A538,
        "RFORAM": 0x0A920,
        "RWTRAM": 0x12620,
        "RWT2RAM": 0x1A320,
        "OWTRAM": 0x22020,
    }

    # - Read synaptic currents
    Isyn = read_memory(
        daughterboard,
        buffer,
        memory_table["nscram"],
        Nhidden + Nout + num_buffer_neurons(Nhidden),
    )

    # - Read synaptic currents 2
    Isyn2 = read_memory(daughterboard, buffer, memory_table["rsc2ram"], Nhidden)

    # - Read membrane potential
    Vmem = read_memory(
        daughterboard,
        buffer,
        memory_table["nmpram"],
        Nhidden + Nout + num_buffer_neurons(Nhidden),
    )

    # - Read reservoir spikes
    Spikes = read_memory(daughterboard, buffer, memory_table["rspkram"], Nhidden)

    ##########################################
    #### config as ram, with dummy neuron ####
    ##########################################

    input_weight_ram = read_memory(
        daughterboard,
        buffer,
        memory_table["IWTRAM"],
        Nin * (Nhidden + num_buffer_neurons(Nhidden)),
    )

    input_weight_2ram = read_memory(
        daughterboard,
        buffer,
        memory_table["IWT2RAM"],
        Nin * (Nhidden + num_buffer_neurons(Nhidden)),
    )

    neuron_dash_syn_ram = read_memory(
        daughterboard,
        buffer,
        memory_table["NDSRAM"],
        Nhidden + Nout + num_buffer_neurons(Nhidden),
    )

    reservoir_dash_syn_2ram = read_memory(
        daughterboard,
        buffer,
        memory_table["RDS2RAM"],
        Nhidden + num_buffer_neurons(Nhidden),
    )

    neuron_dash_mem_ram = read_memory(
        daughterboard,
        buffer,
        memory_table["NDMRAM"],
        Nhidden + Nout + num_buffer_neurons(Nhidden),
    )

    neuron_threshold_ram = read_memory(
        daughterboard,
        buffer,
        memory_table["NTHRAM"],
        Nhidden + Nout + num_buffer_neurons(Nhidden),
    )

    reservoir_config_ram = read_memory(
        daughterboard,
        buffer,
        memory_table["RCRAM"],
        Nhidden + num_buffer_neurons(Nhidden),
    )

    reservoir_aliasing_ram = read_memory(
        daughterboard,
        buffer,
        memory_table["RARAM"],
        Nhidden + num_buffer_neurons(Nhidden),
    )

    reservoir_effective_fanout_count_ram = read_memory(
        daughterboard,
        buffer,
        memory_table["REFOCRAM"],
        # Nhidden + num_buffer_neurons(Nhidden), --> dummy neuron
        Nhidden,
    )

    recurrent_fanout_ram = read_memory(
        daughterboard,
        buffer,
        memory_table["RFORAM"],
        np.sum(np.array(reservoir_effective_fanout_count_ram, "int16")),
    )

    recurrent_weight_ram = read_memory(
        daughterboard,
        buffer,
        memory_table["RWTRAM"],
        np.sum(np.array(reservoir_effective_fanout_count_ram, "int16")),
    )

    recurrent_weight_2ram = read_memory(
        daughterboard,
        buffer,
        memory_table["RWT2RAM"],
        np.sum(np.array(reservoir_effective_fanout_count_ram, "int16")),
    )

    output_weight_ram = read_memory(
        daughterboard,
        buffer,
        memory_table["OWTRAM"],
        Nout * (Nhidden + num_buffer_neurons(Nhidden)),
    )

    # - Return the state
    return PollenState(
        Nin,
        Nhidden,
        Nout,
        np.array(Vmem[:Nhidden], "int16"),
        np.array(Isyn[:Nhidden], "int16"),
        np.array(Vmem[-Nout:], "int16"),
        np.array(Isyn[-Nout:], "int16"),
        np.array(Isyn2, "int16"),
        np.array(Spikes, "bool"),
        read_output_events(daughterboard, buffer)[:Nout],
        # config ram
        np.array(input_weight_ram, "int16"),
        np.array(input_weight_2ram, "int16"),
        np.array(neuron_dash_syn_ram, "int16"),
        np.array(reservoir_dash_syn_2ram, "int16"),
        np.array(neuron_dash_mem_ram, "int16"),
        np.array(neuron_threshold_ram, "int16"),
        np.array(reservoir_config_ram, "int16"),
        np.array(reservoir_aliasing_ram, "int16"),
        np.array(reservoir_effective_fanout_count_ram, "int16"),
        np.array(recurrent_fanout_ram, "int16"),
        np.array(recurrent_weight_ram, "int16"),
        np.array(recurrent_weight_2ram, "int16"),
        np.array(output_weight_ram, "int16"),
    )


def read_accel_mode_data(
    monitor_buffer: PollenNeuronStateBuffer,
    Nhidden: int,
    Nout: int,
) -> PollenState:
    """
    Read accelerated simulation mode data from a Pollen HDK

    Args:
        monitor_buffer (PollenNeuronStateBuffer): A connected `PollenNeuronStateBuffer` to read from
        Nhidden (int): The number of hidden neurons to monitor
        Nout (int): The number of output neurons to monitor

    Returns:
        PollenState: The encapsulated state read from the Pollen device
    """
    # - Read data from neuron state buffer
    vmem_ts = np.array(monitor_buffer.get_reservoir_v_mem(), "int16").T
    isyn_ts = np.array(monitor_buffer.get_reservoir_i_syn(), "int16").T
    isyn2_ts = np.array(monitor_buffer.get_reservoir_i_syn2(), "int16").T
    spikes_ts = np.array(monitor_buffer.get_reservoir_spike(), "int8").T
    spikes_out_ts = np.array(monitor_buffer.get_output_spike(), "int8").T

    # - Separate hidden and output neurons
    isyn_out_ts = isyn_ts[:, -Nout:] if len(isyn_ts) > 0 else None
    isyn_ts = isyn_ts[:, :Nhidden] if len(isyn_ts) > 0 else None
    vmem_out_ts = vmem_ts[:, -Nout:] if len(vmem_ts) > 0 else None
    vmem_ts = vmem_ts[:, :Nhidden] if len(vmem_ts) > 0 else None

    # - Return as a PollenState object
    return PollenState(
        Nhidden,
        Nout,
        vmem_ts,
        isyn_ts,
        vmem_out_ts,
        isyn_out_ts,
        isyn2_ts,
        spikes_ts,
        spikes_out_ts,
    )


def decode_accel_mode_data(
    events: List[Any], Nhidden: int = 1000, Nout: int = 8
) -> Tuple[PollenState, np.ndarray]:
    """
    Decode events from accelerated-time operation of the Pollen HDK

    Warnings:
        ``Nhidden`` and ``Nout`` must be defined correctly for the network deployed to the Pollen HDK, for this function to operate as expected.

        This function must be called with the *full* list of events from a simulation. Otherwise the data returned will be incomplete. This function will not operate as expected if provided with incomplete data.

        You can use the ``target_timstamp`` argument to `.blocking_read` to ensure that you have read events up to the desired final timestep.

    Args:
        events (List[Any]): A list of events produced during an accelerated-mode simulation on a Pollen HDK
        Nhidden (int): The number of defined hidden-layer neurons. Default: ``1000``, expect to read the state of every neuron.
        Nout (int): The number of defined output-layer neurons. Default: ``8``, expect to read the state of every neuron.

    Returns:
        (`.PollenState`, np.ndarray): A `.NamedTuple` containing the decoded state resulting from the simulation, and an array of timestamps for each state entry over time
    """

    # - Define the memory banks
    memory_table = {
        "nscram": (0x7E00, 1008),
        "rsc2ram": (0x81F0, 1000),
        "nmpram": (0x85D8, 1008),
        "rspkram": (0xA150, 1000),
    }

    # - Range checking lambda
    address_in_range = (
        lambda address, start, count: address >= start and address < start + count
    )

    # - Initialise return data lists
    vmem_out_ts = []
    times = []
    vmem_ts = [np.zeros(Nhidden + Nout + num_buffer_neurons(Nhidden), "int16")]
    isyn_ts = [np.ones(Nhidden + Nout + num_buffer_neurons(Nhidden), "int16")]
    isyn2_ts = [np.zeros(Nhidden, "int16")]
    spikes_ts = [np.zeros(Nhidden, "bool")]
    spikes_out_ts = [np.zeros(Nout, "bool")]

    # - Loop over events and decode
    for e in events:
        # - Handle an output spike event
        if isinstance(e, samna.pollen.event.Spike):
            # - Save this output event
            spikes_out_ts[e.timestamp - 1][e.neuron_id] = True

        # - Handle a memory value read event
        if isinstance(e, samna.pollen.event.MemoryValue):
            # - Find out which memory block this event corresponds to
            memory_block = [
                block
                for (block, (start, count)) in memory_table.items()
                if address_in_range(e.address, start, count)
            ]

            # - Store the returned values
            if memory_block:
                if "nmpram" in memory_block:
                    # - Neuron membrane potentials
                    vmem_ts[-1][e.address - memory_table["nmpram"][0]] = e.data

                elif "nscram" in memory_block:
                    # - Neuron synaptic currents
                    isyn_ts[-1][e.address - memory_table["nscram"][0]] = e.data

                elif "rsc2ram" in memory_block:
                    # - Neuron synapse 2 currents
                    isyn2_ts[-1][e.address - memory_table["rsc2ram"][0]] = e.data

                elif "rspkram" in memory_block:
                    # - Reservoir spike events
                    spikes_ts[-1][e.address - memory_table["rspkram"][0]] = e.data

        # - Handle the readout event, which signals the *end* of a time step
        if isinstance(e, samna.pollen.event.Readout):
            # - Advance the timestep counter
            timestep = e.timestamp
            times.append(timestep)

            # - Append new empty arrays to state lists
            vmem_ts.append(
                np.zeros(Nhidden + Nout + num_buffer_neurons(Nhidden), "int16")
            )
            isyn_ts.append(
                np.ones(Nhidden + Nout + num_buffer_neurons(Nhidden), "int16")
            )
            isyn2_ts.append(np.zeros(Nhidden, "int16"))
            spikes_ts.append(np.zeros(Nhidden, "bool"))
            spikes_out_ts.append(np.zeros(Nout, "bool"))

    # - Convert data to numpy arrays
    vmem_out_ts = np.array(vmem_out_ts, "int16")
    times = np.array(times)

    # - Trim arrays that end up with one too many elements
    vmem_ts = np.array(vmem_ts[:-1], "int16")
    isyn_ts = np.array(isyn_ts[:-1], "int16")
    isyn2_ts = np.array(isyn2_ts[:-1], "int16")
    spikes_ts = np.array(spikes_ts[:-1], "bool")
    spikes_out_ts = np.array(spikes_out_ts[:-1], "bool")

    # - Extract output state and trim reservoir state
    isyn_out_ts = isyn_ts[:, -Nout:]
    isyn_ts = isyn_ts[:, :Nhidden]
    vmem_out_ts = vmem_ts[:, -Nout:]
    vmem_ts = vmem_ts[:, :Nhidden]

    return (
        PollenState(
            Nhidden,
            Nout,
            vmem_ts,
            isyn_ts,
            vmem_out_ts,
            isyn_out_ts,
            isyn2_ts,
            spikes_ts,
            spikes_out_ts,
        ),
        times,
    )


def is_pollen_ready(
    daughterboard: PollenDaughterBoard, buffer: PollenReadBuffer
) -> None:
    """
    Query a Pollen HDK to see if it is ready for a time-step

    Args:
        daughterboard (PollenDaughterboard): The Pollen HDK to query
        buffer (PollenReadBuffer): A buffer to use while reading

    Returns: ``True`` iff the Pollen HDK has finished all processing
    """
    return read_register(daughterboard, buffer, 0x10)[-1] & (1 << 16) is not 0


def advance_time_step(daughterboard: PollenDaughterBoard) -> None:
    """
    Take a single manual time-step on a Pollen HDK

    Args:
        daughterboard (PollenDaughterboard): The Pollen HDK to access
    """
    e = samna.pollen.event.TriggerProcessing()
    daughterboard.get_model().write([e])


def reset_input_spikes(daughterboard: PollenDaughterBoard) -> None:
    """
    Reset the input spike registers on a Pollen HDK

    Args:
        daughterboard (PollenDaughterboard): The Pollen HDK to access
    """
    for register in range(4):
        write_register(daughterboard, 0x0C + register)


def send_immediate_input_spikes(
    daughterboard: PollenDaughterBoard, spike_counts: Iterable[int]
) -> None:
    """
    Send input events with no timestamp to a Pollen HDK

    Args:
        daughterboard (PollenDaughterboard): A Pollen HDK to send events to
        spike_counts (Iterable[int]): An Iterable containing one slot per input channel. Each entry indicates how many events should be sent to the corresponding input channel.
    """
    # - Encode input events
    events_list = []
    for input_channel, event in enumerate(spike_counts):
        if event:
            for _ in range(event):
                s_event = samna.pollen.event.Spike()
                s_event.neuron = input_channel
                events_list.append(s_event)

    # - Send input spikes for this time-step
    daughterboard.get_model().write(events_list)


def read_output_events(
    daughterboard: PollenDaughterBoard, buffer: PollenReadBuffer
) -> np.ndarray:
    """
    Read the spike flags from the output neurons on a Pollen HDK

    Args:
        daughterboard (PollenDaughterBoard): The Pollen HDK to query
        buffer (PollenReadBuffer): A read buffer to use

    Returns:
        np.ndarray: A boolean array of output event flags
    """
    # - Read the status register
    status = read_register(daughterboard, buffer, 0x10)

    # - Convert to neuron events and return
    string = format(int(status[-1]), "0>32b")[-8:]
    return np.array([bool(int(e)) for e in string[::-1]], "bool")


def print_debug_ram(
    daughterboard: PollenDaughterBoard,
    buffer: PollenReadBuffer,
    Nin: int = 10,
    Nhidden: int = 10,
    Nout: int = 2,
) -> None:
    """
    Print memory contents for debugging purposes

    Args:
        daughterboard (PollenDaughterboard): A Pollen daughterboard to debug
        buffer (PollenReadBuffer): A connected Pollen read buffer to use when reading memory
        Nin (int): Number of input neurons to display. Default: ``10``.
        Nhidden (int): Number of hidden neurons to display. Default: ``10``.
    """
    print(
        "iwtram",
        read_memory(
            daughterboard, buffer, 0x100, Nin * (Nhidden + num_buffer_neurons(Nhidden))
        ),
    )
    print(
        "iwt2ram",
        read_memory(
            daughterboard, buffer, 0x3F80, Nin * (Nhidden + num_buffer_neurons(Nhidden))
        ),
    )

    print(
        "nscram",
        read_memory(
            daughterboard, buffer, 0x7E00, Nhidden + Nout + num_buffer_neurons(Nhidden)
        ),
    )
    print(
        "rsc2ram",
        read_memory(
            daughterboard, buffer, 0x81F0, Nhidden + num_buffer_neurons(Nhidden)
        ),
    )
    print(
        "nmpram",
        read_memory(
            daughterboard, buffer, 0x85D8, Nhidden + Nout + num_buffer_neurons(Nhidden)
        ),
    )

    print(
        "ndsram",
        read_memory(
            daughterboard, buffer, 0x89C8, Nhidden + Nout + num_buffer_neurons(Nhidden)
        ),
    )
    print(
        "rds2ram",
        read_memory(
            daughterboard, buffer, 0x8DB8, Nhidden + num_buffer_neurons(Nhidden)
        ),
    )
    print(
        "ndmram",
        read_memory(
            daughterboard, buffer, 0x91A0, Nhidden + Nout + num_buffer_neurons(Nhidden)
        ),
    )

    print(
        "nthram",
        read_memory(
            daughterboard, buffer, 0x9590, Nhidden + Nout + num_buffer_neurons(Nhidden)
        ),
    )

    print(
        "rcram",
        read_memory(
            daughterboard, buffer, 0x9980, Nhidden + num_buffer_neurons(Nhidden)
        ),
    )
    print(
        "raram",
        read_memory(
            daughterboard, buffer, 0x9D68, Nhidden + num_buffer_neurons(Nhidden)
        ),
    )

    print(
        "rspkram",
        read_memory(
            daughterboard, buffer, 0xA150, Nhidden + num_buffer_neurons(Nhidden)
        ),
    )

    print(
        "refocram",
        read_memory(
            daughterboard, buffer, 0xA538, Nhidden + num_buffer_neurons(Nhidden)
        ),
    )
    print(
        "rforam",
        read_memory(
            daughterboard, buffer, 0xA920, Nhidden + num_buffer_neurons(Nhidden)
        ),
    )

    print(
        "rwtram",
        read_memory(
            daughterboard, buffer, 0x12620, Nhidden + num_buffer_neurons(Nhidden)
        ),
    )
    print(
        "rwt2ram",
        read_memory(
            daughterboard, buffer, 0x1A320, Nhidden + num_buffer_neurons(Nhidden)
        ),
    )

    print(
        "owtram",
        read_memory(
            daughterboard,
            buffer,
            0x22020,
            (Nhidden + num_buffer_neurons(Nhidden) * Nout),
        ),
    )


def print_debug_registers(
    daughterboard: PollenDaughterBoard, buffer: PollenReadBuffer
) -> None:
    """
    Print register contents for debugging purposes

    Args:
        daughterboard (PollenDaughterBoard): A Pollen daughterboard to debug
        buffer (PollenReadBuffer): A connected Pollen read buffer to use in reading registers
    """
    print("ctrl1", hex(read_register(daughterboard, buffer, 0x1)[0]))
    print("ctrl2", hex(read_register(daughterboard, buffer, 0x2)[0]))
    print("dbg_ctrl1", hex(read_register(daughterboard, buffer, 0x18)[0]))
    print("pwrctrl1", hex(read_register(daughterboard, buffer, 0x04)[0]))
    print("pwrctrl2", hex(read_register(daughterboard, buffer, 0x05)[0]))
    print("pwrctrl3", hex(read_register(daughterboard, buffer, 0x06)[0]))
    print("pwrctrl4", hex(read_register(daughterboard, buffer, 0x07)[0]))
    print("ispkreg00", hex(read_register(daughterboard, buffer, 0x0C)[0]))
    print("ispkreg01", hex(read_register(daughterboard, buffer, 0x0D)[0]))
    print("ispkreg10", hex(read_register(daughterboard, buffer, 0x0E)[0]))
    print("ispkreg11", hex(read_register(daughterboard, buffer, 0x0F)[0]))
    print("stat", hex(read_register(daughterboard, buffer, 0x10)[0]))
    print("int", hex(read_register(daughterboard, buffer, 0x11)[0]))
    print("omp_stat0", hex(read_register(daughterboard, buffer, 0x12)[0]))
    print("omp_stat1", hex(read_register(daughterboard, buffer, 0x13)[0]))
    print("omp_stat2", hex(read_register(daughterboard, buffer, 0x14)[0]))
    print("omp_stat3", hex(read_register(daughterboard, buffer, 0x15)[0]))


def num_buffer_neurons(Nhidden: int) -> int:
    """
    Number of buffer neurons required for this network on Pollen 1

    Args:
        Nhidden (int): Number of hidden layer neurons

    Returns:
        int: The number of buffer neurons
    """
    Nbuffer = 1 if Nhidden % 2 == 1 else 2
    return Nbuffer


def get_current_timestamp(
    daughterboard: PollenDaughterBoard,
    buffer: PollenReadBuffer,
    timeout: float = 3.0,
) -> int:
    """
    Retrieve the current timestamp on a Pollen HDK

    Args:
        daughterboard (PollenDaughterBoard): A Pollen HDK
        buffer (PollenReadBuffer): A connected read buffer for the pollen HDK
        timeout (float): A timeout for reading

    Returns:
        int: The current timestamp on the Pollen HDK
    """

    # - Clear read buffer
    buffer.get_events()

    # - Trigger a readout event on Pollen
    e = samna.pollen.event.TriggerReadout()
    daughterboard.get_model().write([e])

    # - Wait for the readout event to be sent back, and extract the timestamp
    timestamp = None
    continue_read = True
    start_t = time.time()
    while continue_read:
        readout_events = buffer.get_events()
        ev_filt = [
            e for e in readout_events if isinstance(e, samna.pollen.event.Readout)
        ]
        if ev_filt:
            timestamp = ev_filt[0].timestamp
            continue_read = False
        else:
            # - Check timeout
            continue_read &= (time.time() - start_t) < timeout

    if timestamp is None:
        raise TimeoutError(f"Timeout after {timeout}s when reading current timestamp.")

    # - Return the timestamp
    return timestamp


def configure_accel_time_mode(
    config: PollenConfiguration,
    state_monitor_buffer: PollenNeuronStateBuffer,
    monitor_Nhidden: Optional[int] = 0,
    monitor_Noutput: Optional[int] = 0,
) -> (PollenConfiguration, PollenNeuronStateBuffer):
    """
    Switch on accelerated-time mode on a Pollen daughterboard, and configure network monitoring

    Notes:
        Use :py:func:`new_pollen_state_monitor_buffer` to generate a buffer to monitor neuron and synapse state.

    Args:
        config (PollenConfiguration): The desired Pollen configuration to use
        state_monitor_buffer (PollenNeuronStateBuffer): A connected neuron state monitor buffer
        monitor_Nhidden (Optional[int]): The number of hidden neurons for which to monitor state during evolution. Default: ``0``, don't monitor any hidden neurons.
        monitor_Noutput (Optional[int]): The number of output neurons for which to monitor state during evolution. Default: ``0``, don't monitor any output neurons.

    Returns:
        (PollenConfiguration, PollenNeuronStateBuffer): `config` and `monitor_buffer`
    """
    # - Select accelerated time mode
    config.operation_mode = samna.pollen.OperationMode.AcceleratedTime

    # - Configure reading out of neuron state during evolution
    perform_readout = monitor_Nhidden + monitor_Noutput > 0
    config.debug.monitor_neuron_i_syn = (
        samna.pollen.configuration.NeuronRange(0, monitor_Nhidden + monitor_Noutput)
        if perform_readout
        else None
    )
    config.debug.monitor_neuron_i_syn2 = (
        samna.pollen.configuration.NeuronRange(0, monitor_Nhidden)
        if perform_readout
        else None
    )
    config.debug.monitor_neuron_spike = (
        samna.pollen.configuration.NeuronRange(0, monitor_Nhidden)
        if perform_readout
        else None
    )
    config.debug.monitor_neuron_v_mem = (
        samna.pollen.configuration.NeuronRange(0, monitor_Nhidden + monitor_Noutput)
        if perform_readout
        else None
    )

    # - Configure the monitor buffer
    state_monitor_buffer.set_configuration(config)

    # - Return the configuration and buffer
    return config, state_monitor_buffer


def configure_single_step_time_mode(config: PollenConfiguration) -> PollenConfiguration:
    """
    Switch on single-step model on a Pollen daughterboard

    Args:
        daughterboard (PollenBaughterBoard): The Pollen HDK to configure
        config (PollenConfiguration): The desired Pollen configuration to use
    """
    # - Write the configuration
    config.operation_mode = samna.pollen.OperationMode.Manual
    return config


def to_hex(n: int, digits: int) -> str:
    """
    Output a consistent-length hex string encoding a number

    Args:
        n (int): Number to export
        digits (int): Number of digits to produce

    Returns:
        str: HEx-encoded string, with ``digits`` digits
    """
    return "%s" % ("0000%x" % (n & 0xFFFFFFFF))[-digits:]


def export_config(
    path: Union[str, Path],
    config: PollenConfiguration,
    dt: float,
) -> None:
    """
    Export a network configuration to text files

    Args:
        path (Union[str, path]): Directory to write data
        config (PollenConfiguration): A Pollen configuraiton to export
        dt (float): The time step of the simulation
    """
    # - Check base path
    path = Path(path)
    if not path.exists():
        makedirs(path)

    # - Generate a PollenCim module from the config
    from rockpool.devices.pollen import PollenCim

    cim = PollenCim.from_config(config, dt=dt)
    model = cim._pollen_layer

    inp_size = len(model.synapses_in)
    num_neurons = len(model.synapses_rec)

    # transfer input synapses to matrix
    num_targets = num_neurons
    mat = np.zeros((2, inp_size, num_targets), dtype=int)
    for pre, syns in enumerate(model.synapses_in):
        for syn in syns:
            mat[syn.target_synapse_id, pre, syn.target_neuron_id] = syn.weight

    # iwtram and iwt2ram (input neurons of synapse IDs 0 and 1)
    for ram, mat_syn in zip(("iwt", "iwt2"), mat):
        # save to file
        print(f"Writing {ram}ram.ini", end="\r")
        with open(path / f"{ram}ram.ini", "w+") as f:
            for pre, line in enumerate(mat_syn):
                f.write(f"// {ram} for IN{pre} \n")
                for post, weight in enumerate(line):
                    f.write(to_hex(weight, 2))
                    f.write("\n")

    # create matrix for recurrent weights (slightly different convention than for input)
    mat = np.zeros((num_neurons, num_neurons, 2), dtype=int)
    for pre, syns in enumerate(model.synapses_rec):
        for syn in syns:
            mat[pre, syn.target_neuron_id, syn.target_synapse_id] = syn.weight

    # rwtram (recurrent neurons of synapse IDs 0)
    print("Writing rwtram.ini", end="\r")
    with open(path / "rwtram.ini", "w+") as f:
        for pre, line in enumerate(mat):
            f.write(f"// rwt of RSN{pre} \n")
            for syns in line:
                if np.any(syns != 0):
                    weight = syns[0]
                    f.write(to_hex(weight, 2))
                    f.write("\n")

    # rwtram2 (recurrent neurons of synapse IDs 1)
    print("Writing rwt2ram.ini", end="\r")
    with open(path / "rwt2ram.ini", "w+") as f:
        for pre, line in enumerate(mat):
            f.write(f"// rwt2 of RSN{pre} \n")
            for syns in line:
                if np.any(syns != 0):
                    weight = syns[1]
                    f.write(to_hex(weight, 2))
                    f.write("\n")

    # rforam (recurrent fanout, or target ids)
    print("Writing rforam.ini", end="\r")
    with open(path / "rforam.ini", "w+") as f:
        for pre, line in enumerate(mat):
            f.write(f"// rfo of RSN{pre} \n")
            for post, syns in enumerate(line):
                if np.any(syns != 0):
                    f.write(to_hex(post, 3))
                    f.write("\n")

    # refocram (recurrent effective fanout, or number of targets)
    print("Writing refocram.ini", end="\r")
    with open(path / "refocram.ini", "w+") as f:
        for pre, line in enumerate(mat):
            count = 0
            for post, syns in enumerate(line):
                if np.any(syns != 0):
                    count += 1
            f.write(to_hex(count, 2))
            f.write("\n")

    # owtram (output weights)
    # transfer output synapses to matrix
    post_ids_out = [
        [syn.target_neuron_id for syn in l_syn if syn.target_synapse_id == 0]
        for l_syn in model.synapses_out
    ]
    weights_out = [
        [syn.weight for syn in l_syn if syn.target_synapse_id == 0]
        for l_syn in model.synapses_out
    ]
    try:
        readout_size = max(max(post_ids_out)) + 1
    except:
        readout_size = 0

    size_total = readout_size + num_neurons
    mat = np.zeros((num_neurons, readout_size), dtype=int)
    for pre, (post, weight) in enumerate(zip(post_ids_out, weights_out)):
        mat[pre, post] = weight

    # save to file
    print("Writing owtram.ini", end="\r")
    with open(path / "owtram.ini", "w+") as f:
        for pre, line in enumerate(mat):
            f.write(f"// owt for RSN{pre} \n")
            for post, weight in enumerate(line):
                f.write(to_hex(weight, 2))
                f.write("\n")

    # ndmram (membrane time constants)
    mat = np.zeros(size_total, dtype=int)
    mat[:num_neurons] = [n.v_mem_decay for n in config.reservoir.neurons]
    mat[num_neurons:size_total] = [n.v_mem_decay for n in config.readout.neurons]

    # save to file
    print("Writing ndmram.ini", end="\r")
    with open(path / "ndmram.ini", "w+") as f:
        for pre, dash in enumerate(mat):
            f.write(to_hex(dash, 1))
            f.write("\n")

    # ndsram (synaptic time constants, ID=0)
    mat = np.zeros(size_total, dtype=int)
    mat[:num_neurons] = [n.i_syn_decay for n in config.reservoir.neurons]
    mat[num_neurons:size_total] = [n.i_syn_decay for n in config.readout.neurons]

    # save to file
    print("Writing ndsram.ini", end="\r")
    with open(path / "ndsram.ini", "w+") as f:
        for pre, dash in enumerate(mat):
            f.write(to_hex(dash, 1))
            f.write("\n")

    # nds2ram (synaptic time constants, ID=1) --> rds2ram
    if config.synapse2_enable:
        mat = [n.i_syn2_decay for n in config.reservoir.neurons]
    else:
        mat = np.zeros(num_neurons, int)

    # save to file
    print("Writing rds2ram.ini", end="\r")
    with open(path / "rds2ram.ini", "w+") as f:
        for pre, dash in enumerate(mat):
            f.write(to_hex(dash, 1))
            f.write("\n")

    # nthram (thresholds)
    thresholds = [n.threshold for n in config.reservoir.neurons] + [
        n.threshold for n in config.readout.neurons
    ]

    # save to file
    print("Writing nthram.ini", end="\r")
    with open(path / "nthram.ini", "w+") as f:
        for pre, th in enumerate(thresholds):
            f.write(to_hex(th, 4))
            f.write("\n")

    # raram and rcram (aliases)
    mat = np.zeros(num_neurons, dtype=int) - 1
    is_source = np.zeros(num_neurons, dtype=int)
    is_target = np.zeros(num_neurons, dtype=int)
    num_sources = np.zeros(num_neurons, dtype=int)
    for i, aliases in enumerate(model.aliases):
        if len(aliases) > 0:
            mat[i] = aliases[0]
            is_source[i] = 1
            is_target[aliases[0]] += 1

    # save to file
    print("Writing raram.ini", end="\r")
    with open(path / "raram.ini", "w+") as f:
        for pre, alias in enumerate(mat):
            f.write(to_hex(alias, 3))
            f.write("\n")

    # save to file
    print("Writing rcram.ini", end="\r")
    with open(path / "rcram.ini", "w+") as f:
        for pre, issource in enumerate(is_source):
            # print(
            #     pre,
            #     "->",
            #     mat[pre],
            #     ":",
            #     is_target[mat[pre]],
            #     issource,
            #     is_target[pre],
            #     ((is_target[mat[pre]] > 1) << 2)
            #     + (issource << 1)
            #     + (is_target[pre] > 0),
            # )
            f.write(
                to_hex(
                    ((is_target[mat[pre]] > 1) << 2)
                    + (issource << 1)
                    + (is_target[pre] > 0),
                    1,
                )
            )
            f.write("\n")

    # basic config
    print("Writing basic_config.json", end="\r")
    with open(path / "basic_config.json", "w+") as f:
        conf = {}

        # number of neurons
        conf["IN"] = len(model.synapses_in)
        conf["RSN"] = len(model.synapses_rec)

        # determine output size by getting the largest target neuron id
        syns = np.hstack(model.synapses_out)
        conf["ON"] = int(np.max([s.target_neuron_id for s in syns]) + 1)

        # bit shift values
        conf["IWBS"] = model.weight_shift_inp
        conf["RWBS"] = model.weight_shift_rec
        conf["OWBS"] = model.weight_shift_out

        # expansion neurons
        # if num_expansion is not None:
        #    conf["IEN"] = num_expansion

        # dt
        conf["time_resolution_wrap"] = config.time_resolution_wrap
        conf["DT"] = cim.dt

        # number of synapses
        n_syns = 1
        syns_in = np.hstack(model.synapses_in)
        if np.any(np.array([s.target_synapse_id for s in syns_in]) == 1):
            n_syns = 2
        syns_rec = np.hstack(model.synapses_rec)
        if np.any(np.array([s.target_synapse_id for s in syns_rec]) == 1):
            n_syns = 2

        conf["N_SYNS"] = n_syns

        # aliasing
        if max([len(a) for a in model.aliases]) > 0:
            conf["RA"] = True
        else:
            conf["RA"] = False

        json.dump(conf, f)


def export_config_nocomment(
    path: Union[str, Path],
    config: PollenConfiguration,
    dt: float,
) -> None:
    """
    Export a network configuration to text files

    Args:
        path (Union[str, path]): Directory to write data
        config (PollenConfiguration): A Pollen configuraiton to export
        dt (float): The time step of the simulation
    """
    # - Check base path
    path = Path(path)
    if not path.exists():
        makedirs(path)

    # - Generate a PollenCim module from the config
    from rockpool.devices.pollen import PollenCim

    cim = PollenCim.from_config(config, dt=dt)
    model = cim._pollen_layer

    inp_size = len(model.synapses_in)
    num_neurons = len(model.synapses_rec)

    # transfer input synapses to matrix
    num_targets = num_neurons
    mat = np.zeros((2, inp_size, num_targets), dtype=int)
    for pre, syns in enumerate(model.synapses_in):
        for syn in syns:
            mat[syn.target_synapse_id, pre, syn.target_neuron_id] = syn.weight

    # iwtram and iwt2ram (input neurons of synapse IDs 0 and 1)
    for ram, mat_syn in zip(("iwt", "iwt2"), mat):
        # save to file
        print(f"Writing {ram}ram.txt", end="\r")
        with open(path / f"{ram}ram.txt", "w+") as f:
            for pre, line in enumerate(mat_syn):
                for post, weight in enumerate(line):
                    f.write(to_hex(weight, 2))
                    f.write("\n")

    # create matrix for recurrent weights (slightly different convention than for input)
    mat = np.zeros((num_neurons, num_neurons, 2), dtype=int)
    for pre, syns in enumerate(model.synapses_rec):
        for syn in syns:
            mat[pre, syn.target_neuron_id, syn.target_synapse_id] = syn.weight

    # rwtram (recurrent neurons of synapse IDs 0)
    print("Writing rwtram.txt", end="\r")
    with open(path / "rwtram.txt", "w+") as f:
        for pre, line in enumerate(mat):
            for syns in line:
                if np.any(syns != 0):
                    weight = syns[0]
                    f.write(to_hex(weight, 2))
                    f.write("\n")

    # rwtram2 (recurrent neurons of synapse IDs 1)
    print("Writing rwt2ram.txt", end="\r")
    with open(path / "rwt2ram.txt", "w+") as f:
        for pre, line in enumerate(mat):
            for syns in line:
                if np.any(syns != 0):
                    weight = syns[1]
                    f.write(to_hex(weight, 2))
                    f.write("\n")

    # rforam (recurrent fanout, or target ids)
    print("Writing rforam.txt", end="\r")
    with open(path / "rforam.txt", "w+") as f:
        for pre, line in enumerate(mat):
            for post, syns in enumerate(line):
                if np.any(syns != 0):
                    f.write(to_hex(post, 3))
                    f.write("\n")

    # refocram (recurrent effective fanout, or number of targets)
    print("Writing refocram..txt", end="\r")
    with open(path / "refocram.txt", "w+") as f:
        for pre, line in enumerate(mat):
            count = 0
            for post, syns in enumerate(line):
                if np.any(syns != 0):
                    count += 1
            f.write(to_hex(count, 2))
            f.write("\n")

    # owtram (output weights)
    # transfer output synapses to matrix
    post_ids_out = [
        [syn.target_neuron_id for syn in l_syn if syn.target_synapse_id == 0]
        for l_syn in model.synapses_out
    ]
    weights_out = [
        [syn.weight for syn in l_syn if syn.target_synapse_id == 0]
        for l_syn in model.synapses_out
    ]
    try:
        readout_size = max(max(post_ids_out)) + 1
    except:
        readout_size = 0

    size_total = readout_size + num_neurons
    mat = np.zeros((num_neurons, readout_size), dtype=int)
    for pre, (post, weight) in enumerate(zip(post_ids_out, weights_out)):
        mat[pre, post] = weight

    # save to file
    print("Writing owtram.txt", end="\r")
    with open(path / "owtram.txt", "w+") as f:
        for pre, line in enumerate(mat):
            for post, weight in enumerate(line):
                f.write(to_hex(weight, 2))
                f.write("\n")

    # ndmram (membrane time constants)
    mat = np.zeros(size_total, dtype=int)
    mat[:num_neurons] = [n.v_mem_decay for n in config.reservoir.neurons]
    mat[num_neurons:size_total] = [n.v_mem_decay for n in config.readout.neurons]

    # save to file
    print("Writing ndmram.txt", end="\r")
    with open(path / "ndmram.txt", "w+") as f:
        for pre, dash in enumerate(mat):
            f.write(to_hex(dash, 1))
            f.write("\n")

    # ndsram (synaptic time constants, ID=0)
    mat = np.zeros(size_total, dtype=int)
    mat[:num_neurons] = [n.i_syn_decay for n in config.reservoir.neurons]
    mat[num_neurons:size_total] = [n.i_syn_decay for n in config.readout.neurons]

    # save to file
    print("Writing ndsram.txt", end="\r")
    with open(path / "ndsram.txt", "w+") as f:
        for pre, dash in enumerate(mat):
            f.write(to_hex(dash, 1))
            f.write("\n")

    # nds2ram (synaptic time constants, ID=1) --> rds2ram
    if config.synapse2_enable:
        mat = [n.i_syn2_decay for n in config.reservoir.neurons]
    else:
        mat = np.zeros(num_neurons, int)

    # save to file
    print("Writing rds2ram.txt", end="\r")
    with open(path / "rds2ram.txt", "w+") as f:
        for pre, dash in enumerate(mat):
            f.write(to_hex(dash, 1))
            f.write("\n")

    # nthram (thresholds)
    thresholds = [n.threshold for n in config.reservoir.neurons] + [
        n.threshold for n in config.readout.neurons
    ]

    # save to file
    print("Writing nthram.txt", end="\r")
    with open(path / "nthram.txt", "w+") as f:
        for pre, th in enumerate(thresholds):
            f.write(to_hex(th, 4))
            f.write("\n")

    # raram and rcram (aliases)
    mat = np.zeros(num_neurons, dtype=int) - 1
    is_source = np.zeros(num_neurons, dtype=int)
    is_target = np.zeros(num_neurons, dtype=int)
    num_sources = np.zeros(num_neurons, dtype=int)
    for i, aliases in enumerate(model.aliases):
        if len(aliases) > 0:
            mat[i] = aliases[0]
            is_source[i] = 1
            is_target[aliases[0]] += 1

    # save to file
    print("Writing raram.txt", end="\r")
    with open(path / "raram.txt", "w+") as f:
        for pre, alias in enumerate(mat):
            f.write(to_hex(alias, 3))
            f.write("\n")

    # save to file
    print("Writing rcram.txt", end="\r")
    with open(path / "rcram.txt", "w+") as f:
        for pre, issource in enumerate(is_source):
            # print(
            #     pre,
            #     "->",
            #     mat[pre],
            #     ":",
            #     is_target[mat[pre]],
            #     issource,
            #     is_target[pre],
            #     ((is_target[mat[pre]] > 1) << 2)
            #     + (issource << 1)
            #     + (is_target[pre] > 0),
            # )
            f.write(
                to_hex(
                    ((is_target[mat[pre]] > 1) << 2)
                    + (issource << 1)
                    + (is_target[pre] > 0),
                    1,
                )
            )
            f.write("\n")

    # basic config
    print("Writing basic_config.json", end="\r")
    with open(path / "basic_config.json", "w+") as f:
        conf = {}

        # number of neurons
        conf["IN"] = len(model.synapses_in)
        conf["RSN"] = len(model.synapses_rec)

        # determine output size by getting the largest target neuron id
        syns = np.hstack(model.synapses_out)
        conf["ON"] = int(np.max([s.target_neuron_id for s in syns]) + 1)

        # bit shift values
        conf["IWBS"] = model.weight_shift_inp
        conf["RWBS"] = model.weight_shift_rec
        conf["OWBS"] = model.weight_shift_out

        # expansion neurons
        # if num_expansion is not None:
        #    conf["IEN"] = num_expansion

        # dt
        conf["time_resolution_wrap"] = config.time_resolution_wrap
        conf["DT"] = cim.dt

        # number of synapses
        n_syns = 1
        syns_in = np.hstack(model.synapses_in)
        if np.any(np.array([s.target_synapse_id for s in syns_in]) == 1):
            n_syns = 2
        syns_rec = np.hstack(model.synapses_rec)
        if np.any(np.array([s.target_synapse_id for s in syns_rec]) == 1):
            n_syns = 2

        conf["N_SYNS"] = n_syns

        # aliasing
        if max([len(a) for a in model.aliases]) > 0:
            conf["RA"] = True
        else:
            conf["RA"] = False

        json.dump(conf, f)


def export_frozen_state(
    path: Union[str, Path], config: PollenConfiguration, state: PollenState
) -> None:
    """
    Export a single frozen state of a Pollen network

    This function will produce a series of RAM initialisation files containing a Pollen state

    Args:
        path (Path): The directory to export the state to
        config (PollenConfiguration): The configuration of the Pollen network
        state (PollenState): A single time-step state of a Pollen network to export
    """
    # - Make `path` a path
    path = Path(path)
    if not path.exists():
        makedirs(path)

    # - Check that we have a single time point
    for k, v in zip(state._fields, state):
        if k in ["Nhidden", "Nout"]:
            continue

        assert (v.shape[0] == 1) or (
            np.ndim(v) == 1
        ), "`state` must define a single time point"

    # - Determine network size
    inp_size = np.shape(config.input.weights)[0]
    num_neurons = np.shape(config.reservoir.weights)[1]
    readout_size = np.shape(config.readout.weights)[1]
    size_total = num_neurons + readout_size

    T = 1

    # rspkram
    mat = np.zeros((T, num_neurons), dtype=int)
    spks = np.array(np.atleast_2d(state.Spikes_hid)).astype(int)

    if len(spks) > 0:
        mat[:, : spks.shape[1]] = spks

        print("Writing rspkram.ini", end="\r")
        for t, spks in enumerate(mat):
            with open(path / f"rspkram.ini", "w+") as f:
                for val in spks:
                    f.write(to_hex(val, 2))
                    f.write("\n")

    # ospkram
    mat = np.zeros((T, readout_size), dtype=int)
    spks = np.array(np.atleast_2d(state.Spikes_out)).astype(int)

    if len(spks) > 0:
        mat[:, : spks.shape[1]] = spks
        print("Writing ospkram.ini", end="\r")
        for t, spks in enumerate(mat):
            with open(path / f"ospkram.ini", "w+") as f:
                for val in spks:
                    f.write(to_hex(val, 2))
                    f.write("\n")

    # nscram
    mat = np.zeros((T, size_total), dtype=int)
    isyns = np.array(np.atleast_2d(state.I_syn_hid)).astype(int)
    mat[:, : isyns.shape[1]] = isyns
    isyns_out = np.array(np.atleast_2d(state.I_syn_out)).astype(int)
    mat[:, num_neurons : num_neurons + isyns_out.shape[1]] = isyns_out

    print("Writing nscram.ini", end="\r")
    for t, vals in enumerate(mat):
        with open(path / f"nscram.ini", "w+") as f:
            for i_neur, val in enumerate(vals):
                f.write(to_hex(val, 4))
                f.write("\n")

    # nsc2ram --> rsc2ram
    if not hasattr(state, "I_syn2_hid"):
        mat = np.zeros((0, num_neurons), int)
    else:
        mat = np.zeros((T, num_neurons), dtype=int)
        isyns2 = np.array(np.atleast_2d(state.I_syn2_hid)).astype(int)
        mat[:, : isyns2.shape[1]] = isyns2

    print("Writing rsc2ram.ini", end="\r")
    for t, vals in enumerate(mat):
        with open(path / f"rsc2ram.ini", "w+") as f:
            for val in vals:
                f.write(to_hex(val, 4))
                f.write("\n")

    # nmpram
    mat = np.zeros((T, size_total), dtype=int)
    vmems = np.array(np.atleast_2d(state.V_mem_hid)).astype(int)
    mat[:, : vmems.shape[1]] = vmems
    vmems_out = np.array(np.atleast_2d(state.V_mem_out)).astype(int)
    mat[:, num_neurons : num_neurons + vmems_out.shape[1]] = vmems_out
    print("Writing nmpram.ini", end="\r")
    for t, vals in enumerate(mat):
        with open(path / f"nmpram.ini", "w+") as f:
            for i_neur, val in enumerate(vals):
                f.write(to_hex(val, 4))
                f.write("\n")


def export_temporal_state(
    path: Union[Path, str],
    config: PollenConfiguration,
    inp_spks: np.ndarray,
    state: PollenState,
) -> None:
    """
    Export the state of a Pollen network over time

    This function will produce a series of RAM files, per time-step, containing the recorded state evolution of a Pollen network.

    Args:
        path (Path): The directory to export the state to
        config (PollenConfiguration): The configuration of the Pollen network
        inp_spks (np.ndarray): The input spikes for this simulation
        state (PollenState): A temporal state of a Pollen network to export
    """
    # - Make `path` a path
    path = Path(path)

    # - Determine network size
    inp_size = np.shape(config.input.weights)[0]
    num_neurons = np.shape(config.reservoir.weights)[1]
    readout_size = np.shape(config.readout.weights)[1]
    size_total = num_neurons + readout_size

    # rspkram
    mat = np.zeros((np.shape(state.Spikes_hid)[0], num_neurons), dtype=int)
    spks = np.array(state.Spikes_hid).astype(int)

    if len(spks) > 0:
        mat[:, : spks.shape[1]] = spks

        path_spkr = path / "spk_res"
        if not path_spkr.exists():
            makedirs(path_spkr)

        print("Writing rspkram files in spk_res", end="\r")
        for t, spks in enumerate(mat):
            with open(path_spkr / f"rspkram_{t}.txt", "w+") as f:
                for val in spks:
                    f.write(to_hex(val, 2))
                    f.write("\n")

    # ospkram
    mat = np.zeros((np.shape(state.Spikes_out)[0], readout_size), dtype=int)
    spks = np.array(state.Spikes_out).astype(int)

    if len(spks) > 0:
        mat[:, : spks.shape[1]] = spks

        path_spko = path / "spk_out"
        if not path_spko.exists():
            makedirs(path_spko)

        print("Writing ospkram files in spk_out", end="\r")
        for t, spks in enumerate(mat):
            with open(path_spko / f"ospkram_{t}.txt", "w+") as f:
                for val in spks:
                    f.write(to_hex(val, 2))
                    f.write("\n")

    # nscram
    mat = np.zeros((np.shape(state.I_syn_hid)[0], size_total), dtype=int)
    isyns = np.array(state.I_syn_hid).astype(int)
    mat[:, : isyns.shape[1]] = isyns
    isyns_out = np.array(state.I_syn_out).astype(int)
    mat[:, num_neurons : num_neurons + isyns_out.shape[1]] = isyns_out

    path_isyn = path / "isyn"
    if not path_isyn.exists():
        makedirs(path_isyn)

    print("Writing nscram files in isyn", end="\r")
    for t, vals in enumerate(mat):
        with open(path_isyn / f"nscram_{t}.txt", "w+") as f:
            for i_neur, val in enumerate(vals):
                f.write(to_hex(val, 4))
                f.write("\n")

    # nsc2ram --> rsc2ram
    if not hasattr(state, "I_syn2_hid"):
        mat = np.zeros((0, num_neurons), int)
    else:
        mat = np.zeros((np.shape(state.I_syn2_hid)[0], num_neurons), dtype=int)
        isyns2 = np.array(state.I_syn2_hid).astype(int)
        mat[:, : isyns2.shape[1]] = isyns2

    path_isyn2 = path / "isyn2"
    if not path_isyn2.exists():
        makedirs(path_isyn2)

    print("Writing rsc2ram files in isyn2", end="\r")
    for t, vals in enumerate(mat):
        with open(path_isyn2 / f"rsc2ram_{t}.txt", "w+") as f:
            for val in vals:
                f.write(to_hex(val, 4))
                f.write("\n")

    # nmpram
    mat = np.zeros((np.shape(state.V_mem_hid)[0], size_total), dtype=int)
    vmems = np.array(state.V_mem_hid).astype(int)
    mat[:, : vmems.shape[1]] = vmems
    vmems_out = np.array(state.V_mem_out).astype(int)
    mat[:, num_neurons : num_neurons + vmems_out.shape[1]] = vmems_out

    path_vmem = path / "vmem"
    if not path_vmem.exists():
        makedirs(path_vmem)

    print("Writing nmpram files in vmem", end="\r")
    for t, vals in enumerate(mat):
        with open(path_vmem / f"nmpram_{t}.txt", "w+") as f:
            for i_neur, val in enumerate(vals):
                f.write(to_hex(val, 4))
                f.write("\n")

    if inp_spks is not None:
        # input spikes
        path_spki = path / "spk_in"
        if not path_spki.exists():
            makedirs(path_spki)

        print("Writing inp_spks.txt", end="\r")
        with open(path_spki / "inp_spks.txt", "w+") as f:
            idle = -1
            for t, chans in enumerate(inp_spks):
                idle += 1
                if not np.all(chans == 0):
                    f.write(f"// time step {t}\n")
                    if idle > 0:
                        f.write(f"idle {idle}\n")
                    idle = 0
                    for chan, num_spikes in enumerate(chans):
                        for _ in range(num_spikes):
                            f.write(f"wr IN{to_hex(chan, 1)}\n")


def export_allram_state(
    path: Union[Path, str],
    config: PollenConfiguration,
    inp_spks: np.ndarray,
    state: PollenState,
) -> None:
    """
    Export the state of a Pollen network over time

    This function will produce a series of RAM files, per time-step, containing the recorded state evolution of a Pollen network.

    Args:
        path (Path): The directory to export the state to
        config (PollenConfiguration): The configuration of the Pollen network
        inp_spks (np.ndarray): The input spikes for this simulation
        state (PollenState): A temporal state of a Pollen network to export
    """
    # - Make `path` a path
    path = Path(path)

    # - Determine network size
    inp_size = np.shape(config.input.weights)[0]
    num_neurons = np.shape(config.reservoir.weights)[1]
    readout_size = np.shape(config.readout.weights)[1]
    size_total = num_neurons + readout_size

    Nin = inp_size
    Nhidden = num_neurons
    Nout = readout_size

    # rspkram
    mat = np.zeros((np.shape(state.Spikes_hid)[0], num_neurons), dtype=int)
    spks = np.array(state.Spikes_hid).astype(int)

    if len(spks) > 0:
        mat[:, : spks.shape[1]] = spks

        path_spkr = path / "spk_res"
        if not path_spkr.exists():
            makedirs(path_spkr)

        print("Writing rspkram files in spk_res", end="\r")
        for t, spks in enumerate(mat):
            with open(path_spkr / f"rspkram_{t}.txt", "w+") as f:
                for val in spks:
                    f.write(to_hex(val, 2))
                    f.write("\n")

    # ospkram
    mat = np.zeros((np.shape(state.Spikes_out)[0], readout_size), dtype=int)
    spks = np.array(state.Spikes_out).astype(int)

    if len(spks) > 0:
        mat[:, : spks.shape[1]] = spks

        path_spko = path / "spk_out"
        if not path_spko.exists():
            makedirs(path_spko)

        print("Writing ospkram files in spk_out", end="\r")
        for t, spks in enumerate(mat):
            with open(path_spko / f"ospkram_{t}.txt", "w+") as f:
                for val in spks:
                    f.write(to_hex(val, 2))
                    f.write("\n")

    # nscram
    mat = np.zeros((np.shape(state.I_syn_hid)[0], size_total), dtype=int)
    isyns = np.array(state.I_syn_hid).astype(int)
    mat[:, : isyns.shape[1]] = isyns
    isyns_out = np.array(state.I_syn_out).astype(int)
    mat[:, num_neurons : num_neurons + isyns_out.shape[1]] = isyns_out

    path_isyn = path / "isyn"
    if not path_isyn.exists():
        makedirs(path_isyn)

    print("Writing nscram files in isyn", end="\r")
    for t, vals in enumerate(mat):
        with open(path_isyn / f"nscram_{t}.txt", "w+") as f:
            for i_neur, val in enumerate(vals):
                f.write(to_hex(val, 4))
                f.write("\n")

    # nsc2ram --> rsc2ram
    if not hasattr(state, "I_syn2_hid"):
        mat = np.zeros((0, num_neurons), int)
    else:
        mat = np.zeros((np.shape(state.I_syn2_hid)[0], num_neurons), dtype=int)
        isyns2 = np.array(state.I_syn2_hid).astype(int)
        mat[:, : isyns2.shape[1]] = isyns2

    path_isyn2 = path / "isyn2"
    if not path_isyn2.exists():
        makedirs(path_isyn2)

    print("Writing rsc2ram files in isyn2", end="\r")
    for t, vals in enumerate(mat):
        with open(path_isyn2 / f"rsc2ram_{t}.txt", "w+") as f:
            for val in vals:
                f.write(to_hex(val, 4))
                f.write("\n")

    # nmpram
    mat = np.zeros((np.shape(state.V_mem_hid)[0], size_total), dtype=int)
    vmems = np.array(state.V_mem_hid).astype(int)
    mat[:, : vmems.shape[1]] = vmems
    vmems_out = np.array(state.V_mem_out).astype(int)
    mat[:, num_neurons : num_neurons + vmems_out.shape[1]] = vmems_out

    path_vmem = path / "vmem"
    if not path_vmem.exists():
        makedirs(path_vmem)

    print("Writing nmpram files in vmem", end="\r")
    for t, vals in enumerate(mat):
        with open(path_vmem / f"nmpram_{t}.txt", "w+") as f:
            for i_neur, val in enumerate(vals):
                f.write(to_hex(val, 4))
                f.write("\n")

    if inp_spks is not None:
        # input spikes
        path_spki = path / "spk_in"
        if not path_spki.exists():
            makedirs(path_spki)

        print("Writing inp_spks.txt", end="\r")
        with open(path_spki / "inp_spks.txt", "w+") as f:
            idle = -1
            for t, chans in enumerate(inp_spks):
                idle += 1
                if not np.all(chans == 0):
                    f.write(f"// time step {t}\n")
                    if idle > 0:
                        f.write(f"idle {idle}\n")
                    idle = 0
                    for chan, num_spikes in enumerate(chans):
                        for _ in range(num_spikes):
                            f.write(f"wr IN{to_hex(chan, 1)}\n")

    #############################################
    #### config ram, not export dummy neuron ####
    #############################################

<<<<<<< HEAD
    #IWTRAM_state: input_weight_ram_ts
    mat = np.zeros((np.shape(state.IWTRAM_state)[0], Nin * (Nhidden+num_buffer_neurons(Nhidden))), dtype=int)
=======
    # IWTRAM_state: input_weight_ram_ts
    mat = np.zeros((np.shape(state.IWTRAM_state)[0], Nin * Nhidden), dtype=int)
>>>>>>> 4a07f0dd
    input_weight = np.array(state.IWTRAM_state).astype(int)
    mat[:, : input_weight.shape[1]] = input_weight[:, 0 : Nin * (Nhidden+num_buffer_neurons(Nhidden))]

    path_IWTRAM_state = path / "IWTRAM_state"
    if not path_IWTRAM_state.exists():
        makedirs(path_IWTRAM_state)

    print("Writing IWTRAM files in input_weight", end="\r")
    for t, vals in enumerate(mat):
        with open(path_IWTRAM_state / f"IWTRAM_{t}.txt", "w+") as f:
            for i_neur, val in enumerate(vals):
                if i_neur % Nhidden == 0:
                    f.write(f"// iwt for IN{i_neur//Nhidden} \n")
                f.write(to_hex(val, 2))
                f.write("\n")

    # IWT2RAM_state input_weight_2ram_ts
    mat = np.zeros((np.shape(state.IWT2RAM_state)[0], Nin * (Nhidden+num_buffer_neurons(Nhidden))), dtype=int)
    input_weight_2 = np.array(state.IWT2RAM_state).astype(int)
    mat[:, : input_weight_2.shape[1]] = input_weight_2[:, 0 : Nin * (Nhidden+num_buffer_neurons(Nhidden))]

    path_IWT2RAM_state = path / "IWT2RAM_state"
    if not path_IWT2RAM_state.exists():
        makedirs(path_IWT2RAM_state)

    print("Writing IWT2RAM files in input_weight_2", end="\r")
    for t, vals in enumerate(mat):
        with open(path_IWT2RAM_state / f"IWT2RAM_{t}.txt", "w+") as f:
            for i_neur, val in enumerate(vals):
                if i_neur % Nhidden == 0:
                    f.write(f"// iwt2 for IN{i_neur//Nhidden} \n")
                f.write(to_hex(val, 2))
                f.write("\n")

    # NDSRAM_state:neuron_dash_syn_ram_ts
    mat = np.zeros((np.shape(state.NDSRAM_state)[0], Nhidden + num_buffer_neurons(Nhidden) + Nout), dtype=int)
    neuron_dash_syn = np.array(state.NDSRAM_state).astype(int)
    mat[:, : neuron_dash_syn.shape[1]] = neuron_dash_syn[:, 0 : Nhidden + num_buffer_neurons(Nhidden) + Nout]

    path_NDSRAM_state = path / "NDSRAM_state"
    if not path_NDSRAM_state.exists():
        makedirs(path_NDSRAM_state)

    print("Writing NDSRAM files in input_weight", end="\r")
    for t, vals in enumerate(mat):
        with open(path_NDSRAM_state / f"NDSRAM_{t}.txt", "w+") as f:
            for i_neur, val in enumerate(vals):
                f.write(to_hex(val, 1))
                f.write("\n")

    # RDS2RAM_state: reservoir_dash_syn_2ram_ts
    mat = np.zeros((np.shape(state.RDS2RAM_state)[0], Nhidden + num_buffer_neurons(Nhidden) + Nout), dtype=int)
    reservoir_dash_syn_2 = np.array(state.RDS2RAM_state).astype(int)
<<<<<<< HEAD
    mat[:, : reservoir_dash_syn_2.shape[1]] = reservoir_dash_syn_2[:, 0 : Nhidden + num_buffer_neurons(Nhidden) + Nout]
=======
    mat[:, : reservoir_dash_syn_2.shape[1]] = reservoir_dash_syn_2[
        :, 0 : Nhidden + Nout
    ]
>>>>>>> 4a07f0dd

    path_RDS2RAM_state = path / "RDS2RAM_state"
    if not path_RDS2RAM_state.exists():
        makedirs(path_RDS2RAM_state)

    print("Writing RDS2RAM files in reservoir_dash_syn_2", end="\r")
    for t, vals in enumerate(mat):
        with open(path_RDS2RAM_state / f"RDS2RAM_{t}.txt", "w+") as f:
            for i_neur, val in enumerate(vals):
                f.write(to_hex(val, 1))
                f.write("\n")

    # NDMRAM_state: neuron_dash_mem_ram_ts
    mat = np.zeros((np.shape(state.NDMRAM_state)[0], Nhidden + num_buffer_neurons(Nhidden) + Nout), dtype=int)
    neuron_dash_mem = np.array(state.NDMRAM_state).astype(int)
    mat[:, : neuron_dash_mem.shape[1]] = neuron_dash_mem[:, 0 : Nhidden + num_buffer_neurons(Nhidden) + Nout]

    path_NDMRAM_state = path / "NDMRAM_state"
    if not path_NDMRAM_state.exists():
        makedirs(path_NDMRAM_state)

    print("Writing NDMRAM files in neuron_dash_mem", end="\r")
    for t, vals in enumerate(mat):
        with open(path_NDMRAM_state / f"NDMRAM_{t}.txt", "w+") as f:
            for i_neur, val in enumerate(vals):
                f.write(to_hex(val, 1))
                f.write("\n")

    # NTHRAM_state: neuron_threshold_ram_ts
    mat = np.zeros((np.shape(state.NTHRAM_state)[0], Nhidden + num_buffer_neurons(Nhidden) + Nout), dtype=int)
    neuron_threshold = np.array(state.NTHRAM_state).astype(int)
    mat[:, : neuron_threshold.shape[1]] = neuron_threshold[:, 0 : Nhidden + num_buffer_neurons(Nhidden) + Nout]

    path_NTHRAM_state = path / "NTHRAM_state"
    if not path_NTHRAM_state.exists():
        makedirs(path_NTHRAM_state)

    print("Writing NTHRAM files in neuron_threshold", end="\r")
    for t, vals in enumerate(mat):
        with open(path_NTHRAM_state / f"NTHRAM_{t}.txt", "w+") as f:
            for i_neur, val in enumerate(vals):
                f.write(to_hex(val, 4))
                f.write("\n")

    # RCRAM_state: reservoir_config_ram_ts
    mat = np.zeros((np.shape(state.RCRAM_state)[0], Nhidden + num_buffer_neurons(Nhidden)), dtype=int)
    reservoir_config = np.array(state.RCRAM_state).astype(int)
<<<<<<< HEAD
    mat[:, : reservoir_config.shape[1]] = reservoir_config[:, 0 : Nhidden + num_buffer_neurons(Nhidden)]
=======
    mat[:, : reservoir_config.shape[1]] = reservoir_config[:, 0:Nhidden]
>>>>>>> 4a07f0dd

    path_RCRAM_state = path / "RCRAM_state"
    if not path_RCRAM_state.exists():
        makedirs(path_RCRAM_state)

    print("Writing RCRAM files in input_weight", end="\r")
    for t, vals in enumerate(mat):
        with open(path_RCRAM_state / f"RCRAM_{t}.txt", "w+") as f:
            for i_neur, val in enumerate(vals):
                f.write(to_hex(val, 1))
                f.write("\n")

    # RARAM_state: reservoir_aliasing_ram_ts
    mat = np.zeros((np.shape(state.RARAM_state)[0], Nhidden + num_buffer_neurons(Nhidden)), dtype=int)
    reservoir_aliasing = np.array(state.RARAM_state).astype(int)
<<<<<<< HEAD
    mat[:, : reservoir_aliasing.shape[1]] = reservoir_aliasing[:, 0 : Nhidden + num_buffer_neurons(Nhidden)]
=======
    mat[:, : reservoir_aliasing.shape[1]] = reservoir_aliasing[:, 0:Nhidden]
>>>>>>> 4a07f0dd

    path_RARAM_state = path / "RARAM_state"
    if not path_RARAM_state.exists():
        makedirs(path_RARAM_state)

    print("Writing RARAM files in reservoir_aliasing", end="\r")
    for t, vals in enumerate(mat):
        with open(path_RARAM_state / f"RARAM_{t}.txt", "w+") as f:
            for i_neur, val in enumerate(vals):
                f.write(to_hex(val, 3))
                f.write("\n")

    # REFOCRAM_state: reservoir_effective_fanout_count_ram_ts
    mat = np.zeros((np.shape(state.REFOCRAM_state)[0], Nhidden + num_buffer_neurons(Nhidden)), dtype=int)
    reservoir_effective_fanout_count = np.array(state.REFOCRAM_state).astype(int)
<<<<<<< HEAD
    mat[:, : reservoir_effective_fanout_count.shape[1]] = reservoir_effective_fanout_count[:, 0 : Nhidden + num_buffer_neurons(Nhidden)]
=======
    mat[
        :, : reservoir_effective_fanout_count.shape[1]
    ] = reservoir_effective_fanout_count[:, 0:Nhidden]
>>>>>>> 4a07f0dd

    path_REFOCRAM_state = path / "REFOCRAM_state"
    if not path_REFOCRAM_state.exists():
        makedirs(path_REFOCRAM_state)

    print("Writing REFOCRAM files in reservoir_effective_fanout_count", end="\r")
    for t, vals in enumerate(mat):
        with open(path_REFOCRAM_state / f"REFOCRAM_{t}.txt", "w+") as f:
            for i_neur, val in enumerate(vals):
                f.write(to_hex(val, 2))
                f.write("\n")

    # RFORAM_state: recurrent_fanout_ram_ts
    mat = np.zeros(
        (np.shape(state.RFORAM_state)[0], np.shape(state.RFORAM_state)[1]), dtype=int
    )  # 32000
    recurrent_fanout = np.array(state.RFORAM_state).astype(int)
    mat[:, : recurrent_fanout.shape[1]] = recurrent_fanout

    path_RFORAM_state = path / "RFORAM_state"
    if not path_RFORAM_state.exists():
        makedirs(path_RFORAM_state)

    print("Writing RFORAM files in recurrent_fanout", end="\r")
    for t, rforam in enumerate(mat):
        with open(path_RFORAM_state / f"RFORAM_{t}.txt", "w+") as f:
            reservoir_fanout_total = 0
            for res_neur_index, fanout_count in enumerate(
                reservoir_effective_fanout_count[t]
            ):
                f.write(f"// rfo of RSN{res_neur_index} \n")
                for fanout_index in range(fanout_count):
                    f.write(to_hex(rforam[reservoir_fanout_total], 3))
                    f.write("\n")
                    reservoir_fanout_total += 1

    # RWTRAM_state: recurrent_weight_ram_ts
    mat = np.zeros(
        (np.shape(state.RWTRAM_state)[0], np.shape(state.RWTRAM_state)[1]), dtype=int
    )  # 32000
    recurrent_weight = np.array(state.RWTRAM_state).astype(int)
    mat[:, : recurrent_weight.shape[1]] = recurrent_weight

    path_RWTRAM_state = path / "RWTRAM_state"
    if not path_RWTRAM_state.exists():
        makedirs(path_RWTRAM_state)

    print("Writing RWTRAM files in recurrent_weight", end="\r")
    for t, rforam in enumerate(mat):
        with open(path_RWTRAM_state / f"RWTRAM_{t}.txt", "w+") as f:
            reservoir_fanout_total = 0
            for res_neur_index, fanout_count in enumerate(
                reservoir_effective_fanout_count[t]
            ):
                f.write(f"// rwt of RSN{res_neur_index} \n")
                for fanout_index in range(fanout_count):
                    f.write(to_hex(rforam[reservoir_fanout_total], 2))
                    f.write("\n")
                    reservoir_fanout_total += 1

    # RWT2RAM_state: recurrent_weight_2ram_ts
    mat = np.zeros(
        (np.shape(state.RWT2RAM_state)[0], np.shape(state.RWT2RAM_state)[1]), dtype=int
    )  # 32000
    recurrent_weight_2 = np.array(state.RWT2RAM_state).astype(int)
    mat[:, : recurrent_weight_2.shape[1]] = recurrent_weight_2

    path_RWT2RAM_state = path / "RWT2RAM_state"
    if not path_RWT2RAM_state.exists():
        makedirs(path_RWT2RAM_state)

    print("Writing RWT2RAM files in recurrent_weight_2", end="\r")
    for t, rforam in enumerate(mat):
        with open(path_RWT2RAM_state / f"RWTRAM_{t}.txt", "w+") as f:
            reservoir_fanout_total = 0
            for res_neur_index, fanout_count in enumerate(
                reservoir_effective_fanout_count[t]
            ):
                f.write(f"// rwt2 of RSN{res_neur_index} \n")
                for fanout_index in range(fanout_count):
                    f.write(to_hex(rforam[reservoir_fanout_total], 2))
                    f.write("\n")
                    reservoir_fanout_total += 1

    # OWTRAM_state: output_weight_ram_ts
    mat = np.zeros((np.shape(state.OWTRAM_state)[0], Nout * (Nhidden+num_buffer_neurons(Nhidden))), dtype=int)
    output_weight = np.array(state.OWTRAM_state).astype(int)
    mat[:, : output_weight.shape[1]] = output_weight[:, 0 : Nout * (Nhidden+num_buffer_neurons(Nhidden))]

    path_OWTRAM_state = path / "OWTRAM_state"
    if not path_OWTRAM_state.exists():
        makedirs(path_OWTRAM_state)

    print("Writing OWTRAM files in output_weight", end="\r")
    for t, vals in enumerate(mat):
        with open(path_OWTRAM_state / f"OWTRAM_{t}.txt", "w+") as f:
            for i_neur, val in enumerate(vals):
<<<<<<< HEAD
                if i_neur%Nout == 0:
                    f.write(f"// owt for RSN{i_neur//Nout} \n")
=======
                if i_neur % Nout == 0:
                    f.write(f"// owt for IN{i_neur//Nout} \n")
>>>>>>> 4a07f0dd
                f.write(to_hex(val, 2))
                f.write("\n")<|MERGE_RESOLUTION|>--- conflicted
+++ resolved
@@ -2330,14 +2330,8 @@
     #############################################
     #### config ram, not export dummy neuron ####
     #############################################
-
-<<<<<<< HEAD
-    #IWTRAM_state: input_weight_ram_ts
-    mat = np.zeros((np.shape(state.IWTRAM_state)[0], Nin * (Nhidden+num_buffer_neurons(Nhidden))), dtype=int)
-=======
     # IWTRAM_state: input_weight_ram_ts
     mat = np.zeros((np.shape(state.IWTRAM_state)[0], Nin * Nhidden), dtype=int)
->>>>>>> 4a07f0dd
     input_weight = np.array(state.IWTRAM_state).astype(int)
     mat[:, : input_weight.shape[1]] = input_weight[:, 0 : Nin * (Nhidden+num_buffer_neurons(Nhidden))]
 
@@ -2391,14 +2385,7 @@
     # RDS2RAM_state: reservoir_dash_syn_2ram_ts
     mat = np.zeros((np.shape(state.RDS2RAM_state)[0], Nhidden + num_buffer_neurons(Nhidden) + Nout), dtype=int)
     reservoir_dash_syn_2 = np.array(state.RDS2RAM_state).astype(int)
-<<<<<<< HEAD
     mat[:, : reservoir_dash_syn_2.shape[1]] = reservoir_dash_syn_2[:, 0 : Nhidden + num_buffer_neurons(Nhidden) + Nout]
-=======
-    mat[:, : reservoir_dash_syn_2.shape[1]] = reservoir_dash_syn_2[
-        :, 0 : Nhidden + Nout
-    ]
->>>>>>> 4a07f0dd
-
     path_RDS2RAM_state = path / "RDS2RAM_state"
     if not path_RDS2RAM_state.exists():
         makedirs(path_RDS2RAM_state)
@@ -2445,12 +2432,7 @@
     # RCRAM_state: reservoir_config_ram_ts
     mat = np.zeros((np.shape(state.RCRAM_state)[0], Nhidden + num_buffer_neurons(Nhidden)), dtype=int)
     reservoir_config = np.array(state.RCRAM_state).astype(int)
-<<<<<<< HEAD
     mat[:, : reservoir_config.shape[1]] = reservoir_config[:, 0 : Nhidden + num_buffer_neurons(Nhidden)]
-=======
-    mat[:, : reservoir_config.shape[1]] = reservoir_config[:, 0:Nhidden]
->>>>>>> 4a07f0dd
-
     path_RCRAM_state = path / "RCRAM_state"
     if not path_RCRAM_state.exists():
         makedirs(path_RCRAM_state)
@@ -2465,12 +2447,7 @@
     # RARAM_state: reservoir_aliasing_ram_ts
     mat = np.zeros((np.shape(state.RARAM_state)[0], Nhidden + num_buffer_neurons(Nhidden)), dtype=int)
     reservoir_aliasing = np.array(state.RARAM_state).astype(int)
-<<<<<<< HEAD
     mat[:, : reservoir_aliasing.shape[1]] = reservoir_aliasing[:, 0 : Nhidden + num_buffer_neurons(Nhidden)]
-=======
-    mat[:, : reservoir_aliasing.shape[1]] = reservoir_aliasing[:, 0:Nhidden]
->>>>>>> 4a07f0dd
-
     path_RARAM_state = path / "RARAM_state"
     if not path_RARAM_state.exists():
         makedirs(path_RARAM_state)
@@ -2485,14 +2462,7 @@
     # REFOCRAM_state: reservoir_effective_fanout_count_ram_ts
     mat = np.zeros((np.shape(state.REFOCRAM_state)[0], Nhidden + num_buffer_neurons(Nhidden)), dtype=int)
     reservoir_effective_fanout_count = np.array(state.REFOCRAM_state).astype(int)
-<<<<<<< HEAD
     mat[:, : reservoir_effective_fanout_count.shape[1]] = reservoir_effective_fanout_count[:, 0 : Nhidden + num_buffer_neurons(Nhidden)]
-=======
-    mat[
-        :, : reservoir_effective_fanout_count.shape[1]
-    ] = reservoir_effective_fanout_count[:, 0:Nhidden]
->>>>>>> 4a07f0dd
-
     path_REFOCRAM_state = path / "REFOCRAM_state"
     if not path_REFOCRAM_state.exists():
         makedirs(path_REFOCRAM_state)
@@ -2589,12 +2559,5 @@
     for t, vals in enumerate(mat):
         with open(path_OWTRAM_state / f"OWTRAM_{t}.txt", "w+") as f:
             for i_neur, val in enumerate(vals):
-<<<<<<< HEAD
-                if i_neur%Nout == 0:
-                    f.write(f"// owt for RSN{i_neur//Nout} \n")
-=======
                 if i_neur % Nout == 0:
-                    f.write(f"// owt for IN{i_neur//Nout} \n")
->>>>>>> 4a07f0dd
-                f.write(to_hex(val, 2))
-                f.write("\n")+                    f.write(f"// owt for RSN{i_neur//Nout} \n")