##
# rate.py - Non-spiking rate-coded dynamical layers, with ReLu / LT neurons. Euler solvers
##

from typing import Callable, Optional, Union, Tuple, List
from warnings import warn

import numpy as np
from numba import njit

from ...timeseries import TSContinuous
from ..layer import Layer
from ..training.gpl.rr_trained_layer import RRTrainedLayer

# - Type alias for array-like objects
ArrayLike = Union[np.ndarray, List, Tuple]

# - Relative tolerance for float comparions
tolerance = 1e-5

### --- Configure exports

__all__ = ["FFRateEuler", "PassThrough", "RecRateEuler"]


### --- Helper functions


def is_multiple(a: float, b: float, tolerance: float = tolerance) -> bool:
    """
    is_multiple - Check whether a%b is 0 within some tolerance.
    :param a: float The number that may be multiple of b
    :param b: float The number a may be a multiple of
    :param tolerance: float Relative tolerance
    :return bool: True if a is a multiple of b within some tolerance
    """
    min_remainder = min(a % b, b - a % b)
    return min_remainder < tolerance * b


def print_progress(curr: int, total: int, passed: float):
    print(
        "Progress: [{:6.1%}]    in {:6.1f} s. Remaining:   {:6.1f}".format(
            curr / total, passed, passed * (total - curr) / max(0.1, curr)
        ),
        end="\r",
    )


@njit
def re_lu(x: np.ndarray) -> np.ndarray:
    cop = np.copy(x)
    cop[np.where(x < 0)] = 0
    return cop


@njit
def noisy(x: np.ndarray, std_dev: float) -> np.ndarray:
    """
    noisy - Add randomly distributed noise to each element of x
    :param x:  Array-like with values that noise is added to
    :param std_dev: Float, the standard deviation of the noise to be added
    :return:        Array-like, x with noise added
    """
    return std_dev * np.random.randn(*x.shape) + x


### --- Functions used in connection with FFRateEuler class


@njit
def re_lu(x: np.ndarray) -> np.ndarray:
    """
    Activation function for rectified linear units.
    :param x:             ndarray with current neuron potentials
    :return:                np.clip(x, 0, None)
    """
    cop = np.copy(x)
    cop[np.where(x < 0)] = 0
    return cop


def get_ff_evolution_function(activation_func: Callable[[np.ndarray], np.ndarray]):
    """
    get_ff_evolution_function: Construct a compiled Euler solver for a given activation function

    :param activation_func: Callable (x) -> f(x)
    :return: Compiled function evolve_Euler_complete(state, inp, weights, size, num_steps, gain, bias, alpha, noise_std)
    """

    # - Compile an Euler solver for the desired activation function
    @njit
    def evolve_Euler_complete(
        state: np.ndarray,
        inp: np.ndarray,
        weights: np.ndarray,
        size: int,
        num_steps: int,
        gain: np.ndarray,
        bias: np.ndarray,
        alpha: np.ndarray,
        noise_std,
    ) -> np.ndarray:

        # - Initialise storage of layer output
        weighted_input = inp @ weights
        activities = np.zeros((num_steps + 1, size))

        # - Loop over time steps. The updated state already corresponds to
        # subsequent time step. Therefore skip state update in final step
        # and only update activation.
        for step in range(num_steps):
            # - Store layer activity
            activities[step, :] = activation_func(state + bias)

            # - Evolve layer state
            d_state = -state + noisy(gain * weighted_input[step, :], noise_std)
            state += d_state * alpha

        # - Compute final activity
        activities[-1, :] = activation_func(state + bias)

        return activities

    # - Return the compiled function
    return evolve_Euler_complete


def get_rec_evolution_function(activation_func: Callable[[np.ndarray], np.ndarray]):
    """
   get_rec_evolution_function: Construct a compiled Euler solver for a given activation function

   :param activation_func: Callable (x) -> f(x)
   :return: Compiled function evolve_Euler_complete(state, size, weights, input_steps, dt, num_steps, bias, tau)
   """

    # - Compile an Euler solver for the desired activation function
    @njit
    def evolve_Euler_complete(
        state: np.ndarray,
        size: int,
        weights: np.ndarray,
        input_steps: np.ndarray,
        num_steps: int,
        dt: float,
        bias: np.ndarray,
        tau: np.ndarray,
    ) -> np.ndarray:
        # - Initialise storage of network output
        activity = np.zeros((num_steps + 1, size))

        # - Precompute dt / tau
        lambda_ = dt / tau

        # - Loop over time steps
        for step in range(num_steps):
            # - Evolve network state
            this_act = activation_func(state + bias)
            d_state = -state + input_steps[step, :] + this_act @ weights
            state += d_state * lambda_

            # - Store network state
            activity[step, :] = this_act

        # - Get final activation
        activity[-1, :] = activation_func(state + bias)

        return activity

    # - Return the compiled function
    return evolve_Euler_complete


class FFRateLayer(RRTrainedLayer):
    """ Base class for feed-forward layers of rate based neurons """

    def __init__(
        self,
        weights: np.ndarray,
        dt: float = 1.0,
        noise_std: float = 0.0,
        bias: Union[float, np.ndarray] = 0.0,
        delay: float = 0.0,
        name: str = "unnamed",
    ):
        """
        Base class for feed-forward layers of rate based neurons

        :param ndarray weights:             [MxN] Weight matrix
        :param float dt:                    Evolution time step in seconds. Default: 1.0
        :param float noise_std:             Noise std. dev. per second. Default: 0.0, no noise
        :param ndarray bias:                [Nx1] Vector of bias currents. Default: 0.0, no bias
        :param str name:                    Name of this layer. Default: None
        """

        # - Make sure some required parameters are set
        if weights is None:
            raise TypeError(
                f"{self.class_name} `{name}`: `weights` must not be `None`."
            )
        if bias is None:
            raise TypeError(f"{self.class_name} `{name}`: `bias` must not be `None`.")

        # - Call super-class initialiser
        super().__init__(
            weights=np.asarray(weights, float), dt=dt, noise_std=noise_std, name=name
        )
        self.bias = self._correct_param_shape(bias)

    def _correct_param_shape(self, v) -> np.ndarray:
        """
        Convert an argument to a 1D-np.ndarray and verify that the dimensions match `self.size`

        :param float v: Scalar or array-like that is to be converted

        :return:        v as 1D-np.ndarray, possibly expanded to `self.size`
        """
        v = np.array(v, dtype=float).flatten()
        assert v.shape in (
            (1,),
            (self.size,),
            (1, self.size),
            (self.size),
            1,
        ), "Numbers of elements in v must be 1 or match layer size"
        return v

    def train(
        self,
        ts_target: TSContinuous,
        ts_input: TSContinuous,
        is_first: bool,
        is_last: bool,
        method: str = "rr",
        **kwargs,
    ):
        """
        Wrapper to standardize training syntax across layers. Use specified training method to train layer for current batch.

        :param ts_target:   Target time series for current batch.
        :param ts_input:    Input to the layer during the current batch.
        :param is_first:    Set ``True`` to indicate that this batch is the first in training procedure.
        :param is_last:     Set ``True`` to indicate that this batch is the last in training procedure.
        :param method:      String indicating which training method to choose. Currently only ridge regression (``'rr'``) is supported.
        :param kwargs:      will be passed on to corresponding training method.
        """
        # - Choose training method
        if method in {
            "rr",
            "ridge",
            "ridge regression",
            "regression",
            "linear regression",
            "linreg",
        }:
            training_method = self.train_rr
        else:
            raise ValueError(
                self.start_print
                + f"Training method `{method}` is currently not "
                + "supported. Use `rr` for ridge regression."
            )
        # - Call training method
        return training_method(
            ts_target, ts_input, is_first=is_first, is_last=is_last, **kwargs
        )

    def _prepare_training_data(
        self,
        ts_target: TSContinuous,
        ts_input: Optional[Union[TSContinuous, None]] = None,
        is_first: bool = True,
        is_last: bool = False,
    ):
        """
        Check and rasterize input and target data for this batch

        :param TSContinuous ts_target:                          Target time series for this batch
        :param Optional[Union[TSContinuous, None]] ts_input:    Input time series for this batch. Default: ``None``
        :param bool is_first:                                   Set to ``True`` if this is the first batch in training. Default: ``True``
        :param bool is_last:                                    Set to ``True`` if this is the last batch in training. Default: ``False``

        :return: (inp, target, time_base)
            inp np.ndarray:                 Rasterized input time series for this batch [T, M]
            target np.ndarray:              Rasterized target time series for this batch [T, O]
            time_base np.ndarray:           Time base for ``inp`` and ``target`` [T,]
        """

        # - Call superclass method
        __, target, time_base = super()._prepare_training_data(
            ts_target, ts_input, is_first, is_last
        )

        # - Prepare input data
        inp = np.zeros((np.size(time_base), self.size_in))

        if ts_input is None:
            # - Assume zero input
            print(self.start_print + "No `ts_input` defined, assuming input to be 0.")
        else:
            # - Sample input trace and check for correct dimensions
            inp = self._check_input_dims(ts_input(time_base))

            # - Treat "NaN" as zero inputs
            inp[np.where(np.isnan(inp))] = 0

        return inp, target, time_base

    def to_dict(self) -> dict:
        """
        Convert parameters of `self` to a dict if they are relevant for reconstructing an identical layer

        :return dict:   A dictionary containing the parameters of this layer
        """
        config = super().to_dict()
        config["bias"] = self.bias.tolist()
        return config

    @property
    def bias(self):
        """
        (ArrayLike[float]) (N) Vector of bias parameters for this layer
        """
        return self._bias

    @bias.setter
    def bias(self, new_bias):
        self._bias = self._correct_param_shape(new_bias)


### --- PassThrough Class


class PassThrough(FFRateLayer):
    """ Feed-forward layer with neuron states directly corresponding to input with an optional delay """

    def __init__(
        self,
        weights: np.ndarray,
        dt: float = 1.0,
        noise_std: float = 0.0,
        bias: Union[float, np.ndarray] = 0.0,
        delay: float = 0.0,
        name: str = "unnamed",
    ):
        """
        Implement a feed-forward layer that simply passes input (possibly delayed)

        :param ndarray weights:             [MxN] Weight matrix
        :param float dt:                    Time step for Euler solver, in seconds. Default: 1.0
        :param float noise_std:             Noise std. dev. per second. Default: 0.0, no noise
        :param ndarray bias:                [Nx1] Vector of bias currents. Default: 0.0, no bias
        :param float delay:                 Delay between input and output, in seconds. Default: 0.0, no delay
        :param str name:                    Name of this layer. Default: None
        """
        # - Set delay
        self._delay_steps = 0 if delay is None else int(np.round(delay / dt))

        # - Call super-class initialiser
        super().__init__(
            weights=np.asarray(weights, float), dt=dt, noise_std=noise_std, name=name
        )

        self.reset_all()

    def reset_buffer(self):
        """
        Reset the internal buffer of this layer

        This method will wipe the internal buffer to zeros.
        """
        if self.delay != 0:
            vtBuffer = np.arange(self._delay_steps + 1) * self._dt
            self.ts_buffer = TSContinuous(
                vtBuffer, np.zeros((len(vtBuffer), self.size))
            )
        else:
            self.ts_buffer = None

    def evolve(
        self,
        ts_input: Optional[TSContinuous] = None,
        duration: Optional[float] = None,
        num_timesteps: Optional[int] = None,
        verbose: bool = False,
    ) -> TSContinuous:
        """
        Evolve the state of this layer given an input

        :param Optional[TSContinuous] ts_input: Input time series
        :param Optional[float] duration:        Simulation/Evolution time, in seconds. If not provided, then `num_timesteps` or the duration of `ts_input` will be used for the evolution duration
        :param Optional[int] num_timesteps      Number of evolution time steps, in units of `.dt`. If not provided, then `duration` or the duration of `ts_input` will be used for the evolution duration
        :param bool verbose:                    Currently has no effect

        :return TSContinuous:                   Output time series
        """

        # - Prepare time base
        time_base, inp, num_timesteps = self._prepare_input(
            ts_input, duration, num_timesteps
        )

        # - Apply input weights and add noise
        in_processed = noisy(inp @ self.weights, self.noise_std)

        if self.ts_buffer is not None:
            # - Combined time trace for buffer and processed input
            num_time_steps_comb = num_timesteps + self._delay_steps
            time_comb = self._gen_time_trace(self.t, num_time_steps_comb)

            # - Array for buffered and new data
            samples_comb = np.zeros((time_comb.size, self.size_in))
            steps_in = time_base.size

            # - Buffered data: last point of buffer data corresponds to self.t,
            #   which is also part of current input
            samples_comb[:-steps_in] = self.ts_buffer.samples[:-1]

            # - Processed input data (weights and noise)
            samples_comb[-steps_in:] = in_processed

            # - Output data
            samples_out = samples_comb[:steps_in]

            # - Update buffer with new data
            self.ts_buffer.samples = samples_comb[steps_in - 1 :]

        else:
            # - Undelayed processed input
            samples_out = in_processed

        # - Update state and time
        self.state = samples_out[-1]
        self._timestep += num_timesteps

        # - Return time series with output data and bias
        return TSContinuous(time_base, samples_out + self.bias)

    def __repr__(self):
        return "PassThrough layer object `{}`.\nnSize: {}, size_in: {}, delay: {}".format(
            self.name, self.size, self.size_in, self.delay
        )

    def print_buffer(self, **kwargs):
        """
        Display the internal buffer of this layer

        :param kwargs:  Optional arguments passed to the `.TSContinuous.print` method
        """
        if self.ts_buffer is not None:
            self.ts_buffer.print(**kwargs)
        else:
            print("This layer does not use a delay.")

    @property
    def buffer(self):
        """
        (ndarray) The internal buffer of this layer.
        """
        if self.ts_buffer is not None:
            return self.ts_buffer.samples
        else:
            print("This layer does not use a delay.")

    def reset_state(self):
        """
        Reset the internal state and buffer of this layer to zero
        """
        super().reset_state()
        self.reset_buffer()

    def reset_all(self):
        """
        Reset both the internal state and time stamp of this layer
        """
        super().reset_all()
        self.reset_buffer()

    def to_dict(self) -> dict:
        """
        Convert parameters of `self` to a dict if they are relevant for reconstructing an identical layer

        :return dict:   A dictionary containing the parameters of this layer
        """
        config = super().to_dict()
        config["delay"] = self.delay
        return config

    @property
    def delay(self):
        """
        (float) The delay imposed by this layer, in seconds
        """
        return self._delay_steps * self.dt

    @property
    def delay_steps(self):
        """
        (int) The delay imposed by this layer, in units of `.dt`
        """
        return self._delay_steps


### --- FFRateEuler class


class FFRateEuler(FFRateLayer):
    """
    Feedforward layer consisting of rate-based neurons

    `.FFRateEuler` is a simple feed-forward layer of dynamical neurons, backed with a forward-Euler solver with a fixed time step. The neurons in this layer implement the dynamics

    .. math::

        \\tau \\cdot \\dot{x} + x = g \\cdot W I(t) + \\sigma \\cdot \\zeta(t)

    where :math:`x` is the Nx1 vector of internal states of neurons in the layer; :math:`\\dot{x}` is the derivative of those staes with respect to time; :math:`\\tau` is the vector of time constants of the neurons in the layer; :math:`I(t)` is the instantaneous input injected into each neuron at time :math:`t`; :math:`W` is the MxN matrix of weights connecting the input to the neurons in the layer; and :math:`\\sigma \\cdot \\zeta(t)` is a white noise process with standard deviation :math:`\\sigma``.

    The output of the layer is given by

    .. math ::
        o = H(x + b)

    where :math:`H(x)` is the neuron transfer function, which by default is the linear-threshold (or "rectified linear" or ReLU) function :math:`H(x) = max(0, x)`; :math:`b` is the Nx1 vector of bias values for this layer; and :math:`g` is the Nx1 vector of gain parameters for the neurons in this layer.

    :Training:

    `.FFRateEuler` supports weight training with linear or ridge regression, using the `.train` method. To use this facility, use the `.train` method instead of the `.evolve` method, calling `.train` in turn over multiple batches::

        lyr = FFRateEuler(...)

        # - Loop over batches and train
        is_first = True
        is_last = False

        for (input_batch_ts, target_batch_ts) in batches[:-1]:
            lyr.train(target_batch_tsm, input_batch_ts, is_first, is_last)
            is_first = False

        # - Finalise training for last batch
        is_last = True
        (input_batch_ts, target_batch_ts) = batches[-1]
        lyr.train(target_batch_ts, input_batch_ts, is_first, is_last)

    """

    def __init__(
        self,
        weights: np.ndarray,
        dt: Optional[float] = None,
        name: Optional[str] = None,
        noise_std: float = 0.0,
        activation_func: Callable[[np.ndarray], np.ndarray] = re_lu,
        tau: Union[float, np.ndarray] = 10.0,
        gain: Union[float, np.ndarray] = 1.0,
        bias: Union[float, np.ndarray] = 0.0,
    ):
        """
        Implement a feed-forward non-spiking neuron layer, with an Euler method solver

        :param ndarray weights:                                     [MxN] Weight matrix
        :param Optional[float] dt:                                  Time step for Euler solver, in seconds. Default: `None`, which will use `min(tau) / 10` as the time step, for numerical stability
        :param Optional[str] name:                                  Name of this layer. Default: `None`
        :param float noise_std:                           Noise std. dev. per second. Default: 0.0, no noise
        :param Callable[[float], float] activation_func:   Callable a = f(x) Neuron activation function. Default: ReLU
        :param ArrayLike[float] tau:                      [Nx1] Vector of neuron time constants in seconds. Default: 10.0
        :param ArrayLike[float] gain:                     [Nx1] Vector of gain factors. Default: 1.0, unitary gain
        :param ArrayLike[float] bias:                     [Nx1] Vector of bias currents. Default: 0.0
<<<<<<< HEAD
=======
        """

        # - Make sure some required parameters are set
        assert weights is not None, "`weights` is required"
>>>>>>> 2609e375


        """

        # - Make sure some required parameters are set
        if tau is None:
            raise TypeError(f"{self.class_name} `{name}`: `tau` may not be `None`.")
        if gain is None:
            raise TypeError(f"{self.class_name} `{name}`: `gain` may not be `None`.")

        # - Set a reasonable dt
        if dt is None:
            min_tau = np.min(tau)
            dt = min_tau / 10

        # - Call super-class initialiser
        super().__init__(
            weights=weights, dt=dt, noise_std=noise_std, bias=bias, name=name
        )

        # - Check remaining parameter shapes
        try:
            self.tau, self.gain = map(self._correct_param_shape, (tau, gain))
        except AssertionError:
            raise AssertionError(
                self.start_print
                + "Numbers of elements in tau and gain must be 1 or match layer size."
            )

        # - Reset this layer state and set attributes
        self.reset_all()
        self.alpha = self._dt / self.tau
        self.activation_func = activation_func

    def evolve(
        self,
        ts_input: Optional[TSContinuous] = None,
        duration: Optional[float] = None,
        num_timesteps: Optional[int] = None,
        verbose: bool = False,
    ) -> TSContinuous:
        """
        Evolve the state of this layer given an input

        :param Optional[TSContinuous] ts_input: Input time series. Default: `None`, no stimulus is provided
        :param Optional[float] duration:        Simulation/Evolution time, in seconds. If not provided, then `num_timesteps` or the duration of `ts_input` is used to determine evolution time
        :param Optional[int] num_timesteps:     Number of evolution time steps, in units of `.dt`. If not provided, then `duration` or the duration of `ts_input` is used to determine evolution time
<<<<<<< HEAD
        :param bool verbose:                    Currently no effect, just for conformity
=======
        :param bool verbose:           Currently no effect, just for conformity
>>>>>>> 2609e375

        :return TSContinuous:                   Output time series
        """

        # - Prepare time base
        time_base, inp, num_timesteps = self._prepare_input(
            ts_input, duration, num_timesteps
        )

        sample_act = self._evolveEuler(
            state=self._state,  # self._state is automatically updated
            inp=inp,
            weights=self._weights,
            size=self._size,
            num_steps=num_timesteps,
            gain=self._gain,
            bias=self._bias,
            alpha=self._alpha,
            # Without correction, standard deviation after some time will be
            # self._noise_std * sqrt(self._alpha/2)
            noise_std=self._noise_std * np.sqrt(2.0 / self._alpha),
        )

        # - Increment internal time representation
        self._timestep += num_timesteps

        return TSContinuous(time_base, sample_act)

    def stream(
        self, duration: float, dt: float, verbose: bool = False
    ) -> Tuple[float, List[float]]:
        """
        Stream data through this layer

        :param float duration:          Total duration for which to handle streaming
        :param float dt:                Streaming time step
<<<<<<< HEAD
        :param bool verbose:            Display feedback. Default: `False`, don't display feedback
=======
        :param bool verbose:  Display feedback. Default: `s`False``, don't display feedback

        :yield (float, ndarray):        (t, state)

        :return (float, ndarray):       Final output (t, state)
        """

        # - Initialise simulation, determine how many dt to evolve for
        if verbose:
            print("Layer: I'm preparing")
        time_trace = np.arange(0, duration + dt, dt)
        num_steps = np.size(time_trace) - 1
        euler_steps_per_dt = int(np.round(dt / self._dt))

        if verbose:
            print("Layer: Prepared")

        # - Loop over dt steps
        for step in range(num_steps):
            if verbose:
                print("Layer: Yielding from internal state.")
            if verbose:
                print("Layer: step", step)
            if verbose:
                print("Layer: Waiting for input...")

            # - Yield current output, receive input for next time step
            inp = (
                yield self._t,
                np.reshape(self._activation(self._state + self._bias), (1, -1)),
            )

            # - Set zero input if no input provided
            if inp is None:
                inp = np.zeros(euler_steps_per_dt, self._size_in)
            else:
                inp = np.repeat(np.atleast_2d(inp[1][0, :]), euler_steps_per_dt, axis=0)

            if verbose:
                print("Layer: Input was: ", inp)

            # - Evolve layer
            _ = self._evolveEuler(
                state=self._state,  # self._state is automatically updated
                inp=inp,
                weights=self._weights,
                size=self._size,
                num_steps=euler_steps_per_dt,
                gain=self._gain,
                bias=self._bias,
                alpha=self._alpha,
                # Without correction, standard deviation after some time will be
                # self._noise_std * sqrt(self._alpha/2)
                noise_std=self._noise_std * np.sqrt(2.0 / self._alpha),
            )

            # - Increment time
            self._timestep += euler_steps_per_dt

        # - Return final state
        return (self.t, np.reshape(self._activation(self._state + self._bias), (1, -1)))

    def train(
        self,
        ts_target: TSContinuous,
        ts_input: TSContinuous,
        is_first: bool,
        is_last: bool,
        method: str = "rr",
        **kwargs,
    ):
        """
        Wrapper to standardize training syntax across layers. Use specified training method to train layer for current batch.

        :param ts_target:   Target time series for current batch.
        :param ts_input:    Input to the layer during the current batch.
        :param is_first:    Set ``True`` to indicate that this batch is the first in training procedure.
        :param is_last:     Set ``True`` to indicate that this batch is the last in training procedure.
        :param method:      String indicating which training method to choose. Currently only ridge regression (``'rr'``) is supported.
        :param kwargs:      will be passed on to corresponding training method.
        """
        # - Choose training method
        if method in {
            "rr",
            "ridge",
            "ridge regression",
            "regression",
            "linear regression",
            "linreg",
        }:
            training_method = self.train_rr
        else:
            raise ValueError(
                f"FFRateEuler `{self.name}`: Training method `{method}` is currently not "
                + "supported. Use `rr` for ridge regression."
            )
        # - Call training method
        return training_method(
            ts_target, ts_input, is_first=is_first, is_last=is_last, **kwargs
        )

    def _prepare_training_data(
        self,
        ts_target: TSContinuous,
        ts_input: Optional[Union[TSContinuous, None]] = None,
        is_first: bool = True,
        is_last: bool = False,
    ):
        """
        Check and rasterize input and target data for this batch

        :param TSContinuous ts_target:                          Target time series for this batch
        :param Optional[Union[TSContinuous, None]] ts_input:    Input time series for this batch. Default: ``None``
        :param bool is_first:                         Set to ``True`` if this is the first batch in training. Default: ``True``
        :param bool is_last:                          Set to ``True`` if this is the last batch in training. Default: ``False``
>>>>>>> 2609e375

        :yield (float, ndarray):        (t, state)

        :return (float, ndarray):       Final output (t, state)
        """

        # - Initialise simulation, determine how many dt to evolve for
        if verbose:
            print("Layer: I'm preparing")
        time_trace = np.arange(0, duration + dt, dt)
        num_steps = np.size(time_trace) - 1
        euler_steps_per_dt = int(np.round(dt / self._dt))

        if verbose:
            print("Layer: Prepared")

        # - Loop over dt steps
        for step in range(num_steps):
            if verbose:
                print("Layer: Yielding from internal state.")
            if verbose:
                print("Layer: step", step)
            if verbose:
                print("Layer: Waiting for input...")

            # - Yield current output, receive input for next time step
            inp = (
                yield self._t,
                np.reshape(self._activation(self._state + self._bias), (1, -1)),
            )

            # - Set zero input if no input provided
            if inp is None:
                inp = np.zeros(euler_steps_per_dt, self._size_in)
            else:
                inp = np.repeat(np.atleast_2d(inp[1][0, :]), euler_steps_per_dt, axis=0)

            if verbose:
                print("Layer: Input was: ", inp)

            # - Evolve layer
            _ = self._evolveEuler(
                state=self._state,  # self._state is automatically updated
                inp=inp,
                weights=self._weights,
                size=self._size,
                num_steps=euler_steps_per_dt,
                gain=self._gain,
                bias=self._bias,
                alpha=self._alpha,
                # Without correction, standard deviation after some time will be
                # self._noise_std * sqrt(self._alpha/2)
                noise_std=self._noise_std * np.sqrt(2.0 / self._alpha),
            )

            # - Increment time
            self._timestep += euler_steps_per_dt

        # - Return final state
        return (self.t, np.reshape(self._activation(self._state + self._bias), (1, -1)))

    def to_dict(self) -> dict:
        """
        Convert parameters of `self` to a dict if they are relevant for reconstructing an identical layer

        :return dict: Dictionary of parameters to use when reconstructing this layer
        """
        config = super().to_dict()
        config["tau"] = self.tau.tolist()
        config["gain"] = self.gain.tolist()
        warn(
            f"FFRateEuler `{self.name}`: `activation_func` can not be stored with this "
            + "method. When creating a new instance from this dict, it will use the "
            + "default activation function."
        )
        return config

    @property
    def activation(self):
        """
        (ArrayLike[float]) The activation of this layer, after the activation function
        """
        return self.activation_func(self.state)

    ### --- properties

    @property
    def tau(self):
        """
        (ArayLike[float]) (N) Vector of time constants for the neurons in this layer
        """
        return self._tau

    @tau.setter
    def tau(self, new_tau):
        new_tau = self._correct_param_shape(new_tau)
        if not (new_tau >= self._dt).all():
            raise ValueError("All tau must be at least dt.")
        self._tau = new_tau
        self._alpha = self._dt / new_tau

    @property
    def alpha(self):
        """
        (ndarray) (N) Vector `.tau` / `.dt` for the neurons in this layer
        """
        return self._alpha

    @alpha.setter
    def alpha(self, new_alpha):
        new_alpha = self._correct_param_shape(new_alpha)
        if not (new_alpha <= 1).all():
            raise ValueError("All alpha must be at most 1.")
        self._alpha = new_alpha
        self._tau = self._dt / new_alpha

    @property
    def gain(self):
        """
        (ArrayLike[float]) (N) Vector of gain parameters for this layer
        """
        return self._gain

    @gain.setter
    def gain(self, new_gain):
        self._gain = self._correct_param_shape(new_gain)

    @property
    def activation_func(self):
        """
        (Callable[[ndarray], ndarray) Activation function for the neurons in this layer
        """
        return self._activation

    @activation_func.setter
    def activation_func(self, f):
        self._activation = f
        self._evolveEuler = get_ff_evolution_function(f)

    @Layer.dt.setter
    def dt(self, new_dt):
        if not (self.tau >= new_dt).all():
            raise ValueError("All tau must be at least dt.")
        self._dt = new_dt
        self._alpha = new_dt / self._tau


<<<<<<< HEAD
=======
### --- PassThrough Class


class PassThrough(FFRateEuler):
    """ Feed-forward layer with neuron states directly corresponding to input with an optional delay """

    def __init__(
        self,
        weights: np.ndarray,
        dt: float = 1.0,
        noise_std: float = 0.0,
        bias: Union[float, np.ndarray] = 0.0,
        delay: float = 0.0,
        name: str = None,
    ):
        """
        Implement a feed-forward layer that simply passes input (possibly delayed)

        :param ndarray weights:             [MxN] Weight matrix
        :param Optional[float] dt:          Time step for Euler solver, in seconds. Default: 1.0
        :param Optional[float] noise_std:   Noise std. dev. per second. Default: 0.0, no noise
        :param Optional[ndarray] bias:      [Nx1] Vector of bias currents. Default: 0.0, no bias
        :param Optional[float] delay:       Delay between input and output, in seconds. Default: 0.0, no delay
        :param Optional[str] name:          Name of this layer. Default: None
        """
        # - Set delay
        self._delay_steps = 0 if delay is None else int(np.round(delay / dt))

        # - Call super-class initialiser
        super().__init__(
            weights=np.asarray(weights, float),
            dt=dt,
            noise_std=noise_std,
            activation_func=lambda x: x,
            bias=bias,
            name=name,
        )

        self.reset_all()

    def reset_buffer(self):
        """
        Reset the internal buffer of this layer

        This method will wipe the internal buffer to zeros.
        """
        if self.delay != 0:
            vtBuffer = np.arange(self._delay_steps + 1) * self._dt
            self.ts_buffer = TSContinuous(
                vtBuffer, np.zeros((len(vtBuffer), self.size))
            )
        else:
            self.ts_buffer = None

    def evolve(
        self,
        ts_input: Optional[TSContinuous] = None,
        duration: Optional[float] = None,
        num_timesteps: Optional[int] = None,
        verbose: bool = False,
    ) -> TSContinuous:
        """
        Evolve the state of this layer given an input

        :param Optional[TSContinuous] ts_input: Input time series
        :param Optional[float] duration:        Simulation/Evolution time, in seconds. If not provided, then `num_timesteps` or the duration of `ts_input` will be used for the evolution duration
        :param Optional[int] num_timesteps      Number of evolution time steps, in units of `.dt`. If not provided, then `duration` or the duration of `ts_input` will be used for the evolution duration
        :param bool verbose:          Currently has no effect

        :return TSContinuous:                   Output time series
        """

        # - Prepare time base
        time_base, inp, num_timesteps = self._prepare_input(
            ts_input, duration, num_timesteps
        )

        # - Apply input weights and add noise
        in_processed = noisy(inp @ self.weights, self.noise_std)

        if self.ts_buffer is not None:
            # - Combined time trace for buffer and processed input
            num_time_steps_comb = num_timesteps + self._delay_steps
            time_comb = self._gen_time_trace(self.t, num_time_steps_comb)

            # - Array for buffered and new data
            samples_comb = np.zeros((time_comb.size, self.size_in))
            steps_in = time_base.size

            # - Buffered data: last point of buffer data corresponds to self.t,
            #   which is also part of current input
            samples_comb[:-steps_in] = self.ts_buffer.samples[:-1]

            # - Processed input data (weights and noise)
            samples_comb[-steps_in:] = in_processed

            # - Output data
            samples_out = samples_comb[:steps_in]

            # - Update buffer with new data
            self.ts_buffer.samples = samples_comb[steps_in - 1 :]

        else:
            # - Undelayed processed input
            samples_out = in_processed

        # - Update state and time
        self.state = samples_out[-1]
        self._timestep += num_timesteps

        # - Return time series with output data and bias
        return TSContinuous(time_base, samples_out + self.bias)

    def __repr__(self):
        return "PassThrough layer object `{}`.\nnSize: {}, size_in: {}, delay: {}".format(
            self.name, self.size, self.size_in, self.delay
        )

    def print_buffer(self, **kwargs):
        """
        Display the internal buffer of this layer

        :param kwargs:  Optional arguments passed to the `.TSContinuous.print` method
        """
        if self.ts_buffer is not None:
            self.ts_buffer.print(**kwargs)
        else:
            print("This layer does not use a delay.")

    @property
    def buffer(self):
        """
        (ndarray) The internal buffer of this layer.
        """
        if self.ts_buffer is not None:
            return self.ts_buffer.samples
        else:
            print("This layer does not use a delay.")

    def reset_state(self):
        """
        Reset the internal state and buffer of this layer to zero
        """
        super().reset_state()
        self.reset_buffer()

    def reset_all(self):
        """
        Reset both the internal state and time stamp of this layer
        """
        super().reset_all()
        self.reset_buffer()

    def to_dict(self) -> dict:
        """
        Convert parameters of `self` to a dict if they are relevant for reconstructing an identical layer

        :return dict:   A dictionary containing the parameters of this layer
        """
        config = super().to_dict()
        config["delay"] = self.delay
        return config

    @property
    def delay(self):
        """
        (float) The delay imposed by this layer, in seconds
        """
        return self._delay_steps * self.dt

    @property
    def delay_steps(self):
        """
        (int) The delay imposed by this layer, in units of `.dt`
        """
        return self._delay_steps


>>>>>>> 2609e375
class RecRateEuler(Layer):
    """
    A standard recurrent non-spiking layer of dynamical neurons

    `.RecRateEuler` implements a very standard recurrent layer of dynamical neurons, which by default have linear-threshold (or "rectified-linear", or ReLU) transfer function. The layer is backed by a simple forward-Euler solver with a fixed time step.

    The neurons in the layer implement the dynamical system

    .. math::

        \\tau \\cdot \\dot{x} + x = W H(x + b) + I(t) + \\sigma \\cdot \\zeta(t)

    where :math:`x` is the Nx1 vector of internal states of each neuron; :math:`\\dot{x}` is the derivative of these states with respect to time; :math:`\\tau` is the vector of time constants for each neurons; :math:`W` is the [NxN] recurrent weight matrix for this layer; :math:`b` is the Nx1 vector of neuron biases for this layer; :math:`I(t)` is the input injected into each neuron in this layer at time :math:`t`; :math:`\\sigma \\cdot \\zeta(t)`` is a white noise process with standard deviation :math:`\\sigma` at each time step. :math:`H(x)` is the neuron transfer function, which by default is the linear threshold function

    .. math::

        H(x) = max(0, x)

    .. seealso:: The tutorial :ref:`/tutorials/building_reservoir.ipynb` demonstrates using this layer.
    """

    def __init__(
        self,
        weights: np.ndarray,
        bias: np.ndarray = 0.0,
        tau: np.ndarray = 1.0,
        activation_func: Callable[[np.ndarray], np.ndarray] = re_lu,
        dt: float = 1.0,
        noise_std: float = 0.0,
        name: str = "unnamed",
    ):
        """
        Implement a recurrent layer with non-spiking firing rate neurons, using a forward-Euler solver

        :param ndarray weights:                             (NxN) matrix of recurrent weights
        :param ArrrayLike[float] bias:                      (N) vector (or scalar) of bias currents. Default: 0.0
        :param ArrrayLike[float] tau:                       (N) vector (or scalar) of neuron time constants. Default: 1.0
        :param Callable[[float], float] activation_func:    Activation function for each neuron, with signature (x) -> f(x). Default: `re_lu`
        :param float dt:                                    Time step for integration (Euler method). Default: `None`, which results in taking a minimum time step of `min(tau) / 10.0` for numerical stability.
        :param float noise_std:                             Std. Dev. of state noise injected at each time step. Default: 0.0, no noise
        :param str name:                                    Name of this layer. Default: `None`
        """

        # - Call super-class init
        super().__init__(weights=np.asarray(weights, float), name=name)

        # - Check size and shape of `weights`
        if weights.ndim != 2:
            raise ValueError(
                f"{self.class_name} `{name}`: `weights` must be a matrix with 2 dimensions"
            )
        if weights.shape[0] != weights.shape[1]:
            raise ValueError(
                f"{self.class_name} `{name}`: `weights` must be a square matrix"
            )

        # - Check arguments
        if tau is None:
            raise TypeError(f"{self.class_name} `{name}`: `tau` may not be `None`.")
        if noise_std is None:
            raise TypeError(
                f"{self.class_name} `{name}`: `noise_std` may not be `None`."
            )

        # - Assign properties
        self.bias = bias
        self.tau = tau
        self.activation_func = activation_func
        self.noise_std = noise_std

        # - Reset the internal state
        self.reset_all()

    ### --- State evolution method

    def evolve(
        self,
        ts_input: Optional[TSContinuous] = None,
        duration: Optional[float] = None,
        num_timesteps: Optional[int] = None,
        verbose: bool = False,
    ) -> TSContinuous:
        """
        Evolve the states of this layer given an input

        :param Optional[TSContinuous] ts_input: Input time series to use during evolution. Default: `None`, do not inject any input
        :param Optional[float] duration:        Desired evolution time in seconds. If not provided, then `num_timesteps` or the duration of `ts_input` will determine evolution duration
        :param Optional[int] num_timesteps:     Number of evolution time steps, in units of `.dt`. If not provided, then `duration` or the duration of `ts_input` will determine evolution duration
<<<<<<< HEAD
        :param bool verbose:                    Currently no effect, just for conformity
=======
        :param bool verbose:          Currently no effect, just for conformity
>>>>>>> 2609e375

        :return TSContinuous:                   output time series
        """

        # - Prepare time base
        time_base, input_steps, num_timesteps = self._prepare_input(
            ts_input, duration, num_timesteps
        )

        # - Generate a noise trace
        # Noise correction: Standard deviation after some time would be noise_std * sqrt(0.5*dt/tau)
        noise_step = (
            np.random.randn(np.size(time_base), self.size)
            * self.noise_std
            * np.sqrt(2.0 * self._tau / self._dt)
        )

        # - Call Euler method integrator
        #   Note: Bypass setter method for .state
        activity = self._evolveEuler(
            self._state,
            self._size,
            self._weights,
            input_steps + noise_step,
            num_timesteps,
            self._dt,
            self._bias,
            self._tau,
        )

        # - Increment internal time representation
        self._timestep += num_timesteps

        # - Construct a return TimeSeries
        return TSContinuous(time_base, activity)

    def stream(
        self, duration: float, dt: float, verbose: bool = False
    ) -> Tuple[float, List[float]]:
        """
        Stream data through this layer

        :param float duration:  Total duration for which to handle streaming
        :param float dt:        Streaming time step
        :param bool verbose:    Display feedback

        :yield: (float, ndarray)    (t, state)

        :return (float, ndarray):   Final output (t, state)
        """

        # - Initialise simulation, determine how many dt to evolve for
        if verbose:
            print("Layer: I'm preparing")
        time_trace = np.arange(0, duration + dt, dt)
        num_steps = np.size(time_trace) - 1
        euler_steps_per_dt = int(dt / self._dt)

        # - Generate a noise trace
        noise_step = (
            np.random.randn(np.size(time_trace), self.size)
            * self.noise_std
            * np.sqrt(2.0 * self._tau / self._dt)
        )

        if verbose:
            print("Layer: Prepared")

        # - Loop over dt steps
        for step in range(num_steps):
            if verbose:
                print("Layer: Yielding from internal state.")
            if verbose:
                print("Layer: step", step)
            if verbose:
                print("Layer: Waiting for input...")

            # - Yield current activity, receive input for next time step
            inp = (
                yield self._t,
                np.reshape(self._activation(self._state + self._bias), (1, -1)),
            )

            # - Set zero input if no input provided
            if inp is None:
                inp = np.zeros(euler_steps_per_dt, self._size_in)
            else:
                inp = np.repeat(np.atleast_2d(inp[1][0, :]), euler_steps_per_dt, axis=0)

            if verbose:
                print("Layer: Input was: ", inp)

            # - Evolve layer
            _ = self._evolveEuler(
                state=self._state,  # self._state is automatically updated
                size=self._size,
                weights=self._weights,
                input_steps=inp + noise_step[step, :],
                num_steps=euler_steps_per_dt,
                dt=self._dt,
                bias=self._bias,
                tau=self._tau,
            )

            # - Increment time
            self._timestep += euler_steps_per_dt

        # - Return final activity
        return (self.t, np.reshape(self._activation(self._state + self._bias), (1, -1)))

    def to_dict(self) -> dict:
        """
        Convert parameters of `self` to a dict if they are relevant for reconstructing an identical layer

        :return dict: Dictionary of parameters to use when reconstructing this layer
        """
        config = super().to_dict()
        config["tau"] = self.tau.tolist()
        config["bias"] = self.bias.tolist()
        warn(
            f"FFRateEuler `{self.name}`: `activation_func` can not be stored with this "
            + "method. When creating a new instance from this dict, it will use the "
            + "default activation function."
        )
        return config

    ### --- Properties

    @Layer.dt.setter
    def dt(self, new_dt: float):
        # - Check that the time step is reasonable
        min_tau = np.min(self.tau)
        assert new_dt <= min_tau / 10, "`new_dt` must be <= {}".format(min_tau / 10)

        # - Call super-class setter
        super(RecRateEuler, RecRateEuler).dt.__set__(self, new_dt)

    @property
    def activation_func(self):
        """
        (Callable) Activation function for this layer

        This function must have the signature Callable[[ndarray], ndarray]
        """
        return self._activation

    @activation_func.setter
    def activation_func(self, new_activation):
        self._activation = new_activation

        # - Build a state evolution function
        self._evolveEuler = get_rec_evolution_function(new_activation)

    @property
    def bias(self) -> np.ndarray:
        """
        (ndarray) (N) Vector of bias values for the neurons in this layer
        :return:
        """
        return self._bias

    @bias.setter
    def bias(self, new_bias: np.ndarray):
        self._bias = self._expand_to_net_size(new_bias, "new_bias")

    @property
    def tau(self) -> np.ndarray:
        """
        (ndarray) (N) Vector of time constants for the neurons in this layer
        :return:
        """
        return self._tau

    @tau.setter
    def tau(self, new_tau: np.ndarray):
        self._tau = self._expand_to_net_size(new_tau, "new_tau")

        # - Ensure dt is reasonable for numerical accuracy
        self.dt = np.min(self.tau) / 10<|MERGE_RESOLUTION|>--- conflicted
+++ resolved
@@ -169,6 +169,9 @@
 
     # - Return the compiled function
     return evolve_Euler_complete
+
+
+### --- FFRateLayer base class
 
 
 class FFRateLayer(RRTrainedLayer):
@@ -328,7 +331,7 @@
         self._bias = self._correct_param_shape(new_bias)
 
 
-### --- PassThrough Class
+### --- PassThrough class
 
 
 class PassThrough(FFRateLayer):
@@ -566,14 +569,6 @@
         :param ArrayLike[float] tau:                      [Nx1] Vector of neuron time constants in seconds. Default: 10.0
         :param ArrayLike[float] gain:                     [Nx1] Vector of gain factors. Default: 1.0, unitary gain
         :param ArrayLike[float] bias:                     [Nx1] Vector of bias currents. Default: 0.0
-<<<<<<< HEAD
-=======
-        """
-
-        # - Make sure some required parameters are set
-        assert weights is not None, "`weights` is required"
->>>>>>> 2609e375
-
 
         """
 
@@ -620,11 +615,7 @@
         :param Optional[TSContinuous] ts_input: Input time series. Default: `None`, no stimulus is provided
         :param Optional[float] duration:        Simulation/Evolution time, in seconds. If not provided, then `num_timesteps` or the duration of `ts_input` is used to determine evolution time
         :param Optional[int] num_timesteps:     Number of evolution time steps, in units of `.dt`. If not provided, then `duration` or the duration of `ts_input` is used to determine evolution time
-<<<<<<< HEAD
         :param bool verbose:                    Currently no effect, just for conformity
-=======
-        :param bool verbose:           Currently no effect, just for conformity
->>>>>>> 2609e375
 
         :return TSContinuous:                   Output time series
         """
@@ -661,10 +652,7 @@
 
         :param float duration:          Total duration for which to handle streaming
         :param float dt:                Streaming time step
-<<<<<<< HEAD
         :param bool verbose:            Display feedback. Default: `False`, don't display feedback
-=======
-        :param bool verbose:  Display feedback. Default: `s`False``, don't display feedback
 
         :yield (float, ndarray):        (t, state)
 
@@ -726,121 +714,6 @@
         # - Return final state
         return (self.t, np.reshape(self._activation(self._state + self._bias), (1, -1)))
 
-    def train(
-        self,
-        ts_target: TSContinuous,
-        ts_input: TSContinuous,
-        is_first: bool,
-        is_last: bool,
-        method: str = "rr",
-        **kwargs,
-    ):
-        """
-        Wrapper to standardize training syntax across layers. Use specified training method to train layer for current batch.
-
-        :param ts_target:   Target time series for current batch.
-        :param ts_input:    Input to the layer during the current batch.
-        :param is_first:    Set ``True`` to indicate that this batch is the first in training procedure.
-        :param is_last:     Set ``True`` to indicate that this batch is the last in training procedure.
-        :param method:      String indicating which training method to choose. Currently only ridge regression (``'rr'``) is supported.
-        :param kwargs:      will be passed on to corresponding training method.
-        """
-        # - Choose training method
-        if method in {
-            "rr",
-            "ridge",
-            "ridge regression",
-            "regression",
-            "linear regression",
-            "linreg",
-        }:
-            training_method = self.train_rr
-        else:
-            raise ValueError(
-                f"FFRateEuler `{self.name}`: Training method `{method}` is currently not "
-                + "supported. Use `rr` for ridge regression."
-            )
-        # - Call training method
-        return training_method(
-            ts_target, ts_input, is_first=is_first, is_last=is_last, **kwargs
-        )
-
-    def _prepare_training_data(
-        self,
-        ts_target: TSContinuous,
-        ts_input: Optional[Union[TSContinuous, None]] = None,
-        is_first: bool = True,
-        is_last: bool = False,
-    ):
-        """
-        Check and rasterize input and target data for this batch
-
-        :param TSContinuous ts_target:                          Target time series for this batch
-        :param Optional[Union[TSContinuous, None]] ts_input:    Input time series for this batch. Default: ``None``
-        :param bool is_first:                         Set to ``True`` if this is the first batch in training. Default: ``True``
-        :param bool is_last:                          Set to ``True`` if this is the last batch in training. Default: ``False``
->>>>>>> 2609e375
-
-        :yield (float, ndarray):        (t, state)
-
-        :return (float, ndarray):       Final output (t, state)
-        """
-
-        # - Initialise simulation, determine how many dt to evolve for
-        if verbose:
-            print("Layer: I'm preparing")
-        time_trace = np.arange(0, duration + dt, dt)
-        num_steps = np.size(time_trace) - 1
-        euler_steps_per_dt = int(np.round(dt / self._dt))
-
-        if verbose:
-            print("Layer: Prepared")
-
-        # - Loop over dt steps
-        for step in range(num_steps):
-            if verbose:
-                print("Layer: Yielding from internal state.")
-            if verbose:
-                print("Layer: step", step)
-            if verbose:
-                print("Layer: Waiting for input...")
-
-            # - Yield current output, receive input for next time step
-            inp = (
-                yield self._t,
-                np.reshape(self._activation(self._state + self._bias), (1, -1)),
-            )
-
-            # - Set zero input if no input provided
-            if inp is None:
-                inp = np.zeros(euler_steps_per_dt, self._size_in)
-            else:
-                inp = np.repeat(np.atleast_2d(inp[1][0, :]), euler_steps_per_dt, axis=0)
-
-            if verbose:
-                print("Layer: Input was: ", inp)
-
-            # - Evolve layer
-            _ = self._evolveEuler(
-                state=self._state,  # self._state is automatically updated
-                inp=inp,
-                weights=self._weights,
-                size=self._size,
-                num_steps=euler_steps_per_dt,
-                gain=self._gain,
-                bias=self._bias,
-                alpha=self._alpha,
-                # Without correction, standard deviation after some time will be
-                # self._noise_std * sqrt(self._alpha/2)
-                noise_std=self._noise_std * np.sqrt(2.0 / self._alpha),
-            )
-
-            # - Increment time
-            self._timestep += euler_steps_per_dt
-
-        # - Return final state
-        return (self.t, np.reshape(self._activation(self._state + self._bias), (1, -1)))
-
     def to_dict(self) -> dict:
         """
         Convert parameters of `self` to a dict if they are relevant for reconstructing an identical layer
@@ -927,187 +800,6 @@
         self._alpha = new_dt / self._tau
 
 
-<<<<<<< HEAD
-=======
-### --- PassThrough Class
-
-
-class PassThrough(FFRateEuler):
-    """ Feed-forward layer with neuron states directly corresponding to input with an optional delay """
-
-    def __init__(
-        self,
-        weights: np.ndarray,
-        dt: float = 1.0,
-        noise_std: float = 0.0,
-        bias: Union[float, np.ndarray] = 0.0,
-        delay: float = 0.0,
-        name: str = None,
-    ):
-        """
-        Implement a feed-forward layer that simply passes input (possibly delayed)
-
-        :param ndarray weights:             [MxN] Weight matrix
-        :param Optional[float] dt:          Time step for Euler solver, in seconds. Default: 1.0
-        :param Optional[float] noise_std:   Noise std. dev. per second. Default: 0.0, no noise
-        :param Optional[ndarray] bias:      [Nx1] Vector of bias currents. Default: 0.0, no bias
-        :param Optional[float] delay:       Delay between input and output, in seconds. Default: 0.0, no delay
-        :param Optional[str] name:          Name of this layer. Default: None
-        """
-        # - Set delay
-        self._delay_steps = 0 if delay is None else int(np.round(delay / dt))
-
-        # - Call super-class initialiser
-        super().__init__(
-            weights=np.asarray(weights, float),
-            dt=dt,
-            noise_std=noise_std,
-            activation_func=lambda x: x,
-            bias=bias,
-            name=name,
-        )
-
-        self.reset_all()
-
-    def reset_buffer(self):
-        """
-        Reset the internal buffer of this layer
-
-        This method will wipe the internal buffer to zeros.
-        """
-        if self.delay != 0:
-            vtBuffer = np.arange(self._delay_steps + 1) * self._dt
-            self.ts_buffer = TSContinuous(
-                vtBuffer, np.zeros((len(vtBuffer), self.size))
-            )
-        else:
-            self.ts_buffer = None
-
-    def evolve(
-        self,
-        ts_input: Optional[TSContinuous] = None,
-        duration: Optional[float] = None,
-        num_timesteps: Optional[int] = None,
-        verbose: bool = False,
-    ) -> TSContinuous:
-        """
-        Evolve the state of this layer given an input
-
-        :param Optional[TSContinuous] ts_input: Input time series
-        :param Optional[float] duration:        Simulation/Evolution time, in seconds. If not provided, then `num_timesteps` or the duration of `ts_input` will be used for the evolution duration
-        :param Optional[int] num_timesteps      Number of evolution time steps, in units of `.dt`. If not provided, then `duration` or the duration of `ts_input` will be used for the evolution duration
-        :param bool verbose:          Currently has no effect
-
-        :return TSContinuous:                   Output time series
-        """
-
-        # - Prepare time base
-        time_base, inp, num_timesteps = self._prepare_input(
-            ts_input, duration, num_timesteps
-        )
-
-        # - Apply input weights and add noise
-        in_processed = noisy(inp @ self.weights, self.noise_std)
-
-        if self.ts_buffer is not None:
-            # - Combined time trace for buffer and processed input
-            num_time_steps_comb = num_timesteps + self._delay_steps
-            time_comb = self._gen_time_trace(self.t, num_time_steps_comb)
-
-            # - Array for buffered and new data
-            samples_comb = np.zeros((time_comb.size, self.size_in))
-            steps_in = time_base.size
-
-            # - Buffered data: last point of buffer data corresponds to self.t,
-            #   which is also part of current input
-            samples_comb[:-steps_in] = self.ts_buffer.samples[:-1]
-
-            # - Processed input data (weights and noise)
-            samples_comb[-steps_in:] = in_processed
-
-            # - Output data
-            samples_out = samples_comb[:steps_in]
-
-            # - Update buffer with new data
-            self.ts_buffer.samples = samples_comb[steps_in - 1 :]
-
-        else:
-            # - Undelayed processed input
-            samples_out = in_processed
-
-        # - Update state and time
-        self.state = samples_out[-1]
-        self._timestep += num_timesteps
-
-        # - Return time series with output data and bias
-        return TSContinuous(time_base, samples_out + self.bias)
-
-    def __repr__(self):
-        return "PassThrough layer object `{}`.\nnSize: {}, size_in: {}, delay: {}".format(
-            self.name, self.size, self.size_in, self.delay
-        )
-
-    def print_buffer(self, **kwargs):
-        """
-        Display the internal buffer of this layer
-
-        :param kwargs:  Optional arguments passed to the `.TSContinuous.print` method
-        """
-        if self.ts_buffer is not None:
-            self.ts_buffer.print(**kwargs)
-        else:
-            print("This layer does not use a delay.")
-
-    @property
-    def buffer(self):
-        """
-        (ndarray) The internal buffer of this layer.
-        """
-        if self.ts_buffer is not None:
-            return self.ts_buffer.samples
-        else:
-            print("This layer does not use a delay.")
-
-    def reset_state(self):
-        """
-        Reset the internal state and buffer of this layer to zero
-        """
-        super().reset_state()
-        self.reset_buffer()
-
-    def reset_all(self):
-        """
-        Reset both the internal state and time stamp of this layer
-        """
-        super().reset_all()
-        self.reset_buffer()
-
-    def to_dict(self) -> dict:
-        """
-        Convert parameters of `self` to a dict if they are relevant for reconstructing an identical layer
-
-        :return dict:   A dictionary containing the parameters of this layer
-        """
-        config = super().to_dict()
-        config["delay"] = self.delay
-        return config
-
-    @property
-    def delay(self):
-        """
-        (float) The delay imposed by this layer, in seconds
-        """
-        return self._delay_steps * self.dt
-
-    @property
-    def delay_steps(self):
-        """
-        (int) The delay imposed by this layer, in units of `.dt`
-        """
-        return self._delay_steps
-
-
->>>>>>> 2609e375
 class RecRateEuler(Layer):
     """
     A standard recurrent non-spiking layer of dynamical neurons
@@ -1196,11 +888,7 @@
         :param Optional[TSContinuous] ts_input: Input time series to use during evolution. Default: `None`, do not inject any input
         :param Optional[float] duration:        Desired evolution time in seconds. If not provided, then `num_timesteps` or the duration of `ts_input` will determine evolution duration
         :param Optional[int] num_timesteps:     Number of evolution time steps, in units of `.dt`. If not provided, then `duration` or the duration of `ts_input` will determine evolution duration
-<<<<<<< HEAD
         :param bool verbose:                    Currently no effect, just for conformity
-=======
-        :param bool verbose:          Currently no effect, just for conformity
->>>>>>> 2609e375
 
         :return TSContinuous:                   output time series
         """
