##
# rate.py - Non-spiking rate-coded dynamical layers, with ReLu / LT neurons. Euler solvers
##

from typing import Callable, Optional, Union, Tuple, List
from warnings import warn

import numpy as np
from numba import njit

from ...timeseries import TSContinuous
from ..layer import Layer
from ..training.gpl.rr_trained_layer import RRTrainedLayer

# - Type alias for array-like objects
ArrayLike = Union[np.ndarray, List, Tuple]

# - Relative tolerance for float comparions
tolerance = 1e-5

### --- Configure exports

__all__ = ["FFRateEuler", "PassThrough", "RecRateEuler"]


### --- Helper functions


def is_multiple(a: float, b: float, tolerance: float = tolerance) -> bool:
    """
    is_multiple - Check whether a%b is 0 within some tolerance.

    :param float a:             The number that may be multiple of b
    :param float b:             The number a may be a multiple of
    :param float tolerance:     Relative tolerance

    :return bool:               True if a is a multiple of b within some tolerance
    """
    min_remainder = min(a % b, b - a % b)
    return min_remainder < tolerance * b


def print_progress(curr: int, total: int, passed: float):
    print(
        "Progress: [{:6.1%}]    in {:6.1f} s. Remaining:   {:6.1f}".format(
            curr / total, passed, passed * (total - curr) / max(0.1, curr)
        ),
        end="\r",
    )


@njit
def re_lu(x: np.ndarray) -> np.ndarray:
    cop = np.copy(x)
    cop[np.where(x < 0)] = 0
    return cop


@njit
def noisy(x: np.ndarray, std_dev: float) -> np.ndarray:
    """
    noisy - Add randomly distributed noise to each element of x

    :param np.ndarray x:      values that noise is added to
    :param float std_dev:   the standard deviation of the noise to be added

    :return: np.ndarray:      x with noise added
    """
    return std_dev * np.random.randn(*x.shape) + x


### --- Functions used in connection with FFRateEuler class


@njit
def re_lu(x: np.ndarray) -> np.ndarray:
    """
    Activation function for rectified linear units.

    :param np.ndarray x:    with current neuron potentials

    :return: np.ndarray               np.clip(x, 0, None)
    """
    cop = np.copy(x)
    cop[np.where(x < 0)] = 0
    return cop


def get_ff_evolution_function(activation_func: Callable[[np.ndarray], np.ndarray]):
    """
    get_ff_evolution_function: Construct a compiled Euler solver for a given activation function

    :param activation_func: Callable (x) -> f(x)
    :return: Compiled function evolve_Euler_complete(state, inp, weights, size, num_steps, gain, bias, alpha, noise_std)
    """

    # - Compile an Euler solver for the desired activation function
    @njit
    def evolve_Euler_complete(
        state: np.ndarray,
        inp: np.ndarray,
        weights: np.ndarray,
        size: int,
        num_steps: int,
        gain: np.ndarray,
        bias: np.ndarray,
        alpha: np.ndarray,
        noise_std,
    ) -> np.ndarray:

        # - Initialise storage of layer output
        weighted_input = inp @ weights
        activities = np.zeros((num_steps + 1, size))

        # - Loop over time steps. The updated state already corresponds to
        # subsequent time step. Therefore skip state update in final step
        # and only update activation.
        for step in range(num_steps):
            # - Store layer activity
            activities[step, :] = activation_func(state + bias)

            # - Evolve layer state
            d_state = -state + noisy(gain * weighted_input[step, :], noise_std)
            state += d_state * alpha

        # - Compute final activity
        activities[-1, :] = activation_func(state + bias)

        return activities

    # - Return the compiled function
    return evolve_Euler_complete


def get_rec_evolution_function(activation_func: Callable[[np.ndarray], np.ndarray]):
    """
    get_rec_evolution_function: Construct a compiled Euler solver for a given activation function

    :param activation_func: Callable (x) -> f(x)
    :return: Compiled function evolve_Euler_complete(state, size, weights, input_steps, dt, num_steps, bias, tau)
    """

    # - Compile an Euler solver for the desired activation function
    @njit
    def evolve_Euler_complete(
        state: np.ndarray,
        size: int,
        weights: np.ndarray,
        input_steps: np.ndarray,
        num_steps: int,
        dt: float,
        bias: np.ndarray,
        tau: np.ndarray,
    ) -> np.ndarray:
        # - Initialise storage of network output
        activity = np.zeros((num_steps + 1, size))

        # - Precompute dt / tau
        lambda_ = dt / tau

        # - Loop over time steps
        for step in range(num_steps):
            # - Evolve network state
            this_act = activation_func(state + bias)
            d_state = -state + input_steps[step, :] + this_act @ weights
            state += d_state * lambda_

            # - Store network state
            activity[step, :] = this_act

        # - Get final activation
        activity[-1, :] = activation_func(state + bias)

        return activity

    # - Return the compiled function
    return evolve_Euler_complete


### --- FFRateLayer base class


class FFRateLayer(RRTrainedLayer):
    """ Base class for feed-forward layers of rate based neurons """

    def __init__(
        self,
        weights: np.ndarray,
        dt: float = 1.0,
        noise_std: float = 0.0,
        bias: Union[float, np.ndarray] = 0.0,
        delay: float = 0.0,
        name: str = "unnamed",
    ):
        """
        Base class for feed-forward layers of rate based neurons

        :param ndarray weights:             [MxN] Weight matrix
        :param float dt:                    Evolution time step in seconds. Default: 1.0
        :param float noise_std:             Noise std. dev. per second. Default: 0.0, no noise
        :param ndarray bias:                [Nx1] Vector of bias currents. Default: 0.0, no bias
        :param str name:                    Name of this layer. Default: None
        """

        # - Make sure some required parameters are set
        if weights is None:
            raise TypeError(
                f"{self.class_name} `{name}`: `weights` must not be `None`."
            )
        if bias is None:
            raise TypeError(f"{self.class_name} `{name}`: `bias` must not be `None`.")

        # - Call super-class initialiser
        super().__init__(
            weights=np.asarray(weights, float), dt=dt, noise_std=noise_std, name=name
        )
        self.bias = self._correct_param_shape(bias)

    def _correct_param_shape(self, v) -> np.ndarray:
        """
        Convert an argument to a 1D-np.ndarray and verify that the dimensions match `self.size`

        :param float v: Scalar or array-like that is to be converted

        :return:        v as 1D-np.ndarray, possibly expanded to `self.size`
        """
        v = np.array(v, dtype=float).flatten()
        assert v.shape in (
            (1,),
            (self.size,),
            (1, self.size),
            (self.size),
            1,
        ), "Numbers of elements in v must be 1 or match layer size"
        return v

    def train(
        self,
        ts_target: TSContinuous,
        ts_input: TSContinuous,
        is_first: bool,
        is_last: bool,
        method: str = "rr",
        **kwargs,
    ):
        """
        Wrapper to standardize training syntax across layers. Use specified training method to train layer for current batch.

        :param ts_target:   Target time series for current batch.
        :param ts_input:    Input to the layer during the current batch.
        :param is_first:    Set ``True`` to indicate that this batch is the first in training procedure.
        :param is_last:     Set ``True`` to indicate that this batch is the last in training procedure.
        :param method:      String indicating which training method to choose. Currently only ridge regression (``'rr'``) is supported.
        :param kwargs:      will be passed on to corresponding training method.
        """
        # - Choose training method
        if method in {
            "rr",
            "ridge",
            "ridge regression",
            "regression",
            "linear regression",
            "linreg",
        }:
            training_method = self.train_rr
        else:
            raise ValueError(
                self.start_print
                + f"Training method `{method}` is currently not "
                + "supported. Use `rr` for ridge regression."
            )
        # - Call training method
        return training_method(
            ts_target, ts_input, is_first=is_first, is_last=is_last, **kwargs
        )

    def _prepare_training_data(
        self,
        ts_target: TSContinuous,
        ts_input: Optional[Union[TSContinuous, None]] = None,
        is_first: bool = True,
        is_last: bool = False,
    ):
        """
        Check and rasterize input and target data for this batch

        :param TSContinuous ts_target:                          Target time series for this batch
        :param Optional[Union[TSContinuous, None]] ts_input:    Input time series for this batch. Default: ``None``
        :param bool is_first:                                   Set to ``True`` if this is the first batch in training. Default: ``True``
        :param bool is_last:                                    Set to ``True`` if this is the last batch in training. Default: ``False``

        :return: (inp, target, time_base)
            inp np.ndarray:                 Rasterized input time series for this batch [T, M]
            target np.ndarray:              Rasterized target time series for this batch [T, O]
            time_base np.ndarray:           Time base for ``inp`` and ``target`` [T,]
        """

        # - Call superclass method
        __, target, time_base = super()._prepare_training_data(
            ts_target, ts_input, is_first, is_last
        )

        # - Prepare input data
        inp = np.zeros((np.size(time_base), self.size_in))

        if ts_input is None:
            # - Assume zero input
            print(self.start_print + "No `ts_input` defined, assuming input to be 0.")
        else:
            # - Sample input trace and check for correct dimensions
            exception_flag = ts_input.beyond_range_exception
            ts_input.beyond_range_exception = False
            inp = self._check_input_dims(ts_input(time_base))
            ts_input.beyond_range_exception = exception_flag

            # - Treat "NaN" as zero inputs
            inp[np.where(np.isnan(inp))] = 0

        return inp, target, time_base

    def to_dict(self) -> dict:
        """
        Convert parameters of `self` to a dict if they are relevant for reconstructing an identical layer

        :return dict:   A dictionary containing the parameters of this layer
        """
        config = super().to_dict()
        config["bias"] = self.bias.tolist()
        return config

    @property
    def bias(self):
        """
        (ArrayLike[float]) (N) Vector of bias parameters for this layer
        """
        return self._bias

    @bias.setter
    def bias(self, new_bias):
        self._bias = self._correct_param_shape(new_bias)


### --- PassThrough class


class PassThrough(FFRateLayer):
    """ Feed-forward layer with neuron states directly corresponding to input with an optional delay """

    def __init__(
        self,
        weights: np.ndarray,
        dt: float = 1.0,
        noise_std: float = 0.0,
        bias: Union[float, np.ndarray] = 0.0,
        delay: float = 0.0,
        name: str = "unnamed",
    ):
        """
        Implement a feed-forward layer that simply passes input (possibly delayed)

        :param ndarray weights:             [MxN] Weight matrix
        :param float dt:                    Time step for Euler solver, in seconds. Default: 1.0
        :param float noise_std:             Noise std. dev. per second. Default: 0.0, no noise
        :param ndarray bias:                [Nx1] Vector of bias currents. Default: 0.0, no bias
        :param float delay:                 Delay between input and output, in seconds. Default: 0.0, no delay
        :param str name:                    Name of this layer. Default: None
        """
        # - Set delay
        self._delay_steps = 0 if delay is None else int(np.round(delay / dt))

        # - Call super-class initialiser
        super().__init__(
            weights=np.asarray(weights, float), dt=dt, noise_std=noise_std, name=name
        )

        self.reset_all()

    def reset_buffer(self):
        """
        Reset the internal buffer of this layer

        This method will wipe the internal buffer to zeros.
        """
        if self.delay != 0:
            vtBuffer = np.arange(self._delay_steps + 1) * self._dt
            self.ts_buffer = TSContinuous(
                vtBuffer, np.zeros((len(vtBuffer), self.size))
            )
        else:
            self.ts_buffer = None

    def evolve(
        self,
        ts_input: Optional[TSContinuous] = None,
        duration: Optional[float] = None,
        num_timesteps: Optional[int] = None,
        verbose: bool = False,
    ) -> TSContinuous:
        """
        Evolve the state of this layer given an input

        :param Optional[TSContinuous] ts_input: Input time series
        :param Optional[float] duration:        Simulation/Evolution time, in seconds. If not provided, then ``num_timesteps`` or the duration of ``ts_input`` will be used for the evolution duration
        :param Optional[int] num_timesteps:     Number of evolution time steps, in units of `.dt`. If not provided, then ``duration`` or the duration of ``ts_input`` will be used for the evolution duration
        :param bool verbose:                    Currently has no effect

        :return TSContinuous:                   Output time series
        """

        # - Prepare time base
        time_base, inp, num_timesteps = self._prepare_input(
            ts_input, duration, num_timesteps
        )

        # - Apply input weights and add noise
        in_processed = noisy(inp @ self.weights, self.noise_std)

        if self.ts_buffer is not None:
            # - Combined time trace for buffer and processed input
            num_time_steps_comb = num_timesteps + self._delay_steps
            time_comb = self._gen_time_trace(self.t, num_time_steps_comb)

            # - Array for buffered and new data
            samples_comb = np.zeros((time_comb.size, self.size_in))
            steps_in = time_base.size

            # - Buffered data: last point of buffer data corresponds to self.t,
            #   which is also part of current input
            samples_comb[:-steps_in] = self.ts_buffer.samples[:-1]

            # - Processed input data (weights and noise)
            samples_comb[-steps_in:] = in_processed

            # - Output data
            samples_out = samples_comb[:steps_in]

            # - Update buffer with new data
            self.ts_buffer.samples = samples_comb[steps_in - 1 :]

        else:
            # - Undelayed processed input
            samples_out = in_processed

        # - Return time series with output data and bias
        ts_out = TSContinuous.from_clocked(
            samples=samples_out + self.bias, dt=self.dt, t_start=self.t, name="Outputs"
        )
<<<<<<< HEAD
        # - Update state and time
        self.state = samples_out[-1]
        self._timestep += num_timesteps
=======

        # - Update state and time
        self.state = samples_out[-1]
        self._timestep += num_timesteps

>>>>>>> 83f6319c
        return ts_out

    def __repr__(self):
        return (
            "PassThrough layer object `{}`.\nnSize: {}, size_in: {}, delay: {}".format(
                self.name, self.size, self.size_in, self.delay
            )
        )

    def print_buffer(self, **kwargs):
        """
        Display the internal buffer of this layer

        :param kwargs:  Optional arguments passed to the `.TSContinuous.print` method
        """
        if self.ts_buffer is not None:
            self.ts_buffer.print(**kwargs)
        else:
            print("This layer does not use a delay.")

    @property
    def buffer(self):
        """
        (ndarray) The internal buffer of this layer.
        """
        if self.ts_buffer is not None:
            return self.ts_buffer.samples
        else:
            print("This layer does not use a delay.")

    def reset_state(self):
        """
        Reset the internal state and buffer of this layer to zero
        """
        super().reset_state()
        self.reset_buffer()

    def reset_all(self):
        """
        Reset both the internal state and time stamp of this layer
        """
        super().reset_all()
        self.reset_buffer()

    def to_dict(self) -> dict:
        """
        Convert parameters of `self` to a dict if they are relevant for reconstructing an identical layer

        :return dict:   A dictionary containing the parameters of this layer
        """
        config = super().to_dict()
        config["delay"] = self.delay
        return config

    @property
    def delay(self):
        """
        (float) The delay imposed by this layer, in seconds
        """
        return self._delay_steps * self.dt

    @property
    def delay_steps(self):
        """
        (int) The delay imposed by this layer, in units of `.dt`
        """
        return self._delay_steps


### --- FFRateEuler class


class FFRateEuler(FFRateLayer):
    """
    Feedforward layer consisting of rate-based neurons

    `.FFRateEuler` is a simple feed-forward layer of dynamical neurons, backed with a forward-Euler solver with a fixed time step. The neurons in this layer implement the dynamics

    .. math::

        \\tau \\cdot \\dot{x} + x = g \\cdot W I(t) + \\sigma \\cdot \\zeta(t)

    where :math:`x` is the Nx1 vector of internal states of neurons in the layer; :math:`\\dot{x}` is the derivative of those staes with respect to time; :math:`\\tau` is the vector of time constants of the neurons in the layer; :math:`I(t)` is the instantaneous input injected into each neuron at time :math:`t`; :math:`W` is the MxN matrix of weights connecting the input to the neurons in the layer; and :math:`\\sigma \\cdot \\zeta(t)` is a white noise process with standard deviation :math:`\\sigma``.

    The output of the layer is given by

    .. math ::
        o = H(x + b)

    where :math:`H(x)` is the neuron transfer function, which by default is the linear-threshold (or "rectified linear" or ReLU) function :math:`H(x) = max(0, x)`; :math:`b` is the Nx1 vector of bias values for this layer; and :math:`g` is the Nx1 vector of gain parameters for the neurons in this layer.

    :Training:

    `.FFRateEuler` supports weight training with linear or ridge regression, using the `.train` method. To use this facility, use the `.train` method instead of the `.evolve` method, calling `.train` in turn over multiple batches::

        lyr = FFRateEuler(...)

        # - Loop over batches and train
        is_first = True
        is_last = False

        for (input_batch_ts, target_batch_ts) in batches[:-1]:
            lyr.train(target_batch_tsm, input_batch_ts, is_first, is_last)
            is_first = False

        # - Finalise training for last batch
        is_last = True
        (input_batch_ts, target_batch_ts) = batches[-1]
        lyr.train(target_batch_ts, input_batch_ts, is_first, is_last)

    """

    def __init__(
        self,
        weights: np.ndarray,
        dt: Optional[float] = None,
        name: Optional[str] = None,
        noise_std: float = 0.0,
        activation_func: Callable[[np.ndarray], np.ndarray] = re_lu,
        tau: Union[float, np.ndarray] = 10.0,
        gain: Union[float, np.ndarray] = 1.0,
        bias: Union[float, np.ndarray] = 0.0,
    ):
        """
        Implement a feed-forward non-spiking neuron layer, with an Euler method solver

        :param ndarray weights:                             [MxN] Weight matrix
        :param Optional[float] dt:                          Time step for Euler solver, in seconds. Default: `None`, which will use `min(tau) / 10` as the time step, for numerical stability
        :param Optional[str] name:                          Name of this layer. Default: `None`
        :param float noise_std:                             Noise std. dev. per second. Default: 0.0, no noise
        :param Callable[[float], float] activation_func:    Callable a = f(x) Neuron activation function. Default: ReLU
        :param ArrayLike[float] tau:                        [Nx1] Vector of neuron time constants in seconds. Default: 10.0
        :param ArrayLike[float] gain:                       [Nx1] Vector of gain factors. Default: 1.0, unitary gain
        :param ArrayLike[float] bias:                       [Nx1] Vector of bias currents. Default: 0.0

        """

        # - Make sure some required parameters are set
        if tau is None:
            raise TypeError(f"{self.class_name} `{name}`: `tau` may not be `None`.")
        if gain is None:
            raise TypeError(f"{self.class_name} `{name}`: `gain` may not be `None`.")

        # - Set a reasonable dt
        if dt is None:
            min_tau = np.min(tau)
            dt = min_tau / 10

        # - Call super-class initialiser
        super().__init__(
            weights=weights, dt=dt, noise_std=noise_std, bias=bias, name=name
        )

        # - Check remaining parameter shapes
        try:
            self.tau, self.gain = map(self._correct_param_shape, (tau, gain))
        except AssertionError:
            raise AssertionError(
                self.start_print
                + "Numbers of elements in tau and gain must be 1 or match layer size."
            )

        # - Reset this layer state and set attributes
        self.reset_all()
        self.alpha = self._dt / self.tau
        self.activation_func = activation_func

    def evolve(
        self,
        ts_input: Optional[TSContinuous] = None,
        duration: Optional[float] = None,
        num_timesteps: Optional[int] = None,
        verbose: bool = False,
    ) -> TSContinuous:
        """
        Evolve the state of this layer given an input

        :param Optional[TSContinuous] ts_input: Input time series. Default: `None`, no stimulus is provided
        :param Optional[float] duration:        Simulation/Evolution time, in seconds. If not provided, then `num_timesteps` or the duration of `ts_input` is used to determine evolution time
        :param Optional[int] num_timesteps:     Number of evolution time steps, in units of `.dt`. If not provided, then `duration` or the duration of `ts_input` is used to determine evolution time
        :param bool verbose:                    Currently no effect, just for conformity

        :return TSContinuous:                   Output time series
        """

        # - Prepare time base
        time_base_inp, inp, num_timesteps = self._prepare_input(
            ts_input, duration, num_timesteps
        )

        sample_act = self._evolveEuler(
            state=self._state,  # self._state is automatically updated
            inp=inp,
            weights=self._weights,
            size=self._size,
            num_steps=num_timesteps,
            gain=self._gain,
            bias=self._bias,
            alpha=self._alpha,
            # Without correction, standard deviation after some time will be
            # self._noise_std * sqrt(self._alpha/2)
            noise_std=self._noise_std * np.sqrt(2.0 / self._alpha),
        )

        # - Increment internal time representation
        self._timestep += num_timesteps

        time_base = np.r_[time_base_inp, self.t]

        return TSContinuous(time_base, sample_act, name="Outputs")

    def stream(
        self, duration: float, dt: float, verbose: bool = False
    ) -> Tuple[float, List[float]]:
        """
        Stream data through this layer

        :param float duration:          Total duration for which to handle streaming
        :param float dt:                Streaming time step
        :param bool verbose:            Display feedback. Default: `False`, don't display feedback

        :yield (float, ndarray):        (t, state)

        :return (float, ndarray):       Final output (t, state)
        """

        # - Initialise simulation, determine how many dt to evolve for
        if verbose:
            print("Layer: I'm preparing")
        time_trace = np.arange(0, duration + dt, dt)
        num_steps = np.size(time_trace) - 1
        euler_steps_per_dt = int(np.round(dt / self._dt))

        if verbose:
            print("Layer: Prepared")

        # - Loop over dt steps
        for step in range(num_steps):
            if verbose:
                print("Layer: Yielding from internal state.")
            if verbose:
                print("Layer: step", step)
            if verbose:
                print("Layer: Waiting for input...")

            # - Yield current output, receive input for next time step
            inp = (
                yield self._t,
                np.reshape(self._activation(self._state + self._bias), (1, -1)),
            )

            # - Set zero input if no input provided
            if inp is None:
                inp = np.zeros(euler_steps_per_dt, self._size_in)
            else:
                inp = np.repeat(np.atleast_2d(inp[1][0, :]), euler_steps_per_dt, axis=0)

            if verbose:
                print("Layer: Input was: ", inp)

            # - Evolve layer
            _ = self._evolveEuler(
                state=self._state,  # self._state is automatically updated
                inp=inp,
                weights=self._weights,
                size=self._size,
                num_steps=euler_steps_per_dt,
                gain=self._gain,
                bias=self._bias,
                alpha=self._alpha,
                # Without correction, standard deviation after some time will be
                # self._noise_std * sqrt(self._alpha/2)
                noise_std=self._noise_std * np.sqrt(2.0 / self._alpha),
            )

            # - Increment time
            self._timestep += euler_steps_per_dt

        # - Return final state
        return (self.t, np.reshape(self._activation(self._state + self._bias), (1, -1)))

    def to_dict(self) -> dict:
        """
        Convert parameters of `self` to a dict if they are relevant for reconstructing an identical layer

        :return dict: Dictionary of parameters to use when reconstructing this layer
        """
        config = super().to_dict()
        config["tau"] = self.tau.tolist()
        config["gain"] = self.gain.tolist()
        warn(
            f"FFRateEuler `{self.name}`: `activation_func` can not be stored with this "
            + "method. When creating a new instance from this dict, it will use the "
            + "default activation function."
        )
        return config

    @property
    def activation(self):
        """
        (ArrayLike[float]) The activation of this layer, after the activation function
        """
        return self.activation_func(self.state)

    ### --- properties

    @property
    def tau(self):
        """
        (ArayLike[float]) (N) Vector of time constants for the neurons in this layer
        """
        return self._tau

    @tau.setter
    def tau(self, new_tau):
        new_tau = self._correct_param_shape(new_tau)
        if not (new_tau >= self._dt).all():
            raise ValueError("All tau must be at least dt.")
        self._tau = new_tau
        self._alpha = self._dt / new_tau

    @property
    def alpha(self):
        """
        (ndarray) (N) Vector `.tau` / `.dt` for the neurons in this layer
        """
        return self._alpha

    @alpha.setter
    def alpha(self, new_alpha):
        new_alpha = self._correct_param_shape(new_alpha)
        if not (new_alpha <= 1).all():
            raise ValueError("All alpha must be at most 1.")
        self._alpha = new_alpha
        self._tau = self._dt / new_alpha

    @property
    def gain(self):
        """
        (ArrayLike[float]) (N) Vector of gain parameters for this layer
        """
        return self._gain

    @gain.setter
    def gain(self, new_gain):
        self._gain = self._correct_param_shape(new_gain)

    @property
    def activation_func(self):
        """
        (Callable[[ndarray], ndarray) Activation function for the neurons in this layer
        """
        return self._activation

    @activation_func.setter
    def activation_func(self, f):
        self._activation = f
        self._evolveEuler = get_ff_evolution_function(f)

    @Layer.dt.setter
    def dt(self, new_dt):
        if not (self.tau >= new_dt).all():
            raise ValueError("All tau must be at least dt.")
        self._dt = new_dt
        self._alpha = new_dt / self._tau


class RecRateEuler(Layer):
    """
    A standard recurrent non-spiking layer of dynamical neurons

    `.RecRateEuler` implements a very standard recurrent layer of dynamical neurons, which by default have linear-threshold (or "rectified-linear", or ReLU) transfer function. The layer is backed by a simple forward-Euler solver with a fixed time step.

    The neurons in the layer implement the dynamical system

    .. math::

        \\tau \\cdot \\dot{x} + x = W H(x + b) + I(t) + \\sigma \\cdot \\zeta(t)

    where :math:`x` is the Nx1 vector of internal states of each neuron; :math:`\\dot{x}` is the derivative of these states with respect to time; :math:`\\tau` is the vector of time constants for each neurons; :math:`W` is the [NxN] recurrent weight matrix for this layer; :math:`b` is the Nx1 vector of neuron biases for this layer; :math:`I(t)` is the input injected into each neuron in this layer at time :math:`t`; :math:`\\sigma \\cdot \\zeta(t)`` is a white noise process with standard deviation :math:`\\sigma` at each time step. :math:`H(x)` is the neuron transfer function, which by default is the linear threshold function

    .. math::

        H(x) = max(0, x)

    .. seealso:: The tutorial :ref:`/tutorials/building_reservoir.ipynb` demonstrates using this layer.
    """

    def __init__(
        self,
        weights: np.ndarray,
        bias: np.ndarray = 0.0,
        tau: np.ndarray = 1.0,
        activation_func: Callable[[np.ndarray], np.ndarray] = re_lu,
        dt: float = 0.1,
        noise_std: float = 0.0,
        name: str = "unnamed",
    ):
        """
        Implement a recurrent layer with non-spiking firing rate neurons, using a forward-Euler solver

        :param ndarray weights:                             (NxN) matrix of recurrent weights
        :param ArrrayLike[float] bias:                      (N) vector (or scalar) of bias currents. Default: 0.0
        :param ArrrayLike[float] tau:                       (N) vector (or scalar) of neuron time constants. Default: 1.0
        :param Callable[[float], float] activation_func:    Activation function for each neuron, with signature (x) -> f(x). Default: `re_lu`
        :param float dt:                                    Time step for integration (Euler method). Default: `None`, which results in taking a minimum time step of `min(tau) / 10.0` for numerical stability.
        :param float noise_std:                             Std. Dev. of state noise injected at each time step. Default: 0.0, no noise
        :param str name:                                    Name of this layer. Default: `None`
        """

        # - Call super-class init
        super().__init__(weights=np.asarray(weights, float), name=name, dt=dt)

        # - Check size and shape of `weights`
        if self.weights.ndim != 2:
            raise ValueError(
                f"{self.class_name} `{name}`: `weights` must be a matrix with 2 dimensions"
            )
        if self.weights.shape[0] != self.weights.shape[1]:
            raise ValueError(
                f"{self.class_name} `{name}`: `weights` must be a square matrix"
            )

        # - Check arguments
        if tau is None:
            raise TypeError(f"{self.class_name} `{name}`: `tau` may not be `None`.")
        if noise_std is None:
            raise TypeError(
                f"{self.class_name} `{name}`: `noise_std` may not be `None`."
            )

        # - Assign properties
        self.bias = bias
        self.tau = tau
        self.activation_func = activation_func
        self.noise_std = noise_std

        # - Reset the internal state
        self.reset_all()

    ### --- State evolution method

    def evolve(
        self,
        ts_input: Optional[TSContinuous] = None,
        duration: Optional[float] = None,
        num_timesteps: Optional[int] = None,
        verbose: bool = False,
    ) -> TSContinuous:
        """
        Evolve the states of this layer given an input

        :param Optional[TSContinuous] ts_input: Input time series to use during evolution. Default: `None`, do not inject any input
        :param Optional[float] duration:        Desired evolution time in seconds. If not provided, then `num_timesteps` or the duration of `ts_input` will determine evolution duration
        :param Optional[int] num_timesteps:     Number of evolution time steps, in units of `.dt`. If not provided, then `duration` or the duration of `ts_input` will determine evolution duration
        :param bool verbose:                    Currently no effect, just for conformity

        :return TSContinuous:                   output time series
        """

        # - Prepare time base
        time_base_inp, input_steps, num_timesteps = self._prepare_input(
            ts_input, duration, num_timesteps
        )

        # - Generate a noise trace
        # Noise correction: Standard deviation after some time would be noise_std * sqrt(0.5*dt/tau)
        noise_step = (
            np.random.randn(num_timesteps, self.size)
            * self.noise_std
            * np.sqrt(2.0 * self._tau / self._dt)
        )

        # - Call Euler method integrator
        #   Note: Bypass setter method for .state
        activity = self._evolveEuler(
            self._state,
            self._size,
            self._weights,
            input_steps + noise_step,
            num_timesteps,
            self._dt,
            self._bias,
            self._tau,
        )

        # - Increment internal time representation
        self._timestep += num_timesteps

        time_base = np.r_[time_base_inp, self.t]

        # - Construct a return TimeSeries
        return TSContinuous(time_base, activity, name="Outputs")

    def stream(
        self, duration: float, dt: float, verbose: bool = False
    ) -> Tuple[float, List[float]]:
        """
        Stream data through this layer

        :param float duration:  Total duration for which to handle streaming
        :param float dt:        Streaming time step
        :param bool verbose:    Display feedback

        :yield: (float, ndarray)    (t, state)

        :return (float, ndarray):   Final output (t, state)
        """

        # - Initialise simulation, determine how many dt to evolve for
        if verbose:
            print("Layer: I'm preparing")
        time_trace = np.arange(0, duration + dt, dt)
        num_steps = np.size(time_trace) - 1
        euler_steps_per_dt = int(dt / self._dt)

        # - Generate a noise trace
        noise_step = (
            np.random.randn(np.size(time_trace), self.size)
            * self.noise_std
            * np.sqrt(2.0 * self._tau / self._dt)
        )

        if verbose:
            print("Layer: Prepared")

        # - Loop over dt steps
        for step in range(num_steps):
            if verbose:
                print("Layer: Yielding from internal state.")
            if verbose:
                print("Layer: step", step)
            if verbose:
                print("Layer: Waiting for input...")

            # - Yield current activity, receive input for next time step
            inp = (
                yield self._t,
                np.reshape(self._activation(self._state + self._bias), (1, -1)),
            )

            # - Set zero input if no input provided
            if inp is None:
                inp = np.zeros(euler_steps_per_dt, self._size_in)
            else:
                inp = np.repeat(np.atleast_2d(inp[1][0, :]), euler_steps_per_dt, axis=0)

            if verbose:
                print("Layer: Input was: ", inp)

            # - Evolve layer
            _ = self._evolveEuler(
                state=self._state,  # self._state is automatically updated
                size=self._size,
                weights=self._weights,
                input_steps=inp + noise_step[step, :],
                num_steps=euler_steps_per_dt,
                dt=self._dt,
                bias=self._bias,
                tau=self._tau,
            )

            # - Increment time
            self._timestep += euler_steps_per_dt

        # - Return final activity
        return (self.t, np.reshape(self._activation(self._state + self._bias), (1, -1)))

    def to_dict(self) -> dict:
        """
        Convert parameters of `self` to a dict if they are relevant for reconstructing an identical layer

        :return dict: Dictionary of parameters to use when reconstructing this layer
        """
        config = super().to_dict()
        config["tau"] = self.tau.tolist()
        config["bias"] = self.bias.tolist()
        warn(
            f"FFRateEuler `{self.name}`: `activation_func` can not be stored with this "
            + "method. When creating a new instance from this dict, it will use the "
            + "default activation function."
        )
        return config

    ### --- Properties

    @Layer.dt.setter
    def dt(self, new_dt: float):
        # - Check that the time step is reasonable
        min_tau = np.min(self.tau)
        assert new_dt <= min_tau / 10, "`new_dt` must be <= {}".format(min_tau / 10)

        # - Call super-class setter
        super(RecRateEuler, RecRateEuler).dt.__set__(self, new_dt)

    @property
    def activation_func(self):
        """
        (Callable) Activation function for this layer

        This function must have the signature Callable[[ndarray], ndarray]
        """
        return self._activation

    @activation_func.setter
    def activation_func(self, new_activation):
        self._activation = new_activation

        # - Build a state evolution function
        self._evolveEuler = get_rec_evolution_function(new_activation)

    @property
    def bias(self) -> np.ndarray:
        """
        (ndarray) (N) Vector of bias values for the neurons in this layer
        :return:
        """
        return self._bias

    @bias.setter
    def bias(self, new_bias: np.ndarray):
        self._bias = self._expand_to_net_size(new_bias, "new_bias")

    @property
    def tau(self) -> np.ndarray:
        """
        (ndarray) (N) Vector of time constants for the neurons in this layer
        :return:
        """
        return self._tau

    @tau.setter
    def tau(self, new_tau: np.ndarray):
        self._tau = self._expand_to_net_size(new_tau, "new_tau")

        # - Ensure dt is reasonable for numerical accuracy
        if np.min(self._tau) < 10 * self.dt:
            warn(
                self.start_print
                + "Some values in `tau` are quite small. For numerical stability"
                + "`dt` should be reduced to at most 0.1 * `smallest tau`."
            )<|MERGE_RESOLUTION|>--- conflicted
+++ resolved
@@ -445,17 +445,11 @@
         ts_out = TSContinuous.from_clocked(
             samples=samples_out + self.bias, dt=self.dt, t_start=self.t, name="Outputs"
         )
-<<<<<<< HEAD
+
         # - Update state and time
         self.state = samples_out[-1]
         self._timestep += num_timesteps
-=======
-
-        # - Update state and time
-        self.state = samples_out[-1]
-        self._timestep += num_timesteps
-
->>>>>>> 83f6319c
+
         return ts_out
 
     def __repr__(self):
