##
# Firing rate reservoir with jax back-end
#
# Includes `RecRateEulerJax` - jax-backed firing rate reservoir
# Includes `RecRateEulerJax_IO` - jax-backed firing rate reservoir with input / output weighting
# Includes `ForceRateEulerJax_IO` - jax-backed firing rate FORCE reservoir with input / output weighting
# Includes `FFRateEulerJax` - jax-backed firing rate feed-forward layer
#
# `RecRateEulerJax` and `RecRateEulerJax_IO` are standard reservoirs, with input, recurrent and output layers
# `ForceRateEulerJax` is a driven reservoir, where "recurrent" inputs are inserted from an external source.
#       Used in reservoir transfer.
##

# -- Imports
import jax.numpy as np
import jax
from jax import jit
from jax.lax import scan
import jax.random as rand

import numpy as onp

from typing import Optional, Tuple, Callable, Union, Dict, List, Any

from rockpool.layers.layer import Layer
from rockpool.layers.training.gpl.jax_trainer import JaxTrainer
from ...timeseries import TimeSeries, TSContinuous


# -- Define module exports
__all__ = [
    "RecRateEulerJax",
    "RecRateEulerJax_IO",
    "ForceRateEulerJax_IO",
    "FFRateEulerJax",
    "H_ReLU",
    "H_tanh",
    "H_sigmoid",
]

FloatVector = Union[float, np.ndarray]
Params = Dict
State = np.ndarray

# -- Define useful neuron transfer functions
def H_ReLU(x: FloatVector) -> FloatVector:
    return np.clip(x, 0, None)

def H_tanh(x: FloatVector) -> FloatVector:
    return np.tanh(x)


def H_sigmoid(x: FloatVector) -> FloatVector:
    return (np.tanh(x) + 1) / 2


# -- Generators for compiled evolution functions


def _get_rec_evolve_jit(
    H: Callable[[float], float]
) -> Callable[
    [
        np.ndarray,
        np.ndarray,
        np.ndarray,
        np.ndarray,
        np.ndarray,
        np.ndarray,
        np.ndarray,
        float,
        List[int],
        float,
    ],
    Tuple[np.ndarray, np.ndarray, np.ndarray, np.ndarray, np.ndarray, Any],
]:
    """
    Return a compiled raw reservoir evolution function

    :param Callable[[float], float] H:   Neuron activation function
    :return Callable:     f(x0, w_in, w_recurrent, w_out, bias, tau, inputs, noise_std, key, dt) -> (x, res_inputs, rec_inputs, res_acts, outputs)
    """

    @jit
    def rec_evolve_jit(
        x0: np.ndarray,
        w_in: FloatVector,
        w_recurrent: FloatVector,
        w_out: FloatVector,
        bias: FloatVector,
        tau: FloatVector,
        inputs: np.ndarray,
        noise_std: float,
        key,
        dt: float,
    ) -> Tuple[np.ndarray, np.ndarray, np.ndarray, np.ndarray, np.ndarray, Any]:
        """
        Compiled recurrent evolution function

        :param np.ndarray x0:       Initial state of forced layer [N]
        :param np.ndarray w_in:     Input weights [IxN]
        :param np.ndarray w_recurrent:     Recurrent weights [NxN]
        :param np.ndarray w_out:    Output weights [NxO]
        :param np.ndarray bias:     Bias values of reservoir units [N]
        :param np.ndarray tau:      Time constants of reservoir units [N]
        :param np.ndarray inputs:   Input time series [TxN]
        :param np.ndarray force:    Driving time series injected into reservoir units instead of recurrent activity [TxN]
        :param float noise_std:     Standard deviation of noise injected into reservoir units
        :param Any key:             Jax RNG key to use in noise generation
        :param float dt:            Time step for forward Euler solver

        :return:    (x, res_inputs, rec_inputs, res_acts, outputs, key)
                x:          np.ndarray State of
                res_inputs: np.ndarray Time series of weighted external inputs to each reservoir unit [TxN]
                rec_inputs: np.ndarray Time series of recurrent inputs to each reservoir unit [TxN]
                res_acts:   np.ndarray Time series of reservoir unit activities [TxN]
                outputs:    np.ndarray Time series of output layer values [TxO]
                key:        Any        New RNG key
        """
        # - Pre-compute dt/tau
        dt_tau = dt / tau

        # - Reservoir state step function (forward Euler solver)
        def reservoir_step(x, inps):
            """
            reservoir_step() - Single step of recurrent reservoir

            :param x:       np.ndarray Current state of reservoir units
            :param inps:    np.ndarray Inputs to each reservoir unit for the current step

            :return:    xnext, (rec_input, activation)
            """
            inp, rand = inps
            activation = H(x)
            rec_input = np.dot(activation, w_recurrent)
            dx = dt_tau * (-x + inp + bias + rand + rec_input)

            return x + dx, (rec_input, activation)

        # - Evaluate passthrough input layer
        res_inputs = np.dot(inputs, w_in)

        # - Compute random numbers for reservoir noise
        key1, subkey = rand.split(key)
        noise = noise_std * rand.normal(subkey, shape=(inputs.shape[0], np.size(x0)))

        # - Use `scan` to evaluate reservoir
        x, (rec_inputs, res_acts) = scan(reservoir_step, x0, (res_inputs, noise))

        # - Evaluate passthrough output layer
        outputs = np.dot(res_acts, w_out)

        return x, res_inputs, rec_inputs, res_acts, outputs, key1

    return rec_evolve_jit

def _get_rec_evolve_directly_jit(H: Callable[[float], float]):
    @jit
    def rec_evolve_jit(
        x0: np.ndarray,
        w_recurrent: np.ndarray,
        w_out: np.ndarray,
        bias: np.ndarray,
        tau: np.ndarray,
        inputs: np.ndarray,
        noise_std: float,
        key,
        dt: float,
    ):
        # - Pre-compute dt/tau
        dt_tau = dt / tau

        # - Reservoir state step function (forward Euler solver)
        def reservoir_step(x, inps):
            inp, rand = inps
            activation = H(x)
            rec_input = np.dot(activation, w_recurrent)
            dx = dt_tau * (-x + inp + bias + rand + rec_input)

            return x + dx, (rec_input, activation)

        # - Compute random numbers for reservoir noise
        __all__, subkey = rand.split(key)
        noise = noise_std * rand.normal(subkey, shape=(inputs.shape[0], np.size(x0)))

        # - Use `scan` to evaluate reservoir
        x, (rec_inputs, res_acts) = scan(reservoir_step, x0, (inputs, noise))

        # - Evaluate passthrough output layer
        outputs = np.dot(res_acts, w_out)

        return x, inputs, rec_inputs, res_acts, outputs

    return rec_evolve_jit


def _get_force_evolve_jit(
    H: Callable[[float], float]
) -> Callable[
    [
        np.ndarray,
        np.ndarray,
        np.ndarray,
        np.ndarray,
        np.ndarray,
        np.ndarray,
        np.ndarray,
        float,
        List[int],
        float,
    ],
    Tuple[np.ndarray, np.ndarray, np.ndarray, np.ndarray, Any],
]:
    """
    Return a compiled raw reservoir evolution function

    :param Callable[[float], float] H:   Neuron activation function
    :return Callable:     f(x0, w_in, w_out, bias, tau, inputs, forces, noise_std, key, dt) -> (x, res_inputs, res_acts, outputs)
    """

    @jit
    def force_evolve_jit(
        x0: np.ndarray,
        w_in: FloatVector,
        w_out: FloatVector,
        bias: FloatVector,
        tau: FloatVector,
        inputs: np.ndarray,
        force: np.ndarray,
        noise_std: float,
        key: Any,
        dt: float,
    ) -> Tuple[np.ndarray, np.ndarray, np.ndarray, np.ndarray, Any]:
        """
        Compiled recurrent evolution function

        :param np.ndarray x0:       Initial state of forced layer [N]
        :param np.ndarray w_in:     Input weights [IxN]
        :param np.ndarray w_out:    Output weights [NxO]
        :param np.ndarray bias:     Bias values of reservoir units [N]
        :param np.ndarray tau:      Time constants of reservoir units [N]
        :param np.ndarray inputs:   Input time series [TxN]
        :param np.ndarray force:    Driving time series injected into reservoir units instead of recurrent activity [TxN]
        :param float noise_std:     Standard deviation of noise injected into reservoir units
        :param List[int] key:       Jax RNG key to use in noise generation
        :param float dt:            Time step for forward Euler solver

        :return:    (x, res_inputs, res_acts, outputs, key)
                x:          np.ndarray State of
                res_inputs: np.ndarray Time series of weighted external inputs to each reservoir unit [TxN]
                res_acts:   np.ndarray Time series of reservoir unit activities [TxN]
                outputs:    np.ndarray Time series of output layer values [TxO]
        """
        # - Pre-compute dt/tau
        dt_tau = dt / tau

        # - Reservoir state step function (forward Euler solver)
        def reservoir_step(x, inps):
            inp, rand, force = inps
            activation = H(x)
            dx = dt_tau * (-x + inp + bias + rand + force)

            return x + dx, activation

        # - Evaluate passthrough input layer
        res_inputs = np.dot(inputs, w_in)

        # - Compute random numbers for reservoir noise
        key1, subkey = rand.split(key)
        noise = noise_std * rand.normal(subkey, shape=(inputs.shape[0], np.size(x0)))

        # - Use `scan` to evaluate reservoir
        x, res_acts = scan(reservoir_step, x0, (res_inputs, noise, force))

        # - Evaluate passthrough output layer
        outputs = np.dot(res_acts, w_out)

        return x, res_inputs, res_acts, outputs, key1

    return force_evolve_jit


# -- Recurrent reservoir


class RecRateEulerJax(JaxTrainer, Layer):
    """
    ``JAX``-backed firing-rate recurrent layer

    `.RecRateEulerJax` implements a recurrent reservoir with input and output weighting, using a ``JAX``-implemented solver as a back end. The design permits gradient-based learning of weights, biases and time constants using `jax.grad`.

    `.RecRateEulerJax` is compatible with the `.layers.training.jax_trainer` module.

    .. rubric:: Dynamics

    The layer implements the dynamics

    .. math:: \\tau \\cdot \\dot{x} + x = I(t) + W_{rec} \\cdot H(x) + b + \\sigma \\cdot \\zeta(t)

    where :math:`\\tau`` is the neuron time constants; :math:`x` is the N-dimensional state of the neurons; :math:`I(t)` is the N-dimensional input signal; :math:`W_{rec}` is the NxN-dimensional matrix of recurrent synaptic connections; :math:`b` is the N-dimensional vector of bias currents for the neurons; and :math:`\\sigma \\cdot \\zeta(t)` is a white noise process with std. dev :math:`\\sigma`.

    The outputs of the layer are given by :math:`H(x)`, where :math:`H(x)` is a neuron transfer function. By default, :math:`H(x)` is the linear-threshold function

    .. math:: H_{ReLU}(x) = \\text{max}(x, 0)

    .. rubric:: Training

    `.RecRateEulerJax` implements the `.JaxTrainedLayer` training interface. See the documentation for :py:meth:`.JaxTrainedLayer.train_output_target` for information about training these layers.
    """

    def __init__(
        self,
        weights: np.ndarray,
        tau: np.ndarray,
        bias: np.ndarray,
        noise_std: float = 0.0,
        activation_func: Union[str, Callable[[FloatVector], FloatVector]] = H_ReLU,
        dt: Optional[float] = None,
        name: Optional[str] = None,
        rng_key: Optional[int] = None,
        *args,
        **kwargs,
    ):
        """
        ``JAX``-backed firing rate reservoir, with input and output weighting

        :param np.ndarray weights:                  Recurrent weights [NxN]
        :param np.ndarray tau:                      Time constants [N]
        :param np.ndarray bias:                     Bias values [N]
        :param float noise_std:                     White noise standard deviation applied to reservoir neurons. Default: ``0.0``
        :param Union[str, Callable[[FloatVector], float]] activation_func:   Neuron transfer function f(x: float) -> float. Must be vectorised. Default: H_ReLU. Can be specified as a string: ['relu', 'tanh', 'sigmoid']
        :param Optional[float] dt:                  Reservoir time step. Default: ``np.min(tau) / 10.0``
        :param Optional[str] name:                  Name of the layer. Default: ``None``
        :param Optional[Jax RNG key] rng_key:       Jax RNG key to use for noise. Default: Internally generated
        """

        # - Everything should be 2D
        weights = np.atleast_2d(weights)

        # transform to np.array if necessary
        tau = np.array(tau)
        bias = np.array(bias)

        # - Get information about network size
        self._size_in = weights.shape[0]
        self._size = weights.shape[1]
        self._size_out = weights.shape[1]

        # -- Set properties
        self.w_recurrent = weights
        self.tau = tau
        self.bias = bias
        self.H = activation_func

        if dt is None:
            dt = np.min(tau) / 10.0

        # - Call super-class initialisation
        super().__init__(weights, dt, noise_std, name, *args, **kwargs)

        # - Get compiled evolution function
        self._evolve_jit = _get_rec_evolve_jit(self._H)
        self._evolve_directly_jit = _get_rec_evolve_directly_jit(self._H)

        # - Reset layer state
        self._state = np.array(self._size)
        self.reset_all()

        # - Reset "last evolution" attributes
        self.res_inputs_last_evolution = TSContinuous()
        self.rec_inputs_last_evolution = TSContinuous()
        self.res_acts_last_evolution = TSContinuous()

        # - Set unit internal input and output weights, for compatibility with later layers
        if not hasattr(self, "_w_in"):
            self._w_in: FloatVector = 1.0
        if not hasattr(self, "_w_out"):
            self._w_out: FloatVector = 1.0

        # - Seed RNG
        if rng_key is None:
            rng_key = rand.PRNGKey(onp.random.randint(0, 2 ** 63))
        _, self._rng_key = rand.split(np.array(rng_key, dtype=np.uint32))

    def _pack(self) -> Params:
        """
        Return a packed form of the tunable parameters for this layer

        :return Params: params: All parameters as a Dict
        """
        return {
            "w_in": self._w_in,
            "w_recurrent": self._weights,
            "w_out": self._w_out,
            "bias": self._bias,
            "tau": self._tau,
        }

    def _unpack(self, params: Params):
        """
        Set the parameters for this layer, given a parameter dictionary

        :param Params params:  Set of parameters for this layer
        """
        (self._w_in, self._weights, self._w_out, self._bias, self._tau,) = (
            params["w_in"],
            params["w_recurrent"],
            params["w_out"],
            params["bias"],
            params["tau"],
        )

    def randomize_state(self):
        """
        Randomize the internal state of the layer.
        """

        # def split_sample(key: Any, shape: Tuple[int]) -> Tuple[Any, np.ndarray]:
        #     key1, subkey = rand.split(key)
        #     sample = rand.normal(subkey, shape=shape)
        #     return key1, sample
        #
        # ss = jit(split_sample, static_argnums=1)
        #
        # # - Randomise the state
        # self._rng_key, self._state = ss(
        #     self._rng_key, (self._size,)
        # )
        self._state = onp.random.randn(self._size,)

    @property
    def _evolve_functional(self):
        """
        Return a functional form of the evolution function for this layer

        Returns a function ``evol_func`` with the signature::

            def evol_func(params, state, inputs) -> (outputs, new_state):

        :return Callable[[Params, State, np.ndarray], Tuple[np.ndarray, State]]:
        """

        def evol_func(
            params: Params, state: State, inputs: np.ndarray,
        ):
            # - Call the jitted evolution function for this layer
            (
                new_state,
                res_inputs,
                rec_inputs,
                res_acts,
                outputs,
                key1,
            ) = self._evolve_jit(
                state,
                params["w_in"],
                params["w_recurrent"],
                params["w_out"],
                params["bias"],
                params["tau"],
                inputs,
                self._noise_std,
                self._rng_key,
                self._dt,
            )

            # - Include output of final state
            out_final = self.get_output_from_state(state)[0]
            outputs = np.append(outputs, out_final.reshape(1, -1), axis=0)

            # - Maintain RNG key, if not under compilation
            if not isinstance(key1, jax.core.Tracer):
                self._rng_key = key1

            # - Return the outputs from this layer, and the final layer state
            states_t = {
                "res_inputs": res_inputs,
                "rec_inputs": rec_inputs,
                "res_acts": res_acts,
            }
            return outputs, new_state, states_t

        # - Return the evolution function
        return evol_func

    def get_output_from_state(self, state):
        activity = self._H(state)
        output = np.dot(activity, self._w_out)
        rec_input = np.dot(activity, self._weights)

        return output, activity, rec_input

    def evolve(
        self,
        ts_input: Optional[TSContinuous] = None,
        duration: Optional[float] = None,
        num_timesteps: Optional[int] = None,
    ) -> TSContinuous:
        """
        Evolve the reservoir state

        :param ts_input:        TSContinuous Input time series
        :param duration:        float Duration of evolution in seconds
        :param num_timesteps:   int Number of time steps to evolve (based on self.dt)

        :return: ts_output:     TSContinuous Output time series
        """

        # - Prepare time base and inputs
        time_base_inp, inps, num_timesteps = self._prepare_input(
            ts_input, duration, num_timesteps
        )

        # - Call raw evolution function
        (
            self._state,
            res_inputs,
            rec_inputs,
            res_acts,
            outputs,
            self._rng_key,
        ) = self._evolve_jit(
            self._state,
            self._w_in,
            self._weights,
            self._w_out,
            self._bias,
            self._tau,
            inps,
            self._noise_std,
            self._rng_key,
            self._dt,
        )

        # - Increment timesteps
        self._timestep += num_timesteps

        # - Activity, recurrent input and output for final timestep
        out_final, res_act_final, rec_inp_final = self.get_output_from_state(
            self._state
        )

<<<<<<< HEAD
    def _evolve_directly_raw(self, inps: np.ndarray) -> Tuple[np.ndarray, np.ndarray, np.ndarray, np.ndarray]:
        self._state, res_inputs, rec_inputs, res_acts, outputs = self._evolve_directly_jit(
            self._state,
            self._w_recurrent,
            self._w_out,
            self._bias,
            self._tau,
            inps,
            self._noise_std,
            self._rng_key,
            self._dt,
        )

        self._timestep += inps.shape[0] - 1

        return res_inputs, rec_inputs, res_acts, outputs

    def _prepare_input(
        self,
        ts_input: Optional[TSContinuous] = None,
        duration: Optional[float] = None,
        num_timesteps: Optional[int] = None,
    ) -> (np.ndarray, np.ndarray, float):
        """
        _prepare_input - Sample input, set up time base
=======
        res_acts = np.append(res_acts, res_act_final.reshape(1, -1), axis=0)
        rec_inputs = np.append(rec_inputs, rec_inp_final.reshape(1, -1), axis=0)
        outputs = np.append(outputs, out_final.reshape(1, -1), axis=0)
>>>>>>> 49b6e9bb

        time_base = onp.append(time_base_inp, self.t)

        # - Store evolution time series
        self.res_inputs_last_evolution = TSContinuous(time_base_inp, res_inputs, name = "Reservoir inputs")
        self.rec_inputs_last_evolution = TSContinuous(time_base, rec_inputs, name = "Recurrent inputs")
        self.res_acts_last_evolution = TSContinuous(time_base, res_acts, name = "Layer activations")

        # - Wrap outputs as time series
        return TSContinuous(time_base, onp.array(outputs), name = "Surrogate outputs")

    def to_dict(self) -> dict:
        """
        Convert the parameters of this class to a dictionary

        :return dict:
        """
        config = {}
        config["class_name"] = "RecRateEulerJax"
        config["weights"] = onp.array(self.weights).tolist()
        config["tau"] = onp.array(self.tau).tolist()
        config["bias"] = onp.array(self.bias).tolist()
        config["rng_key"] = onp.array(self._rng_key).tolist()
        config["noise_std"] = (
            self.noise_std if type(self.noise_std) is float else self.noise_std.tolist()
        )
        config["dt"] = self.dt
        config["name"] = self.name

        # - Check for a supported activation function
        assert (
            self._H is H_ReLU or self._H is H_tanh or self._H is H_sigmoid
        ), "Only models using ReLU, tanh or sigmoid activation functions are saveable."

        # - Encode the activation function as a string
        if self._H is H_ReLU:
            config["activation_func"] = "relu"
        elif self._H is H_tanh:
            config["activation_func"] = "tanh"
        elif self._H is H_sigmoid:
            config["activation_func"] = "sigmoid"
        else:
            raise (Exception)
        return config

    @property
    def H(self):
        """ (Callable) Activation function used by the neurons in this layer """
        return self._H

    @H.setter
    def H(self, value):
        if type(value) is str:
            if value in ["relu", "ReLU", "H_ReLU"]:
                self._H = H_ReLU
            elif value in ["tanh", "TANH", "H_tanh"]:
                self._H = H_tanh
            elif value in [
                "sigmoid",
                "sig",
                "H_sigmoid",
                "H_sig",
                "SIGMOID",
                "SIG",
                "H_SIGMOID",
                "H_SIG",
            ]:
                self._H = H_sigmoid
            else:
                raise ValueError(
                    'The activation function must be one of ["relu", "tanh", "sigmoid"]'
                )
        else:
            # - Test the activation function
            try:
                ret = value(np.array([0.1, 0.1]))
            except:
                raise TypeError(
                    "The activation function must be a Callable[[FloatVector], FloatVector]"
                )

            assert (
                np.size(ret) == 2
            ), "The activation function must return an array the same size as the input"

            assert (
                type(ret) is not tuple
            ), "The activation function must not return multiple arguments"

            # - Assign the activation function
            self._H = value

    @property
    def w_recurrent(self) -> np.ndarray:
        """ (np.ndarray) [NxN] recurrent weights """
        return onp.array(self._weights)

    @w_recurrent.setter
    def w_recurrent(self, value: np.ndarray):
        assert np.ndim(value) == 2, "`w_recurrent` must be 2D"

        assert value.shape == (
            self._size,
            self._size,
        ), "`w_recurrent` must be [{:d}, {:d}]".format(self._size, self._size)

        self._weights = np.array(value).astype("float")

    @property
    def tau(self) -> np.ndarray:
        return onp.array(self._tau)

    @tau.setter
    def tau(self, value: np.ndarray):
        # - Replicate `tau` from a scalar value
        if np.size(value) == 1:
            value = np.repeat(value, self._size)

        assert (
            np.size(value) == self._size
        ), "`tau` must have {:d} elements or be a scalar".format(self._size)

        self._tau = np.reshape(value, self._size).astype("float")

    @property
    def bias(self) -> np.ndarray:
        return onp.array(self._bias)

    @bias.setter
    def bias(self, value: np.ndarray):
        # - Replicate `bias` from a scalar value
        if np.size(value) == 1:
            value = np.repeat(value, self._size)

        assert (
            np.size(value) == self._size
        ), "`bias` must have {:d} elements or be a scalar".format(self._size)

        self._bias = np.reshape(value, self._size).astype("float")

    @property
    def dt(self) -> float:
        return onp.array(self._dt).item(0)

    @dt.setter
    def dt(self, value: float):
        # - Ensure dt is numerically stable
        tau_min = np.min(self.tau) / 10.0
        if value is None:
            value = tau_min

        assert value >= tau_min, "`tau` must be at least {:.2e}".format(tau_min)

        self._dt = np.array(value).astype("float")


class RecRateEulerJax_IO(RecRateEulerJax):
    """
    ``JAX``-backed firing-rate recurrent layer, with input and output weights

    `.RecRateEulerJax_IO` implements a recurrent reservoir with input and output weighting, using a ``JAX``-implemented solver as a back end. The design permits gradient-based learning of weights, biases and time constants using `jax.grad`.

    `.RecRateEulerJax_IO` is compatible with the `.layers.training.jax_trainer` module.

    .. rubric:: Dynamics

    The layer implements the dynamics

    .. math:: \\tau \\cdot \\dot{x} + x = W_{in} \\dot I(t) + W_{rec} \\cdot H(x) + b + \\sigma \\cdot \\zeta(t)

    where :math:`\\tau`` is the neuron time constants; :math:`x` is the N-dimensional state of the neurons; :math:`I(t)` is the I-dimensional input vector; :math:`W_{in}` is the [IxN] matrix of input weights; :math:`W_{rec}` is the NxN-dimensional matrix of recurrent synaptic connections; :math:`b` is the N-dimensional vector of bias currents for the neurons; and :math:`\\sigma \\cdot \\zeta(t)` is a white noise process with std. dev :math:`\\sigma`.

    The outputs of the layer are given by :math:`W_{out} \\cdot H(x)`, where :math:`W_{out}` is the NxM output weight matrix, and :math:`H(x)` is a neuron transfer function. By default, :math:`H(x)` is the linear-threshold function

    .. math:: H_{ReLU}(x) = \\text{max}(x, 0)

    .. rubric:: Training

    `.RecRateEulerJax` implements the `.JaxTrainedLayer` training interface. See the documentation for :py:meth:`.JaxTrainedLayer.train_output_target` for information about training these layers.
    """

    def __init__(
        self,
        w_in: np.ndarray,
        w_recurrent: np.ndarray,
        w_out: np.ndarray,
        tau: FloatVector,
        bias: FloatVector,
        noise_std: float = 0.0,
        activation_func: Callable[[FloatVector], FloatVector] = H_ReLU,
        dt: Optional[float] = None,
        name: Optional[str] = None,
        rng_key: Optional[int] = None,
        *args,
        **kwargs,
    ):
        """
        RecRateEulerJax_IO - ``JAX``-backed firing rate reservoir, with input and output weighting

        :param np.ndarray w_in:                     Input weights [IxN]
        :param np.ndarray w_recurrent:              Recurrent weights [NxN]
        :param np.ndarray w_out:                    Output weights [NxO]
        :param np.ndarray tau:                      Time constants [N]
        :param np.ndarray bias:                     Bias values [N]
        :param float noise_std:           White noise standard deviation applied to reservoir neurons. Default: ``0.0``
        :param Callable[[FloatVector], float] activation_func:   Neuron transfer function f(x: float) -> float. Must be vectorised. Default: H_ReLU
        :param Optional[float] dt:                  Reservoir time step. Default: ``np.min(tau) / 10.0``
        :param Optional[str] name:                  Name of the layer. Default: ``None``
        :param Optional[Jax RNG key] rng_key        Jax RNG key to use for noise. Default: Internally generated
        """

        # - Everything should be 2D
        w_in = np.atleast_2d(w_in)
        w_recurrent = np.atleast_2d(w_recurrent)
        w_out = np.atleast_2d(w_out)

        # transform to np.array if necessary
        tau = np.array(tau)
        bias = np.array(bias)

        # - Get information about network size
        self._size_in = w_in.shape[0]
        self._size = w_in.shape[1]
        self._size_out = w_out.shape[1]

        # -- Set properties
        self.w_in = w_in
        self.w_recurrent = w_recurrent
        self.w_out = w_out
        self.tau = tau
        self.bias = bias
        self._H = activation_func

        if dt is None:
            dt = np.min(tau) / 10.0

        # - Call super-class initialisation
        super().__init__(
            w_recurrent,
            tau,
            bias,
            noise_std,
            activation_func,
            dt,
            name,
            rng_key,
            *args,
            **kwargs,
        )

        # - Correct layer size
        self._size_in = w_in.shape[0]
        self._size_out = w_out.shape[1]

    def to_dict(self) -> dict:
        """
        Convert the parameters of this class to a dictionary

        :return dict:
        """
        # - Get base dictionary
        config = super().to_dict()
        config.pop("weights")

        # - Include class-specific aspects
        config.update(
            {
                "class_name": "RecRateEulerJax_IO",
                "w_in": onp.array(self.w_in).tolist(),
                "w_recurrent": onp.array(self.w_recurrent).tolist(),
                "w_out": onp.array(self.w_out).tolist(),
            }
        )

        # - Return configuration
        return config

    @property
    def w_in(self) -> np.ndarray:
        """ (np.ndarray) [IxN] input weights """
        return onp.array(self._w_in)

    @w_in.setter
    def w_in(self, value: np.ndarray):
        assert np.ndim(value) == 2, "`w_in` must be 2D"

        assert value.shape == (
            self._size_in,
            self._size,
        ), "`w_in` must be [{:d}, {:d}]".format(self._size_in, self._size)

        self._w_in = np.array(value).astype("float")

    @property
    def w_out(self) -> np.ndarray:
        """ (np.ndarray) [NxO] output weights """
        return onp.array(self._w_out)

    @w_out.setter
    def w_out(self, value: np.ndarray):
        assert np.ndim(value) == 2, "`w_out` must be 2D"

        assert value.shape == (
            self._size,
            self._size_out,
        ), "`w_out` must be [{:d}, {:d}]".format(self._size, self._size_out)

        self._w_out = np.array(value).astype("float")


class ForceRateEulerJax_IO(RecRateEulerJax_IO):
    """
    Implements a pseudo recurrent reservoir, for use in reservoir transfer

    In this layer, input and output weights are present, but no recurrent connectivity exists. Instead, "recurrent inputs" are injected into each layer neuron. The activations of the neurons are then compared to those of a target reservoir, and the recurrent weights can be solved for using linear regression.

    .. rubric:: Dynamics

    The layer implements the dynamics

    .. math:: \\tau \\cdot \\dot{x} + x = W_{in} \\dot I(t) + F(t) + b + \\sigma \\cdot \\zeta(t)

    where :math:`\\tau`` is the neuron time constants; :math:`x` is the N-dimensional state of the neurons; :math:`I(t)` is the I-dimensional input vector; :math:`W_{in}` is the [IxN] matrix of input weights; :math:`F(t)` is the N-dimensional vector of forcing currents --- these should be the recurrent input currents taking from another reservoir; :math:`b` is the N-dimensional vector of bias currents for the neurons; and :math:`\\sigma \\cdot \\zeta(t)` is a white noise process with std. dev :math:`\\sigma`.

    The outputs of the layer are given by :math:`W_{out} \\cdot H(x)`, where :math:`W_{out}` is the NxO output weight matrix, and :math:`H(x)` is a neuron transfer function. By default, :math:`H(x)` is the linear-threshold function

    .. math:: H_{ReLU}(x) = \\text{max}(x, 0)

    .. rubric:: Training

    `.RecRateEulerJax` implements the `.JaxTrainedLayer` training interface. See the documentation for :py:meth:`.JaxTrainedLayer.train_output_target` for information about training these layers.
    """

    def __init__(
        self,
        w_in: np.ndarray,
        w_out: np.ndarray,
        tau: FloatVector,
        bias: FloatVector,
        noise_std: float = 0.0,
        activation_func: Callable[[FloatVector], FloatVector] = H_ReLU,
        dt: Optional[float] = None,
        name: Optional[str] = None,
        rng_key: Optional[int] = None,
        *args,
        **kwargs,
    ):
        """
        ``JAX``-backed firing rate reservoir, used for reservoir transfer

        :param np.ndarray w_in:                     Input weights [IxN]
        :param np.ndarray w_out:                    Output weights [NxO]
        :param np.ndarray tau:                      Time constants [N]
        :param np.ndarray bias:                     Bias values [N]
        :param Optional[float] noise_std:           White noise standard deviation applied to reservoir neurons. Default: ``0.0``
        :param Callable[[FloatVector], float] activation_func:  Neuron transfer function f(x: float) -> float. Must be vectorised. Default: ``H_ReLU``
        :param Optional[float] dt:                  Reservoir time step. Default: ``np.min(tau) / 10.0``
        :param Optional[str] name:                  Name of the layer. Default: ``None``
        :param Optional[Jax RNG key] rng_key        Jax RNG key to use for noise. Default: Internally generated
        """

        # - Everything should be 2D
        w_in = np.atleast_2d(w_in)
        w_out = np.atleast_2d(w_out)

        # - Call super-class initialisation
        super().__init__(
            w_in,
            np.zeros((w_in.shape[1], w_in.shape[1])),
            w_out,
            tau,
            bias,
            noise_std,
            activation_func,
            dt,
            name,
            rng_key,
            *args,
            **kwargs,
        )

        # - Get compiled evolution function for forced reservoir
        self._evolve_jit = _get_force_evolve_jit(activation_func)

    @property
    def _evolve_functional(self):
        """
        Return a functional form of the evolution function for this layer

        Returns a function ``evol_func`` with the signature::

            def evol_func(params, state, (inputs, forces)) -> (outputs, new_state):

        :return Callable[[Params, State, np.ndarray, np.ndarray], Tuple[np.ndarray, State]]:
        """

        def evol_func(
            params: Params, state: State, inputs_forces: Tuple[np.ndarray, np.ndarray],
        ) -> Tuple[np.ndarray, State, Dict[str, np.ndarray]]:
            # - Unpack inputs
            inputs, forces = inputs_forces

            # - Call the jitted evolution function for this layer
            new_state, res_inputs, res_acts, outputs, key1 = self._evolve_jit(
                state,
                params["w_in"],
                params["w_out"],
                params["bias"],
                params["tau"],
                inputs,
                forces,
                self._noise_std,
                self._rng_key,
                self._dt,
            )

            # - Include output of final state
            out_final = self.get_output_from_state(state)[0]
            outputs = np.append(outputs, out_final.reshape(1, -1), axis=0)

            # - Maintain RNG key, if not under compilation
            if not isinstance(key1, jax.core.Tracer):
                self._rng_key = key1

            # - Return the outputs from this layer, and the final layer state
            states_t = {
                "res_inputs": res_inputs,
                "res_acts": res_acts,
            }
            return outputs, new_state, states_t

        # - Return the evolution function
        return evol_func

    def get_output_from_state(self, state):
        activity = self._H(state)
        output = np.dot(activity, self._w_out)

        return output, activity

    def evolve(
        self,
        ts_input: Optional[TSContinuous] = None,
        ts_force: Optional[TSContinuous] = None,
        duration: Optional[float] = None,
        num_timesteps: Optional[int] = None,
    ) -> TimeSeries:
        """
        evolve() - Evolve the reservoir state

        :param Optional[TSContinuous] ts_input: Input time series
        :param Optional[TSContinuous] ts_force: Forced time series
        :param Optional[float] duration:        Duration of evolution in seconds
        :param Optional[int] num_timesteps:     Number of time steps to evolve (based on self.dt)

        :return: ts_output:     TSContinuous Output time series
        """

        # - Prepare time base and inputs
        time_base_inp, inps, num_timesteps = self._prepare_input(
            ts_input, duration, num_timesteps
        )

        # - Extract forcing inputs
        if ts_force is None:
            forces = np.zeros((num_timesteps, self._size))
        else:
            forces = ts_force(time_base_inp)

        # - Call raw evolution function
        self._state, _, _, outputs, self._rng_key = self._evolve_jit(
            self._state,
            self._w_in,
            self._w_out,
            self._bias,
            self._tau,
            inps,
            forces,
            self._noise_std,
            self._rng_key,
            self._dt,
        )

        # - Increment timesteps
        self._timestep += inps.shape[0]

        # - Output for final timestep
        out_final, __ = self.get_output_from_state(self._state)
        outputs = np.append(outputs, out_final.reshape(1, -1), axis=0)

        time_base = onp.append(time_base_inp, self.t)

        # - Wrap outputs as time series
        return TSContinuous(time_base, outputs)

    def to_dict(self) -> dict:
        """
        Convert the layer to a dictionary for saving
        :return dict:
        """
        # - Get base dictionary
        config = super().to_dict()
        config.pop("w_recurrent")

        # - Include class-specific aspects
        config.update(
            {
                "class_name": "ForceRateEulerJax_IO",
                "w_in": onp.array(self.w_in).tolist(),
                "w_out": onp.array(self.w_out).tolist(),
            }
        )

        # - Return configuration
        return config


class FFRateEulerJax(RecRateEulerJax):
    """
    ``JAX``-backed firing-rate recurrent layer

    `.FFRateEulerJax` implements a feed-forward dynamical layer, using a ``JAX``-implemented solver as a back end. The design permits gradient-based learning of weights, biases and time constants using `jax.grad`.

    `.FFRateEulerJax` is compatible with the `.layers.training.jax_trainer` module.

    .. rubric:: Dynamics

    This layer implements the dynamical system

    .. math:: \\tau \\cdot \\dot{x} + x = W \\cdot i(t) + b + \\sigma\\cdot\\zeta(t)

    where :math:`\\tau`` is the neuron time constants; :math:`x` is the N-dimensional state vector of the layer neurons;
    :math:`i(t)` is the I-dimensional input signal at time :math:`t`; :math:`W` is an [IxN] matrix defining the weight matrix of this layer; :math:`b` is a vector of bias inputs for each neuron; and :math:`\\sigma\\cdot\\zeta(t)` is a white noise process with std. dev. :math:`\\sigma``.

    The output of the layer is :math:`H(x)`, where :math:`H(x)` is a neuron transfer function. By default, :math:`H(x)` is the linear-threshold function

    .. math:: H_{ReLU}(x) = \\text{max}(x, 0)

    .. rubric:: Training

    `.RecRateEulerJax` implements the `.JaxTrainedLayer` training interface. See the documentation for :py:meth:`.JaxTrainedLayer.train_output_target` for information about training these layers.
    """

    def __init__(
        self,
        w_in: np.ndarray,
        tau: np.ndarray,
        bias: np.ndarray,
        noise_std: float = 0.0,
        activation_func: Callable[[FloatVector], FloatVector] = H_ReLU,
        dt: Optional[float] = None,
        name: Optional[str] = None,
        rng_key: Optional[int] = None,
        *args,
        **kwargs,
    ):
        """
        Implement a ``JAX``-backed feed-forward dynamical neuron layer.

        :param np.ndarray w_in:                 Weights [IxN]
        :param np.ndarray tau:                  Time constants [N]
        :param np.ndarray bias:                 Bias values [N]
        :param float noise_std:                 White noise standard deviation applied to reservoir neurons. Default: ``0.0``
        :param Callable[[FloatVector], float] activation_func:   Neuron transfer function f(x: float) -> float. Must be vectorised. Default: H_ReLU
        :param Optional[float] dt:              Reservoir time step. Default: ``np.min(tau) / 10.0``
        :param Optional[str] name:              Name of the layer. Default: ``None``
        :param Optional[Jax RNG key] rng_key:   Jax RNG key to use for noise. Default: Internally generated
        """

        # - Everything should be 2D
        w_in = np.atleast_2d(w_in)

        # - Transform to np.array if necessary
        tau = np.array(tau)
        bias = np.array(bias)

        if dt is None:
            dt = np.min(tau) / 10.0

        # - Call super-class initialisation
        super().__init__(
            0.0,
            0.0,
            0.0,
            noise_std,
            activation_func,
            dt,
            name,
            rng_key,
            *args,
            **kwargs,
        )

        # - Correct layer size
        self._size_in = w_in.shape[0]
        self._size = w_in.shape[1]
        self._size_out = w_in.shape[1]

        # -- Set properties
        self.tau = tau
        self.bias = bias
        self.w_in = w_in
        self._weights = 0.0
        self._w_out = 1.0

        # - Reset layer state
        self.reset_all()

    @property
    def w_in(self) -> np.ndarray:
        """ (np.ndarray) [IxN] input weights """
        return onp.array(self._w_in)

    @w_in.setter
    def w_in(self, value: np.ndarray):
        assert np.ndim(value) == 2, "`w_in` must be 2D"

        assert value.shape == (
            self._size_in,
            self._size,
        ), "`w_in` must be [{:d}, {:d}]".format(self._size_in, self._size)

        self._w_in = np.array(value).astype("float")

    def to_dict(self) -> dict:
        """
        Convert the parameters of this class to a dictionary

        :return dict:
        """
        # - Get base dictionary
        config = super().to_dict()
        config.pop("weights")

        # - Include class-specific aspects
        config.update(
            {"class_name": "FFRateEulerJax", "w_in": onp.array(self.w_in).tolist(),}
        )

        # - Return configuration
        return config<|MERGE_RESOLUTION|>--- conflicted
+++ resolved
@@ -540,37 +540,9 @@
             self._state
         )
 
-<<<<<<< HEAD
-    def _evolve_directly_raw(self, inps: np.ndarray) -> Tuple[np.ndarray, np.ndarray, np.ndarray, np.ndarray]:
-        self._state, res_inputs, rec_inputs, res_acts, outputs = self._evolve_directly_jit(
-            self._state,
-            self._w_recurrent,
-            self._w_out,
-            self._bias,
-            self._tau,
-            inps,
-            self._noise_std,
-            self._rng_key,
-            self._dt,
-        )
-
-        self._timestep += inps.shape[0] - 1
-
-        return res_inputs, rec_inputs, res_acts, outputs
-
-    def _prepare_input(
-        self,
-        ts_input: Optional[TSContinuous] = None,
-        duration: Optional[float] = None,
-        num_timesteps: Optional[int] = None,
-    ) -> (np.ndarray, np.ndarray, float):
-        """
-        _prepare_input - Sample input, set up time base
-=======
         res_acts = np.append(res_acts, res_act_final.reshape(1, -1), axis=0)
         rec_inputs = np.append(rec_inputs, rec_inp_final.reshape(1, -1), axis=0)
         outputs = np.append(outputs, out_final.reshape(1, -1), axis=0)
->>>>>>> 49b6e9bb
 
         time_base = onp.append(time_base_inp, self.t)
 
@@ -581,6 +553,23 @@
 
         # - Wrap outputs as time series
         return TSContinuous(time_base, onp.array(outputs), name = "Surrogate outputs")
+
+def _evolve_directly_raw(self, inps: np.ndarray) -> Tuple[np.ndarray, np.ndarray, np.ndarray, np.ndarray]:
+    self._state, res_inputs, rec_inputs, res_acts, outputs = self._evolve_directly_jit(
+                                                                                       self._state,
+                                                                                       self._w_recurrent,
+                                                                                       self._w_out,
+                                                                                       self._bias,
+                                                                                       self._tau,
+                                                                                       inps,
+                                                                                       self._noise_std,
+                                                                                       self._rng_key,
+                                                                                       self._dt,
+                                                                                       )
+        
+        self._timestep += inps.shape[0] - 1
+        
+        return res_inputs, rec_inputs, res_acts, outputs
 
     def to_dict(self) -> dict:
         """
