"""
Classes to manage registered Module attributes in Rockpool
"""

from typing import Callable, Iterable, Any, Union, List, Tuple, Optional
from copy import deepcopy

from itertools import compress
from functools import partial

import numpy as np

__all__ = ["Parameter", "State", "SimulationParameter", "Constant"]


from rockpool.utilities.backend_management import backend_available

if backend_available("torch"):
    from torch import tensor, Tensor
else:

    class Tensor:
        pass

    def tensor(_):
        return _


class RP_Constant:
    """
    Represent a concrete initialisation value as a constant parameter, which should not be trained


    See Also:
         Use :py:func:`Constant` to wrap an intialisation as a constant argument.
    """

    pass


def Constant(obj: Any) -> RP_Constant:
    """
    Identify an initialisation argument as a constant (non-trainable) parameter

    Examples
        >>> mod = LIFJax(1)
        >>> mod.parameters('taus')
        {'tau_mem': DeviceArray([0.02], dtype=float32),
         'tau_syn': DeviceArray([[0.02]], dtype=float32)}
        >>> mod.simulation_parameters('taus')
        {}

        >>> mod = LIFJax(1, tau_mem = Constant(10e-3))
        >>> mod.parameters('taus')
        {'tau_syn': DeviceArray([[0.02]], dtype=float32)}
        >>> mod.simulation_parameters('taus')
        {'tau_mem': DeviceArray(0.01, dtype=float32)}

    Args:
        obj (Any): The initialisation object to wrap

    Returns:
        A wrapped object, of the same class as ``obj``.
    """

    class ConstantPatch(obj.__class__, RP_Constant):
        pass

    ConstantPatch.__name__ = obj.__class__.__name__

    try:
        obj.__class__ = ConstantPatch
    except TypeError:
        if isinstance(obj, np.ndarray):
            obj = obj.view(ConstantPatch)
        else:
            obj = ConstantPatch(obj)

    return obj


# -- Parameter classes
class ParameterBase:
    """
    Base class for Rockpool registered attributes

    See Also:
        See :py:class:`.Parameter` for representing the configuration of a module, :py:class:`.State` for representing the transient internal state of a neuron or module, and :py:class:`.SimulationParameter` for representing simulation- or solver-specific parameters that are not important for network configuration.
    """

    def __init__(
        self,
        data: Any = None,
        family: str = None,
        init_func: Callable[[Any], Any] = None,
        shape: Optional[Union[List[Tuple], Tuple, int]] = None,
        permit_reshape: bool = True,
        cast_fn: Callable[[Any], Any] = lambda x: x,
    ):
        """
        Instantiate a Rockpool registered attribute

        Args:
            data (Optional[Any]): Concrete initialisation data for this attribute. The shape of ``data`` will specify the allowable shape of the attribute data, unless the ``shape`` argument is provided.
            family (Optional[str]): An arbitrary string to specify the "family" of this attribute. You should use ``'weights'``, ``'taus'``, ``'biases'`` if you can; otherwise you can use whatever you like. These are used by the :py:meth:`.Module.parameters`, :py:meth:`.Module.state` and :py:meth:`.Module.simulation_parameters` methods to group and select attributes.
            init_func (Optional[Callable]): A function that initialises this attributed. Called by :py:meth:`.Module.reset_parameters` and :py:meth:`.Module.reset_state`. The signature is ``f(shape: tuple) -> np.ndarray``.
            shape (Optional[Union[List[Tuple], Tuple, int]]): A list of permisable shapes for the parameter, or a tuple specifying the permitted shape, or an integer specifying the number of elements. If not provided, the shape of the concrete initialisation data will be used as the attribute shape. The first item in the list will be used as the concrete shape, if ``data`` is not provided and ``init_func`` should be used.
            permit_reshape (bool): If ``True``, the input data will be reshaped to a matching permitted shape. If ``False``, then an error will be raised if the shapes do not match exactly.
            cast_fn (Optional[Callable]): A function to call to cast the data for this parameter. Will only be called once on initialisation.
        """
        if data is None and shape is None:
            raise ValueError(f"One of `data` or `shape` must be provided.")

        # - Check type and configuration of `shape` argument
        if shape is not None:
            if not isinstance(
                shape,
                (List, Tuple, int),
            ):
                raise TypeError(
                    f"`shape` must be a list, a tuple or an integer. Instead `shape` was a {type(shape).__name__}."
                )

            # - Convert a single tuple to a list
            if isinstance(shape, (Tuple, int)):
                shape = [shape]

            # - Check each list element in turn
            for i, st in enumerate(shape):
                # - Convert non-tuples to tuples
                if not isinstance(st, tuple):
                    shape[i] = (st,)
                    st = shape[i]

                # - Check each element of each tuple
                for elem in st:
                    if not isinstance(elem, int):
                        raise TypeError(
                            f"All elements in a shape tuple must be integers. Instead I found an element of type {type(elem).__name__}."
                        )

        # - Assign attributes
        self.family: str = family
        self.data: Union[np.ndarray, Iterable, float, int] = data
        self.init_func: Callable = init_func
        self.shape: Optional[List] = shape
        self.cast_fn: Callable = cast_fn

        class_name = type(self).__name__

        # - Check that the initialisation function is callable
        if self.init_func is not None and not callable(self.init_func):
            raise ValueError(
                f"The `init_func` for a {class_name} must be a callable that accepts a shape tuple."
            )

        # - Force object to be a SimulationParameter, if training should be disabled
        if isinstance(self.data, RP_Constant):
            self.__class__ = SimulationParameter

            # - Unpack a torch tensor
            if isinstance(self.data, Tensor):
                import torch

                self.data = torch.tensor(self.data.detach().numpy())

        def numel(x):
            if isinstance(x, np.ndarray):
                return x.size
            elif isinstance(x, Tensor):
                return x.numel()
            else:
                return np.size(x)

        # - Get the shape from the data, if not provided explicitly
        if self.data is not None:
            if self.shape is not None:
                # - Check that the concrete data matches the shape
                if not any([np.shape(self.data) == st for st in self.shape]):
                    # - Check if the concrete and desired sizes match for any permitted shape
                    matching_sizes = [
                        numel(self.data) == int(np.prod(st)) for st in self.shape
                    ]

                    # - Can we reshape the concrete data to match a shape?
                    if not any(matching_sizes) or not permit_reshape:
                        raise ValueError(
                            f"The shape provided for this {class_name} does not match the provided initialisation data.\n"
                            + f"    self.shape = {self.shape}; data.shape = {np.shape(self.data)}"
                        )
                    elif permit_reshape and any(matching_sizes):
                        # - Reshape input data to first matching size
                        target_shape = list(compress(self.shape, matching_sizes))[0]
                        self.data = np.array(self.data).reshape(target_shape)

                self.shape = None

            if self.shape is None:
                # - Record the shape of the data as the concrete shape
                self.shape = np.shape(self.data)

        # - Initialise data, if not provided
        if self.data is None:
            # - Get the concrete shape to use (by default: first shape option in the list)
            self.shape = self.shape[0]

            if self.init_func is None:
                raise ValueError(
                    f"If concrete initialisation `data` is not provided for a {class_name} then `init_func` must be provided.\nParameter was {self.data, self.family, self.init_func, self.shape, self.cast_fn}"
                )

            # - Call the `init_func`
            self.data = self.init_func(self.shape)
        else:
            # - If concrete initialisation data is provided, then override the `init_func`
<<<<<<< HEAD
            if isinstance(data, Tensor):
                data = tensor(data)

            data_copy = deepcopy(data)
=======
            data_copy = deepcopy(self.data)
>>>>>>> 862f670f
            self.init_func = lambda _: data_copy

        # - Cast the data using the cast function
        if self.cast_fn is not None:
            self.data = self.cast_fn(self.data)

    def __repr__(self):
        return f"{type(self).__name__}(data={self.data}, family={self.family}, init_func={self.init_func}, shape={self.shape})"

    def _tree_flatten(self) -> Tuple[tuple, tuple]:
        """FLatten this parameter / state for Jax"""
        return (
            (
                self.data,
                self.family,
                partial(self.init_func),
                self.shape,
                partial(self.cast_fn),
            ),
            (),
        )

    @classmethod
    def _tree_unflatten(cls, _, children):
        """Unflatten a tree of parameter from Jax to Rockpool"""
        data, family, init_func, shape, cast_fn = children
        obj = cls(data=data, family=family, init_func=init_func)

        return obj


class Parameter(ParameterBase):
    """
    Represent a module parameter

    A :py:class:`.Parameter` in Rockpool is a configuration value that is important for communicating the configuration of a network. For example, network weights; network time constants; neuron biases; etc. These are likely to be your set of trainable parameters for a module or network.

    See Also:
        See :py:class:`.State` for representing the transient internal state of a neuron or module, and :py:class:`.SimulationParameter` for representing simulation- or solver-specific parameters that are not important for network configuration.
    """

    pass


class State(ParameterBase):
    """
    Represent a module state

    A :py:class:`.State` in Rockpool is a transient value which is required to maintain the dynamics of a stateful module. For example the membrane potential of a neuron; the synaptic current; the refractory state of a neuron; etc.

    See Also:
        See :py:class:`.Parameter` for representing the configuration of a module, and :py:class:`.SimulationParameter` for representing simulation- or solver-specific parameters that are not important for network configuration.
    """

    pass


class SimulationParameter(ParameterBase):
    """
    Represent a module simulation parameter

    A :py:class:`.SimulationParameter` in Rockpool is a simulation-specific configuration value, which is only needed to control the simulation of a network, but is **not** needed to communicate your network configuration to someone else. For example, the simulation time-step your solver uses to simulate the dynamics of a module. :py:class:`.SimulationParameter` s are basically never trainable parameters.

    See Also:
        See :py:class:`.Parameter` for representing the configuration of a module, and :py:class:`.State` for representing the transient internal state of a neuron or module.
    """

    pass<|MERGE_RESOLUTION|>--- conflicted
+++ resolved
@@ -160,9 +160,7 @@
 
             # - Unpack a torch tensor
             if isinstance(self.data, Tensor):
-                import torch
-
-                self.data = torch.tensor(self.data.detach().numpy())
+                self.data = tensor(self.data.detach().numpy())
 
         def numel(x):
             if isinstance(x, np.ndarray):
@@ -213,14 +211,7 @@
             self.data = self.init_func(self.shape)
         else:
             # - If concrete initialisation data is provided, then override the `init_func`
-<<<<<<< HEAD
-            if isinstance(data, Tensor):
-                data = tensor(data)
-
-            data_copy = deepcopy(data)
-=======
             data_copy = deepcopy(self.data)
->>>>>>> 862f670f
             self.init_func = lambda _: data_copy
 
         # - Cast the data using the cast function
