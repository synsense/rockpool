"""
Provide a base class for build Torch-compatible modules
"""
from importlib import util

if util.find_spec("torch") is None:
    raise ModuleNotFoundError(
        "'Torch' backend not found. Modules that rely on Torch will not be available."
    )


from rockpool.nn.modules.module import Module

import torch
from torch import nn

import numpy as np

import rockpool.parameters as rp

from typing import Tuple, Any, Generator, Union, List

__all__ = ["TorchModule", "TorchModuleParameters"]


class TorchModuleParameters(dict):
    """
    A ``dict`` subclass that supports conversion to raw values

    Use the :py:meth:`.astorch` method to extract raw torch parameters. This is equivalent to having called :py:meth:`.Torch.nn.Module.parameters`.
    """

    def astorch(self) -> Generator[Any, None, None]:
        """
        Convert this parameter dictionary into a generator of raw torch parameters

        Yields: `Torch.nn.Parameter`
        """

        def yield_leaves(d: dict) -> Generator[Any, None, None]:
            # - Loop over values in the dictionary
            for val in d.values():
                if isinstance(val, dict):
                    # - Recurse over the dictionary
                    yield from yield_leaves(val)
                else:
                    # - Yield this leaf
                    yield val

        # - Yield leaves over self
        yield from yield_leaves(self)


class TorchModule(Module, nn.Module):
    """
    Base class for modules that are compatible with both Torch and Rockpool

    Use this base class to build Rockpool modules that use Torch as a backend. You can also use this class to convert a ``torch.nn.module`` to a Rockpool :py:class:`.Module` in one line.

    See Also:
        See :ref:`/in-depth/torch-api.ipynb` for details of using the Torch API.

    To implement a module from scratch using the Torch low-level API, simply inherit from :py:class:`.TorchModule` instead of ``torch.nn.Module``. You must implement the Torch API in the form of :py:meth:`.forward` etc. :py:class:`.TorchModule` will convert the API for you, and provides its own :py:meth:`.evolve` method. You should not implement the :py:meth:`.evolve` method yourself.

    In your :py:meth:`.forward` method you should use the Torch API and semantics as usual. Sub-modules of a Rockpool :py:class:`.TorchModule` are expected to be Torch ``nn.Module`` s. Only the top-level module needs to be wrapped as a Rockpool :py:class:`.TorchModule`.

    :py:class:`.TorchModule` automatically converts Torch parameters to Rockpool :py:class:`.Parameter` s, and Torch named buffers to Rockpool :py:class:`.State` s. In this way calls to :py:meth:`.parameters` and :py:meth:`.state` function as expected.

    Examples:

        Convert a ``torch`` module to a Rockpool :py:class:`.TorchModule`:

        >>> mod = TorchModule.from_torch(torch_mod)

    """

    def __init__(self, *args, **kwargs):
        """
        Initialise this module

        You must override this method to initialise your module.

        Args:
            *args:
            **kwargs:
        """
        # - Ensure super-class initialisation ocurs
        super().__init__(*args, **kwargs)

    def evolve(self, input_data, record: bool = False) -> Tuple[Any, Any, Any]:
        """
        Implement the Rockpool low-level evolution API

        :py:meth:`.evolve` is provided by :py:class:`.TorchModule` to connect the Rockpool low-level API to the Torch API (i.e. :py:meth:`.forward` etc.). You should *not* override :py:meth:`.evolve` if using :py:class:`.TorchModule` directly, but should implement the Torch API to perform evaluation of the module.

        Args:
            input_data: This might be a numpy array or Torch tensor, containing the input data to evolve over
            record (bool): Iff ``True``, return a dictionary of state variables as ``record_dict``, containing the time series of those state variables over evolution. Default: ``False``, do not record state during evolution

        Returns:
            (array, dict, dict): (output_data, new_states, record_dict)
                ``output_data`` is the output from the :py:class:`.TorchModule`, probably as a torch ``Tensor``.
                ``new_states`` is a dictionary containing the updated state for this module, post evolution.
                If the ``record`` argument is ``True``, ``record_dict`` is a dictionary containing the recorded state variables for this and all submodules, recorded over evolution.
        """

        # - Call nn.Module.__call__() method to get output data
        output_data = nn.Module.__call__(self, input_data)

        # - Build a new state dictionary
        new_states = self.state()

        # - No general solution as yet to access recorded states
        record_dict = {}

        return output_data, new_states, record_dict

    def __setattr__(self, key, value):
        if isinstance(value, nn.Parameter):
            # - Also register as a rockpool parameter
            self._register_attribute(key, rp.Parameter(value, None, None, value.shape))

        if isinstance(value, rp.Parameter):
            # - Register as a torch parameter
            super().register_parameter(key, nn.Parameter(value.data))

            # - Register as a Rockpool attribute
            self._register_attribute(key, value)
            return

        if isinstance(value, rp.State):
            # - register as a torch buffer
            super().register_buffer(key, value.data)

            # - Register as a Rockpool attribute
            self._register_attribute(key, value)
            return

        if isinstance(value, nn.Module) and not isinstance(value, TorchModule):
            # - Convert torch module to a Rockpool Module and assign
            TorchModule.from_torch(value, retain_torch_api=True)
            self._register_module(key, value)

        # Assign attribute with setattr
        super().__setattr__(key, value)

    def register_buffer(self, name: str, tensor: torch.Tensor, *args, **kwargs) -> None:
        self._register_attribute(name, rp.State(tensor, None, None, np.shape(tensor)))
        super().register_buffer(name, tensor, *args, **kwargs)

    def register_parameter(self, name: str, param: nn.Parameter) -> None:
        self._register_attribute(name, rp.Parameter(param, None, None, np.shape(param)))
        super().register_parameter(name, param)

    def _get_attribute_family(
        self, type_name: str, family: Union[str, Tuple, List] = None
    ) -> dict:
        # - Get the attributes dictionary
        attr = super()._get_attribute_family(type_name, family)

        # - Cast it to TorchModuleParameters and return
        return TorchModuleParameters(**attr)

    def _register_module(self, name: str, mod):
        """
        Add a submodule to the module registry

        Args:
            name (str): The name of the submodule, extracted from the assigned attribute name
            mod (TorchModule): The submodule to register

        Raises:
            ValueError: If the assigned submodule is not a `TorchModule`
        """
        # - Check that the submodule is also Torch compatible
        if not isinstance(mod, TorchModule):
            raise ValueError(
                f"Submodules of a `TorchModule` must themselves all be `TorchModule`s. Trying to assign a `{mod.class_name}` as a submodule of a `{self.class_name}`"
            )

        # - Register the module
        super()._register_module(name, mod)

    @classmethod
    def from_torch(cls: type, obj: nn.Module, retain_torch_api: bool = False) -> None:
        """
        Convert a torch module into a Rockpool :py:class:`.TorchModule` in-place

        Args:
            obj (torch.nn.Module): Torch module to convert to a Rockpool
            retain_torch_api (bool): If ``True``, calling the resulting module will use the Torch API. Default: ``False``, convert the module to the Rockpool low-level API for :py:meth:`__call__`.
        """
        # - Check that we have a Torch ``nn.Module``
        if not isinstance(obj, nn.Module):
            raise TypeError("`from_torch` can only patch torch.nn.Module objects.")

        # - Patch a torch nn.Module to be a Rockpool TorchModule
        orig_call = obj.__call__
        old_class_name = obj.__class__.__name__

        class TorchModulePatch(obj.__class__, TorchModule):
            def __call__(self, *args, **kwargs):
                if retain_torch_api:
                    return orig_call(*args, **kwargs)
                else:
                    return super().__call__(*args, **kwargs)

            @property
            def class_name(self) -> str:
                return old_class_name

        obj.__class__ = TorchModulePatch
        obj.__old_class_name = old_class_name

        assert isinstance(obj, TorchModule)

        # - Ensure attribute registry is initialised
        _, __modules = obj._get_attribute_registry()

        # - Ensure other base-class attributes are set
        obj._shape = (None,)
        obj._spiking_input = False
        obj._spiking_output = False
        obj._name = obj._get_name()
        obj._submodulenames = []

        # - Identify torch buffers and parameters, and register them
        for name, param in obj.named_parameters(recurse=False):
            obj._register_attribute(name, rp.Parameter(param, None, None, param.shape))

        for name, buffer in obj.named_buffers(recurse=False):
            obj._register_attribute(name, rp.State(buffer, None, None, buffer.shape))

        # - Convert and register submodules
        for name, mod in obj.named_children():
            # - Convert submodule
            TorchModule.from_torch(mod, retain_torch_api=True)

            # - Assign submodule to Rockpool module dictionary
            __modules[name] = [mod, type(mod).__name__]
<<<<<<< HEAD
            obj._submodulenames.append(name)
=======
            obj._submodulenames.append(name)


    def json_to_param(self, jparam):

        for k, param in jparam.items():

            if isinstance(param, str):
                param = json.loads(param)

            if isinstance(param, dict):
                self.modules()[k].json_to_param(param)
            else:
                my_params = self.parameters()
                if isinstance(my_params[k], list):
                    my_params[k] = param
                elif isinstance(my_params[k], np.ndarray):
                    my_params[k] = np.array(param)
                elif isinstance(my_params[k], torch.Tensor):
                    my_params[k].data = torch.Tensor(param)
                elif isinstance(my_params[k], TorchModuleParameters):
                    self.modules()[k].json_to_param(param)
                else:
                    raise NotImplementedError(f"{type(my_params[k])} not implemented to load. Please implement.")


    def param_to_json(self, param):

        if isinstance(param, torch.Tensor):
            return json.dumps(param.detach().cpu().numpy().tolist())
        elif isinstance(param, np.ndarray):
            return json.dumps(param.tolist())
        elif isinstance(param, dict):
            try:
                return json.dumps(param)
            except:
                return_dict = {}
                for k, p in param.items():
                    return_dict[k] = self.param_to_json(p)
                return return_dict
        else:
            raise NotImplementedError(f"{type(param)} not implemented to save. Please implement.")

    def to_json(self):
        params = self.parameters()
        
        return self.param_to_json(params)

    
    def save(self, fn):
        with open(fn, "w+") as f:
            json.dump(self.to_json(), f)


    def load(self, fn):

        with open(fn, "r") as f:
            params = json.load(f)

        self.json_to_param(params)


>>>>>>> d06e948b
<|MERGE_RESOLUTION|>--- conflicted
+++ resolved
@@ -238,11 +238,7 @@
 
             # - Assign submodule to Rockpool module dictionary
             __modules[name] = [mod, type(mod).__name__]
-<<<<<<< HEAD
             obj._submodulenames.append(name)
-=======
-            obj._submodulenames.append(name)
-
 
     def json_to_param(self, jparam):
 
@@ -301,6 +297,3 @@
             params = json.load(f)
 
         self.json_to_param(params)
-
-
->>>>>>> d06e948b
