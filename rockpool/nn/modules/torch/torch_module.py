"""
Provide a base class for build Torch-compatible modules
"""
from importlib import util

if util.find_spec("torch") is None:
    raise ModuleNotFoundError(
        "'Torch' backend not found. Modules that rely on Torch will not be available."
    )


from rockpool.nn.modules.module import Module

import torch
from torch import nn

import numpy as np
<<<<<<< HEAD
=======
import json
import types
>>>>>>> 6d87bfe4

import rockpool.parameters as rp

from typing import Tuple, Any, Generator, Union, List

import json

__all__ = ["TorchModule", "TorchModuleParameters"]


class TorchModuleParameters(dict):
    """
    A ``dict`` subclass that supports conversion to raw values

    Use the :py:meth:`.astorch` method to extract raw torch parameters. This is equivalent to having called :py:meth:`.Torch.nn.Module.parameters`.
    """

    def astorch(self) -> Generator[Any, None, None]:
        """
        Convert this parameter dictionary into a generator of raw torch parameters

        Yields: `Torch.nn.Parameter`
        """

        def yield_leaves(d: dict) -> Generator[Any, None, None]:
            # - Loop over values in the dictionary
            for val in d.values():
                if isinstance(val, dict):
                    # - Recurse over the dictionary
                    yield from yield_leaves(val)
                else:
                    # - Yield this leaf
                    yield val

        # - Yield leaves over self
        yield from yield_leaves(self)


class TorchModule(Module, nn.Module):
    """
    Base class for modules that are compatible with both Torch and Rockpool

    Use this base class to build Rockpool modules that use Torch as a backend. You can also use this class to convert a ``torch.nn.module`` to a Rockpool :py:class:`.Module` in one line.

    See Also:
        See :ref:`/in-depth/torch-api.ipynb` for details of using the Torch API.

    To implement a module from scratch using the Torch low-level API, simply inherit from :py:class:`.TorchModule` instead of ``torch.nn.Module``. You must implement the Torch API in the form of :py:meth:`.forward` etc. :py:class:`.TorchModule` will convert the API for you, and provides its own :py:meth:`.evolve` method. You should not implement the :py:meth:`.evolve` method yourself.

    In your :py:meth:`.forward` method you should use the Torch API and semantics as usual. Sub-modules of a Rockpool :py:class:`.TorchModule` are expected to be Torch ``nn.Module`` s. Only the top-level module needs to be wrapped as a Rockpool :py:class:`.TorchModule`.

    :py:class:`.TorchModule` automatically converts Torch parameters to Rockpool :py:class:`.Parameter` s, and Torch named buffers to Rockpool :py:class:`.State` s. In this way calls to :py:meth:`.parameters` and :py:meth:`.state` function as expected.

    Examples:

        Convert a ``torch`` module to a Rockpool :py:class:`.TorchModule`:

        >>> mod = TorchModule.from_torch(torch_mod)

    """

    def __init__(self, retain_torch_api: bool = False, *args, **kwargs):
        """
        Initialise this module

        You must override this method to initialise your module.

        Args:
            *args:
            **kwargs:
        """
        # - Ensure super-class initialisation ocurs
        super().__init__(*args, **kwargs)

        if retain_torch_api:
            self.to_torch()
            #
            # def parameters(self, *args, **kwargs):
            #     return nn.Module.parameters(self, *args, **kwargs)
            #
            # self.parameters = types.MethodType(parameters, self)
            #
            # def call(self, *args, **kwargs):
            #     return nn.Module.__call__(self, *args, **kwargs)
            #
            # self._call = types.MethodType(call, self)

    def __call__(self, *args, **kwargs):
        if hasattr(self, "_call"):
            return self._call(*args, **kwargs)
        else:
            return super().__call__(*args, **kwargs)

    def __repr__(self, *args, **kwargs):
        if hasattr(self, "_repr"):
            return self._repr(*args, **kwargs)
        else:
            return super().__repr__(*args, **kwargs)

    def evolve(self, input_data, record: bool = False) -> Tuple[Any, Any, Any]:
        """
        Implement the Rockpool low-level evolution API

        :py:meth:`.evolve` is provided by :py:class:`.TorchModule` to connect the Rockpool low-level API to the Torch API (i.e. :py:meth:`.forward` etc.). You should *not* override :py:meth:`.evolve` if using :py:class:`.TorchModule` directly, but should implement the Torch API to perform evaluation of the module.

        Args:
            input_data: This might be a numpy array or Torch tensor, containing the input data to evolve over
            record (bool): Iff ``True``, return a dictionary of state variables as ``record_dict``, containing the time series of those state variables over evolution. Default: ``False``, do not record state during evolution

        Returns:
            (array, dict, dict): (output_data, new_states, record_dict)
                ``output_data`` is the output from the :py:class:`.TorchModule`, probably as a torch ``Tensor``.
                ``new_states`` is a dictionary containing the updated state for this module, post evolution.
                If the ``record`` argument is ``True``, ``record_dict`` is a dictionary containing the recorded state variables for this and all submodules, recorded over evolution.
        """

        # - Call nn.Module.__call__() method to get output data
        output_data = nn.Module.__call__(self, input_data)

        # - Build a new state dictionary
        new_states = self.state()

        # - No general solution as yet to access recorded states
        record_dict = {}

        return output_data, new_states, record_dict

    def __setattr__(self, key, value):
        if isinstance(value, nn.Parameter):
            # - Also register as a rockpool parameter
            self._register_attribute(key, rp.Parameter(value, None, None, value.shape))

        if isinstance(value, rp.Parameter):
            # - Register as a torch parameter
            super().register_parameter(key, nn.Parameter(value.data))

            # - Register as a Rockpool attribute
            self._register_attribute(key, value)
            return

        if isinstance(value, rp.State):
            # - register as a torch buffer
            super().register_buffer(key, value.data)

            # - Register as a Rockpool attribute
            self._register_attribute(key, value)
            return

        if isinstance(value, nn.Module) and not isinstance(value, TorchModule):
            # - Convert torch module to a Rockpool Module and assign
            TorchModule.from_torch(value, retain_torch_api=True)
            self._register_module(key, value)

        # Assign attribute with setattr
        super().__setattr__(key, value)

    def register_buffer(self, name: str, tensor: torch.Tensor, *args, **kwargs) -> None:
        self._register_attribute(name, rp.State(tensor, None, None, np.shape(tensor)))
        super().register_buffer(name, tensor, *args, **kwargs)

    def register_parameter(self, name: str, param: nn.Parameter) -> None:
        self._register_attribute(name, rp.Parameter(param, None, None, np.shape(param)))
        super().register_parameter(name, param)

    def _get_attribute_family(
        self, type_name: str, family: Union[str, Tuple, List] = None
    ) -> dict:
        # - Get the attributes dictionary
        attr = super()._get_attribute_family(type_name, family)

        # - Cast it to TorchModuleParameters and return
        return TorchModuleParameters(**attr)

    def _register_module(self, name: str, mod):
        """
        Add a submodule to the module registry

        Args:
            name (str): The name of the submodule, extracted from the assigned attribute name
            mod (TorchModule): The submodule to register

        Raises:
            ValueError: If the assigned submodule is not a `TorchModule`
        """
        # - Check that the submodule is also Torch compatible
        if not isinstance(mod, TorchModule):
            raise ValueError(
                f"Submodules of a `TorchModule` must themselves all be `TorchModule`s. Trying to assign a `{mod.class_name}` as a submodule of a `{self.class_name}`"
            )

        # - Register the module
        super()._register_module(name, mod)

    def to_torch(self, use_torch_call: bool = True):
        """
        Convert the module to use the torch.nn.Module API

        Args:
            use_torch_call (bool): Use the torch-stype ``__call__()`` method for this object

        Returns:
            The converted object
        """

        def parameters(self, *args, **kwargs):
            return nn.Module.parameters(self, *args, **kwargs)

        self.parameters = types.MethodType(parameters, self)

        def repr(self, *args, **kwargs):
            return nn.Module.__repr__(self, *args, **kwargs)

        self._repr = types.MethodType(repr, self)

        for name, mod in self.modules().items():
            if isinstance(mod, TorchModule):
                setattr(self, name, mod.to_torch(use_torch_call=False))

        if use_torch_call:

            def call(self, *args, **kwargs):
                return nn.Module.__call__(self, *args, **kwargs)

            self._call = types.MethodType(call, self)

        return self

    @classmethod
    def from_torch(cls: type, obj: nn.Module, retain_torch_api: bool = False) -> None:
        """
        Convert a torch module into a Rockpool :py:class:`.TorchModule` in-place

        Args:
            obj (torch.nn.Module): Torch module to convert to a Rockpool
            retain_torch_api (bool): If ``True``, calling the resulting module will use the Torch API. Default: ``False``, convert the module to the Rockpool low-level API for :py:meth:`__call__`.
        """
        # - Check that we have a Torch ``nn.Module``
        if not isinstance(obj, nn.Module):
            raise TypeError("`from_torch` can only patch torch.nn.Module objects.")

        # - Patch a torch nn.Module to be a Rockpool TorchModule
        orig_call = obj.__call__
        orig_parameters = obj.parameters
        old_class_name = obj.__class__.__name__

        class TorchModulePatch(obj.__class__, TorchModule):
            def __init__(self):
                super().__init__(retain_torch_api=retain_torch_api)

            #
            # def __call__(self, *args, **kwargs):
            #     if retain_torch_api:
            #         return orig_call(*args, **kwargs)
            #     else:
            #         return super().__call__(*args, **kwargs)
            #
            # def parameters(self, *args, **kwargs):
            #     if retain_torch_api:
            #         return orig_parameters(*args, **kwargs)
            #     else:
            #         return super().parameters(*args, **kwargs)

            @property
            def class_name(self) -> str:
                return old_class_name

        obj.__class__ = TorchModulePatch
        obj.__old_class_name = old_class_name

        assert isinstance(obj, TorchModule)

        # - Ensure attribute registry is initialised
        _, __modules = obj._get_attribute_registry()

        # - Ensure other base-class attributes are set
        obj._shape = (None,)
        obj._spiking_input = False
        obj._spiking_output = False
        obj._name = obj._get_name()
        obj._submodulenames = []

        # - Identify torch buffers and parameters, and register them
        for name, param in obj.named_parameters(recurse=False):
            obj._register_attribute(name, rp.Parameter(param, None, None, param.shape))

        for name, buffer in obj.named_buffers(recurse=False):
            obj._register_attribute(name, rp.State(buffer, None, None, buffer.shape))

        # - Convert and register submodules
        for name, mod in obj.named_children():
            # - Convert submodule
            TorchModule.from_torch(mod, retain_torch_api=True)

            # - Assign submodule to Rockpool module dictionary
            __modules[name] = [mod, type(mod).__name__]
            obj._submodulenames.append(name)

    def json_to_param(self, jparam):

        for k, param in jparam.items():

            if isinstance(param, str):
                param = json.loads(param)

            if isinstance(param, dict):
                self.modules()[k].json_to_param(param)
            else:
                my_params = self.parameters()
                if isinstance(my_params[k], list):
                    my_params[k] = param
                elif isinstance(my_params[k], np.ndarray):
                    my_params[k] = np.array(param)
                elif isinstance(my_params[k], torch.Tensor):
                    my_params[k].data = torch.Tensor(param)
                elif isinstance(my_params[k], TorchModuleParameters):
                    self.modules()[k].json_to_param(param)
                else:
                    raise NotImplementedError(
                        f"{type(my_params[k])} not implemented to load. Please implement."
                    )

    def param_to_json(self, param):

        if isinstance(param, torch.Tensor):
            return json.dumps(param.detach().cpu().numpy().tolist())
        elif isinstance(param, np.ndarray):
            return json.dumps(param.tolist())
        elif isinstance(param, dict):
            try:
                return json.dumps(param)
            except:
                return_dict = {}
                for k, p in param.items():
                    return_dict[k] = self.param_to_json(p)
                return return_dict
        else:
            raise NotImplementedError(
                f"{type(param)} not implemented to save. Please implement."
            )

    def to_json(self):
        params = self.parameters()

        return self.param_to_json(params)

    def save(self, fn):
        with open(fn, "w+") as f:
            json.dump(self.to_json(), f)

    def load(self, fn):

        with open(fn, "r") as f:
            params = json.load(f)

<<<<<<< HEAD
        self.json_to_param(params)
=======
        self.json_to_param(params)
>>>>>>> 6d87bfe4
<|MERGE_RESOLUTION|>--- conflicted
+++ resolved
@@ -15,17 +15,12 @@
 from torch import nn
 
 import numpy as np
-<<<<<<< HEAD
-=======
 import json
 import types
->>>>>>> 6d87bfe4
 
 import rockpool.parameters as rp
 
 from typing import Tuple, Any, Generator, Union, List
-
-import json
 
 __all__ = ["TorchModule", "TorchModuleParameters"]
 
@@ -316,6 +311,7 @@
             # - Assign submodule to Rockpool module dictionary
             __modules[name] = [mod, type(mod).__name__]
             obj._submodulenames.append(name)
+
 
     def json_to_param(self, jparam):
 
@@ -374,8 +370,6 @@
         with open(fn, "r") as f:
             params = json.load(f)
 
-<<<<<<< HEAD
         self.json_to_param(params)
-=======
-        self.json_to_param(params)
->>>>>>> 6d87bfe4
+
+
