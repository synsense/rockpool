"""
Implement a LIF Module with bit-shift decay, using a Torch backend
"""

from importlib import util

if util.find_spec("torch") is None:
    raise ModuleNotFoundError(
        "'Torch' backend not found. Modules that rely on Torch will not be available."
    )

from typing import Union, List, Tuple, Callable, Optional, Any
import numpy as np
<<<<<<< HEAD

from rockpool.nn.modules.torch.lif_torch import LIFTorch, StepPWL, PeriodicExponential

=======
>>>>>>> adcb056d
import torch
from rockpool.nn.modules.torch.lif_torch import LIFTorch, StepPWL, PeriodicExponential 
import rockpool.parameters as rp
from rockpool.typehints import * 

__all__ = ["LIFBitshiftTorch"]

<<<<<<< HEAD

class Bitshift(torch.autograd.Function):
    """
    Subtract from membrane potential on reaching threshold
    """

    @staticmethod
    def forward(ctx, data, dash, tau):
        v = data - (data / (2 ** dash))
        ctx.save_for_backward(tau)

        return v

    @staticmethod
    def backward(ctx, grad_output):
        [tau] = ctx.saved_tensors
        grad_input = grad_output * tau

        return grad_input, None, None

=======
>>>>>>> adcb056d

# helper functions
def calc_bitshift_decay(tau, dt):
    bitsh = torch.log2(tau / dt)
    bitsh[bitsh < 0] = 0
    return bitsh


class LIFBitshiftTorch(LIFTorch):
    def __init__(
        self,
        shape: tuple,
        tau_mem: [FloatVector, P_float] = 0.02,
        tau_syn: [FloatVector, P_float] = 0.01,
        has_bias: P_bool = True,
        bias: FloatVector = 0.0,
        threshold: FloatVector = 1.0,
        has_rec: P_bool = False,
        w_rec: torch.Tensor = None,
        noise_std: P_float = 0.0,
<<<<<<< HEAD
        gradient_fn=StepPWL,
        learning_window: P_float = 1.0,
=======
        spike_generation_fn: Callable = StepPWL, 
        learning_window: P_float = 0.5,
        weight_init_func: Optional[Callable[[Tuple], torch.tensor]] = None,
>>>>>>> adcb056d
        dt: P_float = 1e-3,
        device: P_str = None,
        *args,
        **kwargs,
    ):

        """
<<<<<<< HEAD

        Parameters
        ----------
        shape: tuple
            Input and output dimensions. (n_neurons * n_synapses, n_neurons)
        tau_mem: float / (n_neurons)
            Decay time constant in units of simulation time steps
        tau_syn: float / (n_synapses, n_neurons)
            Decay time constant in units of simulation time steps
        threshold: float
            Spiking threshold
        learning_window: float
            Learning window around spike threshold for surrogate gradient calculation
        has_bias: bool
            Bias / current injection to the membrane
        bias: FloatVector
            Inital values for the bias
        dt: float
            Resolution of the simulation in seconds.
        device:
            Device. Either 'cuda' or 'cpu'.
        """

        super().__init__(
            shape=shape,
            tau_mem=tau_mem,
            tau_syn=tau_syn,
            has_bias=has_bias,
            bias=bias,
            threshold=threshold,
            has_rec=has_rec,
            w_rec=w_rec,
            noise_std=noise_std,
            gradient_fn=gradient_fn,
            learning_window=learning_window,
            dt=dt,
            device=device,
            *args,
            **kwargs,
        )
=======
        Instantiate an LIF module with Bitshift decay.

        Args:
            shape (tuple): Either a single dimension ``(Nout,)``, which defines a feed-forward layer of LIF modules with equal amounts of synapses and neurons, or two dimensions ``(Nin, Nout)``, which defines a layer of ``Nin`` synapses and ``Nout`` LIF neurons.
            tau_mem (Optional[FloatVector]): An optional array with concrete initialisation data for the membrane time constants. If not provided, 100ms will be used by default.
            tau_syn (Optional[FloatVector]): An optional array with concrete initialisation data for the synaptic time constants. If not provided, 50ms will be used by default.
            has_bias (bool): When ``True`` the module provides a trainable bias. Default: ``True``
            bias (Optional[FloatVector]): An optional array with concrete initialisation data for the neuron bias currents. If not provided, ``0.0`` will be used by default.
            threshold (FloatVector): An optional array specifying the firing threshold of each neuron. If not provided, ``0.`` will be used by default.
            has_rec (bool): When ``True`` the module provides a trainable recurrent weight matrix. Default ``False``, module is feed-forward.
            w_rec (torch.Tensor): If the module is initialised in recurrent mode, you can provide a concrete initialisation for the recurrent weights, which must be a matrix with shape ``(Nout, Nin)``. If the model is not initialised in recurrent mode, then you may not provide ``w_rec``.
            noise_std (float): The std. dev. of the noise added to membrane state variables at each time-step. Default: ``0.0``
            spike_generation_fn (Callable): Function to call for spike production. Usually simple threshold crossing. Implements the suroogate gradient function in the backward call. (StepPWL or PeriodicExponential).
            learning_window (float): Cutoff value for the surrogate gradient. 
            weight_init_func (Optional[Callable[[Tuple], torch.tensor]): The initialisation function to use when generating weights. Default: ``None`` (Kaiming initialisation)
            dt (float): The time step for the forward-Euler ODE solver. Default: 1ms
            device: Defines the device on which the model will be processed.
        """


        super().__init__(shape=shape, 
                         tau_mem=tau_mem,
                         tau_syn=tau_syn,
                         has_bias=has_bias,
                         bias=bias,
                         threshold=threshold,
                         has_rec=has_rec,
                         w_rec=w_rec,
                         noise_std=noise_std,
                         spike_generation_fn=spike_generation_fn, 
                         learning_window=learning_window,
                         weight_init_func=weight_init_func,
                         dt=dt,
                         device=device,
                         *args, 
                         **kwargs)
>>>>>>> adcb056d

        self.dash_mem: P_tensor = rp.SimulationParameter(
            calc_bitshift_decay(self.tau_mem, self.dt).to(device)
        )
        self.dash_syn: P_tensor = rp.SimulationParameter(
            calc_bitshift_decay(self.tau_syn, self.dt).to(device)
        )


<<<<<<< HEAD
    def decay_isyn(self, v):
        return self.bitshift_decay(v, self.dash_syn, self.beta)

    def decay_vmem(self, v):
        return self.bitshift_decay(v, self.dash_mem, self.alpha)
=======
    def _decay_isyn(self, v):
        return  v - (v / (2 ** self.dash_syn))

    def _decay_vmem(self, v):
        return v - (v / (2 ** self.dash_mem))
    
    @property
    def tau_mem(self):
        return self._tau_mem

    @tau_mem.setter
    def tau_mem(self, val):
        self._tau_mem = val
        if hasattr(self, "dash_mem"):
            self.dash_mem.data = calc_bitshift_decay(self.tau_mem, self.dt).to(self._tau_mem.device)

    @property
    def tau_syn(self):
        return self._tau_syn

    @tau_syn.setter
    def tau_syn(self, val):
        self._tau_syn = val
        if hasattr(self, "dash_syn"):
            self.dash_syn.data = calc_bitshift_decay(self.tau_syn, self.dt).to(self._tau_syn.device)


>>>>>>> adcb056d
<|MERGE_RESOLUTION|>--- conflicted
+++ resolved
@@ -11,12 +11,6 @@
 
 from typing import Union, List, Tuple, Callable, Optional, Any
 import numpy as np
-<<<<<<< HEAD
-
-from rockpool.nn.modules.torch.lif_torch import LIFTorch, StepPWL, PeriodicExponential
-
-=======
->>>>>>> adcb056d
 import torch
 from rockpool.nn.modules.torch.lif_torch import LIFTorch, StepPWL, PeriodicExponential 
 import rockpool.parameters as rp
@@ -24,29 +18,6 @@
 
 __all__ = ["LIFBitshiftTorch"]
 
-<<<<<<< HEAD
-
-class Bitshift(torch.autograd.Function):
-    """
-    Subtract from membrane potential on reaching threshold
-    """
-
-    @staticmethod
-    def forward(ctx, data, dash, tau):
-        v = data - (data / (2 ** dash))
-        ctx.save_for_backward(tau)
-
-        return v
-
-    @staticmethod
-    def backward(ctx, grad_output):
-        [tau] = ctx.saved_tensors
-        grad_input = grad_output * tau
-
-        return grad_input, None, None
-
-=======
->>>>>>> adcb056d
 
 # helper functions
 def calc_bitshift_decay(tau, dt):
@@ -67,14 +38,9 @@
         has_rec: P_bool = False,
         w_rec: torch.Tensor = None,
         noise_std: P_float = 0.0,
-<<<<<<< HEAD
-        gradient_fn=StepPWL,
-        learning_window: P_float = 1.0,
-=======
         spike_generation_fn: Callable = StepPWL, 
         learning_window: P_float = 0.5,
         weight_init_func: Optional[Callable[[Tuple], torch.tensor]] = None,
->>>>>>> adcb056d
         dt: P_float = 1e-3,
         device: P_str = None,
         *args,
@@ -82,48 +48,6 @@
     ):
 
         """
-<<<<<<< HEAD
-
-        Parameters
-        ----------
-        shape: tuple
-            Input and output dimensions. (n_neurons * n_synapses, n_neurons)
-        tau_mem: float / (n_neurons)
-            Decay time constant in units of simulation time steps
-        tau_syn: float / (n_synapses, n_neurons)
-            Decay time constant in units of simulation time steps
-        threshold: float
-            Spiking threshold
-        learning_window: float
-            Learning window around spike threshold for surrogate gradient calculation
-        has_bias: bool
-            Bias / current injection to the membrane
-        bias: FloatVector
-            Inital values for the bias
-        dt: float
-            Resolution of the simulation in seconds.
-        device:
-            Device. Either 'cuda' or 'cpu'.
-        """
-
-        super().__init__(
-            shape=shape,
-            tau_mem=tau_mem,
-            tau_syn=tau_syn,
-            has_bias=has_bias,
-            bias=bias,
-            threshold=threshold,
-            has_rec=has_rec,
-            w_rec=w_rec,
-            noise_std=noise_std,
-            gradient_fn=gradient_fn,
-            learning_window=learning_window,
-            dt=dt,
-            device=device,
-            *args,
-            **kwargs,
-        )
-=======
         Instantiate an LIF module with Bitshift decay.
 
         Args:
@@ -160,7 +84,6 @@
                          device=device,
                          *args, 
                          **kwargs)
->>>>>>> adcb056d
 
         self.dash_mem: P_tensor = rp.SimulationParameter(
             calc_bitshift_decay(self.tau_mem, self.dt).to(device)
@@ -170,13 +93,6 @@
         )
 
 
-<<<<<<< HEAD
-    def decay_isyn(self, v):
-        return self.bitshift_decay(v, self.dash_syn, self.beta)
-
-    def decay_vmem(self, v):
-        return self.bitshift_decay(v, self.dash_mem, self.alpha)
-=======
     def _decay_isyn(self, v):
         return  v - (v / (2 ** self.dash_syn))
 
@@ -203,5 +119,3 @@
         if hasattr(self, "dash_syn"):
             self.dash_syn.data = calc_bitshift_decay(self.tau_syn, self.dt).to(self._tau_syn.device)
 
-
->>>>>>> adcb056d
