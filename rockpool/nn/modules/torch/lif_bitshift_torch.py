--- conflicted
+++ resolved
@@ -71,25 +71,20 @@
 
         # - Initialise superclass
         super().__init__(
-            tau_mem=tau_mem, tau_syn=tau_syn, dt=dt, *args, **kwargs,
+            tau_mem=tau_mem,
+            tau_syn=tau_syn,
+            dt=dt,
+            *args, 
+            **kwargs,
         )
 
-<<<<<<< HEAD
-        # dash_mem = calc_bitshift_decay(self.tau_mem, self.dt)
-        # dash_syn = calc_bitshift_decay(self.tau_syn, self.dt)
-
         ## make sure the tau mem and tau syn are representable by bitshift decay
-        # self.tau_mem.data = inv_calc_bitshift_decay(dash_mem, self.dt)
-        # self.tau_syn.data = inv_calc_bitshift_decay(dash_syn, self.dt)
-
-=======
-        ## make sure the tau mem and tau syn are representable by bitshift decay
->>>>>>> dc98da76
         alpha = self.alpha
         beta = self.beta
 
         self.tau_mem.data = -dt / torch.log(alpha)
         self.tau_syn.data = -dt / torch.log(beta)
+
 
     @property
     def alpha(self):
@@ -101,11 +96,4 @@
     def beta(self):
         return 1 - 1 / (
             2 ** calc_bitshift_decay(self.tau_syn, self.dt).to(self.tau_syn.device)
-        )
-
-    def apply_quantisation(self):
-        alpha = self.alpha
-        beta = self.beta
-
-        self.tau_mem.data = -self.dt / torch.log(alpha)
-        self.tau_syn.data = -self.dt / torch.log(beta)+        )