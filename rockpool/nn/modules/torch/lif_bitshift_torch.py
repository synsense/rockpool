"""
Implement a LIF Module with bit-shift decay, using a Torch backend
"""

from importlib import util

if util.find_spec("torch") is None:
    raise ModuleNotFoundError(
        "'Torch' backend not found. Modules that rely on Torch will not be available."
    )

from typing import Union, List, Tuple, Callable, Optional, Any
import numpy as np
<<<<<<< HEAD

from rockpool.nn.modules.torch.lif_torch import LIFTorch, StepPWL, PeriodicExponential

=======
>>>>>>> 1cb342d6
import torch
from rockpool.nn.modules.torch.lif_torch import LIFTorch, StepPWL, PeriodicExponential
import rockpool.parameters as rp
from rockpool.typehints import *

__all__ = ["LIFBitshiftTorch"]

<<<<<<< HEAD

class Bitshift(torch.autograd.Function):
    """
    Subtract from membrane potential on reaching threshold
    """

    @staticmethod
    def forward(ctx, data, dash, tau):
        v = data - (data / (2 ** dash))
        ctx.save_for_backward(tau)

        return v

    @staticmethod
    def backward(ctx, grad_output):
        [tau] = ctx.saved_tensors
        grad_input = grad_output * tau

        return grad_input, None, None

=======
>>>>>>> 1cb342d6

# helper functions
def calc_bitshift_decay(tau, dt):
    bitsh = torch.round(torch.log2(tau / dt)).int()
    bitsh[bitsh < 0] = 0
    return bitsh


<<<<<<< HEAD
class LIFBitshiftTorch(LIFTorch):
    def __init__(
        self,
        shape: tuple,
        tau_mem: FloatVector,
        tau_syn: FloatVector,
        has_bias: P_bool = True,
        bias: FloatVector = 0.0,
        threshold: FloatVector = 0.0,
        has_rec: P_bool = False,
        w_rec: torch.Tensor = None,
        noise_std: P_float = 0.0,
        gradient_fn=StepPWL,
        learning_window: P_float = 1.0,
        dt: P_float = 1e-3,
        device: P_str = "cuda",
        *args,
        **kwargs,
    ):

        """

        Parameters
        ----------
        shape: tuple
            Input and output dimensions. (n_neurons * n_synapses, n_neurons)
        tau_mem: float / (n_neurons)
            Decay time constant in units of simulation time steps
        tau_syn: float / (n_synapses, n_neurons)
            Decay time constant in units of simulation time steps
        threshold: float
            Spiking threshold
        learning_window: float
            Learning window around spike threshold for surrogate gradient calculation
        has_bias: bool
            Bias / current injection to the membrane
        bias: FloatVector
            Inital values for the bias
        dt: float
            Resolution of the simulation in seconds.
        device:
            Device. Either 'cuda' or 'cpu'.
        """

        super().__init__(
            shape=shape,
            tau_mem=tau_mem,
            tau_syn=tau_syn,
            has_bias=has_bias,
            bias=bias,
            threshold=threshold,
            has_rec=has_rec,
            w_rec=w_rec,
            noise_std=noise_std,
            gradient_fn=gradient_fn,
            learning_window=learning_window,
            dt=dt,
            device=device,
            *args,
            **kwargs,
        )
=======
def inv_calc_bitshift_decay(dash, dt):
    return dt * torch.exp2(dash)


class LIFBitshiftTorch(LIFTorch):
    """
    Instantiate an LIF module with Bitshift decay.

    Args:
        shape (tuple): Either a single dimension ``(Nout,)``, which defines a feed-forward layer of LIF modules with equal amounts of synapses and neurons, or two dimensions ``(Nin, Nout)``, which defines a layer of ``Nin`` synapses and ``Nout`` LIF neurons.
        tau_mem (Optional[FloatVector]): An optional array with concrete initialisation data for the membrane time constants. If not provided, 100ms will be used by default.
        tau_syn (Optional[FloatVector]): An optional array with concrete initialisation data for the synaptic time constants. If not provided, 50ms will be used by default.
        has_bias (bool): When ``True`` the module provides a trainable bias. Default: ``True``
        bias (Optional[FloatVector]): An optional array with concrete initialisation data for the neuron bias currents. If not provided, ``0.0`` will be used by default.
        threshold (FloatVector): An optional array specifying the firing threshold of each neuron. If not provided, ``0.`` will be used by default.
        has_rec (bool): When ``True`` the module provides a trainable recurrent weight matrix. Default ``False``, module is feed-forward.
        w_rec (torch.Tensor): If the module is initialised in recurrent mode, you can provide a concrete initialisation for the recurrent weights, which must be a matrix with shape ``(Nout, Nin)``. If the model is not initialised in recurrent mode, then you may not provide ``w_rec``.
        noise_std (float): The std. dev. of the noise added to membrane state variables at each time-step. Default: ``0.0``
        spike_generation_fn (Callable): Function to call for spike production. Usually simple threshold crossing. Implements the suroogate gradient function in the backward call. (StepPWL or PeriodicExponential).
        learning_window (float): Cutoff value for the surrogate gradient.
        weight_init_func (Optional[Callable[[Tuple], torch.tensor]): The initialisation function to use when generating weights. Default: ``None`` (Kaiming initialisation)
        dt (float): The time step for the forward-Euler ODE solver. Default: 1ms
        device: Defines the device on which the model will be processed.
    """
>>>>>>> 1cb342d6

    @property
    def alpha(self):
        return 1 - 1 / (
            2 ** calc_bitshift_decay(self.tau_mem, self.dt).to(self.tau_mem.device)
        )

<<<<<<< HEAD
        self.bitshift_decay = Bitshift().apply

    def decay_isyn(self, v):
        return self.bitshift_decay(v, self.dash_syn, self.beta)

    def decay_vmem(self, v):
        return self.bitshift_decay(v, self.dash_mem, self.alpha)
=======
    @property
    def beta(self):
        return 1 - 1 / (
            2 ** calc_bitshift_decay(self.tau_syn, self.dt).to(self.tau_syn.device)
        )
>>>>>>> 1cb342d6
<|MERGE_RESOLUTION|>--- conflicted
+++ resolved
@@ -11,12 +11,6 @@
 
 from typing import Union, List, Tuple, Callable, Optional, Any
 import numpy as np
-<<<<<<< HEAD
-
-from rockpool.nn.modules.torch.lif_torch import LIFTorch, StepPWL, PeriodicExponential
-
-=======
->>>>>>> 1cb342d6
 import torch
 from rockpool.nn.modules.torch.lif_torch import LIFTorch, StepPWL, PeriodicExponential
 import rockpool.parameters as rp
@@ -24,7 +18,6 @@
 
 __all__ = ["LIFBitshiftTorch"]
 
-<<<<<<< HEAD
 
 class Bitshift(torch.autograd.Function):
     """
@@ -45,8 +38,6 @@
 
         return grad_input, None, None
 
-=======
->>>>>>> 1cb342d6
 
 # helper functions
 def calc_bitshift_decay(tau, dt):
@@ -55,69 +46,6 @@
     return bitsh
 
 
-<<<<<<< HEAD
-class LIFBitshiftTorch(LIFTorch):
-    def __init__(
-        self,
-        shape: tuple,
-        tau_mem: FloatVector,
-        tau_syn: FloatVector,
-        has_bias: P_bool = True,
-        bias: FloatVector = 0.0,
-        threshold: FloatVector = 0.0,
-        has_rec: P_bool = False,
-        w_rec: torch.Tensor = None,
-        noise_std: P_float = 0.0,
-        gradient_fn=StepPWL,
-        learning_window: P_float = 1.0,
-        dt: P_float = 1e-3,
-        device: P_str = "cuda",
-        *args,
-        **kwargs,
-    ):
-
-        """
-
-        Parameters
-        ----------
-        shape: tuple
-            Input and output dimensions. (n_neurons * n_synapses, n_neurons)
-        tau_mem: float / (n_neurons)
-            Decay time constant in units of simulation time steps
-        tau_syn: float / (n_synapses, n_neurons)
-            Decay time constant in units of simulation time steps
-        threshold: float
-            Spiking threshold
-        learning_window: float
-            Learning window around spike threshold for surrogate gradient calculation
-        has_bias: bool
-            Bias / current injection to the membrane
-        bias: FloatVector
-            Inital values for the bias
-        dt: float
-            Resolution of the simulation in seconds.
-        device:
-            Device. Either 'cuda' or 'cpu'.
-        """
-
-        super().__init__(
-            shape=shape,
-            tau_mem=tau_mem,
-            tau_syn=tau_syn,
-            has_bias=has_bias,
-            bias=bias,
-            threshold=threshold,
-            has_rec=has_rec,
-            w_rec=w_rec,
-            noise_std=noise_std,
-            gradient_fn=gradient_fn,
-            learning_window=learning_window,
-            dt=dt,
-            device=device,
-            *args,
-            **kwargs,
-        )
-=======
 def inv_calc_bitshift_decay(dash, dt):
     return dt * torch.exp2(dash)
 
@@ -142,7 +70,6 @@
         dt (float): The time step for the forward-Euler ODE solver. Default: 1ms
         device: Defines the device on which the model will be processed.
     """
->>>>>>> 1cb342d6
 
     @property
     def alpha(self):
@@ -150,18 +77,8 @@
             2 ** calc_bitshift_decay(self.tau_mem, self.dt).to(self.tau_mem.device)
         )
 
-<<<<<<< HEAD
-        self.bitshift_decay = Bitshift().apply
-
-    def decay_isyn(self, v):
-        return self.bitshift_decay(v, self.dash_syn, self.beta)
-
-    def decay_vmem(self, v):
-        return self.bitshift_decay(v, self.dash_mem, self.alpha)
-=======
     @property
     def beta(self):
         return 1 - 1 / (
             2 ** calc_bitshift_decay(self.tau_syn, self.dt).to(self.tau_syn.device)
-        )
->>>>>>> 1cb342d6
+        )