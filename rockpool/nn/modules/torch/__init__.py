"""
Modules using Torch as a backend
"""


try:
    from .torch_module import *
    from .rate_torch import *
    from .lowpass import *
    from .lif_torch import *
    from .ahp_lif_torch import *

    from .lif_bitshift_torch import *
    from .lif_neuron_torch import *
    from .exp_syn_torch import *
    from .updown_torch import *
    from .linear_torch import *
<<<<<<< HEAD
    from .ahp_lif_torch import *

=======
    from .bool_state import *
>>>>>>> ea3c51d8
except:
    from rockpool.utilities.backend_management import (
        backend_available,
        missing_backend_shim,
    )

    if not backend_available("torch"):
        TorchModule = missing_backend_shim("TorchModule", "torch")
        LIFTorch = missing_backend_shim("LIFTorch", "torch")
        aLIFTorch = missing_backend_shim("aLIFTorch", "torch")

        LowPass = missing_backend_shim("LowPass", "torch")
        RateTorch = missing_backend_shim("RateTorch", "torch")
        LIFBitshiftTorch = missing_backend_shim("LIFBitshiftTorch", "torch")
        LIFNeuronTorch = missing_backend_shim("LIFNeuronTorch", "torch")
        ExpSynTorch = missing_backend_shim("ExpSynTorch", "torch")
        UpDownTorch = missing_backend_shim("UpDownTorch", "torch")
        LinearTorch = missing_backend_shim("LinearTorch", "torch")<|MERGE_RESOLUTION|>--- conflicted
+++ resolved
@@ -15,12 +15,7 @@
     from .exp_syn_torch import *
     from .updown_torch import *
     from .linear_torch import *
-<<<<<<< HEAD
-    from .ahp_lif_torch import *
-
-=======
     from .bool_state import *
->>>>>>> ea3c51d8
 except:
     from rockpool.utilities.backend_management import (
         backend_available,
