--- conflicted
+++ resolved
@@ -424,14 +424,6 @@
 
         # - Loop over time
         for t in range(time_steps):
-<<<<<<< HEAD
-            # # Integrate synaptic input
-            # isyn = isyn + data[:, t]
-=======
-
-            # Integrate synaptic input
-            isyn = isyn + data[:, t]
->>>>>>> 2147531d
 
             # Decay synaptic and membrane state
             vmem *= alpha
