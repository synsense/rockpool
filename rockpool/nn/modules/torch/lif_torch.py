--- conflicted
+++ resolved
@@ -183,31 +183,17 @@
         """ (float) Euler simulator time-step in seconds"""
 
         # - Initialise recurrent weights
-        # if weight_init_func is None:
-        #     weight_init_func = lambda s: init.kaiming_uniform_(
-        #         torch.empty(s, **factory_kwargs)
-        #     )
+        if weight_init_func is None:
+            weight_init_func = lambda s: init.kaiming_uniform_(
+                torch.empty(s, **factory_kwargs)
+            )
 
         w_rec_shape = (self.size_out, self.size_in)
         if has_rec:
-<<<<<<< HEAD
-            if w_rec is None:
-                self.w_rec: P_tensor = rp.Parameter(
-                    w_rec,
-                    shape=w_rec_shape,
-                    init_func=weight_init_func,
-                    family="weights",
-                )
-                """ (Tensor) Recurrent weights `(Nout, Nin)` """
-            else:
-                self.w_rec = w_rec
-
-=======
             self.w_rec: P_tensor = rp.Parameter(
                 w_rec, shape=w_rec_shape, init_func=weight_init_func, family="weights",
             )
             """ (Tensor) Recurrent weights `(Nout, Nin)` """
->>>>>>> f9b9eb9e
         else:
             if w_rec is not None:
                 raise ValueError("`w_rec` may not be provided if `has_rec` is `False`")
@@ -367,20 +353,9 @@
             n_batches, time_steps, self.n_neurons, device=data.device
         )
 
-<<<<<<< HEAD
-        # normalize input by time constant
-        data = data * self.dt / self.tau_syn
-
-        # normalize recurrent weight by time constant
-        if hasattr(self, "w_rec"):
-            w_rec_normalized = self.w_rec.reshape(self.n_neurons, self.n_synapses, self.n_neurons) * self.dt / self.tau_syn
-            w_rec_normalized = w_rec_normalized.reshape(self.n_neurons, self.n_synapses * self.n_neurons)
-            # w_rec = self.w_rec.reshape(self.n_neurons, self.n_synapses * self.n_neurons)
-=======
         # - Calculate and cache updated values for decay factors
         alpha = self.alpha
         beta = self.beta
->>>>>>> f9b9eb9e
 
         # - Loop over time
         for t in range(time_steps):
@@ -394,12 +369,7 @@
 
             # - Apply spikes over the recurrent weights
             if hasattr(self, "w_rec"):
-<<<<<<< HEAD
-                rec_inp = F.linear(spikes, w_rec_normalized.T).reshape(
-                # rec_inp = F.linear(spikes, w_rec.T).reshape(
-=======
                 rec_inp = F.linear(spikes, self.w_rec.T).reshape(
->>>>>>> f9b9eb9e
                     n_batches, self.n_synapses, self.n_neurons
                 )
                 isyn = isyn + rec_inp
@@ -440,16 +410,10 @@
             self.size_in,
             self.size_out,
             f"{type(self).__name__}_{self.name}_{id(self)}",
-<<<<<<< HEAD
             self,
             self.tau_mem.cpu(),
             self.tau_syn.cpu(),
             self.threshold.cpu(),
-=======
-            self.tau_mem,
-            self.tau_syn,
-            self.threshold,
->>>>>>> f9b9eb9e
             self.bias,
             self.dt,
         )
