"""
Implement a LIF Module, using a Torch backend
"""

from importlib import util

if util.find_spec("torch") is None:
    raise ModuleNotFoundError(
        "'Torch' backend not found. Modules that rely on Torch will not be available."
    )

from typing import Union, List, Tuple, Callable, Optional, Any
import numpy as np
from rockpool.nn.modules.torch.torch_module import TorchModule
import torch
import torch.nn.functional as F
import torch.nn.init as init
import rockpool.parameters as rp

from torch.cuda.amp import custom_bwd, custom_fwd

from rockpool.typehints import *

from rockpool.graph import (
    GraphModuleBase,
    as_GraphHolder,
    LIFNeuronWithSynsRealValue,
    LinearWeights,
)

__all__ = ["LIFTorch"]


class StepPWL(torch.autograd.Function):
    """
    Heaviside step function with piece-wise linear derivative to use as spike-generation surrogate

    :param torch.Tensor x: Input value

    :return torch.Tensor: output value and gradient function
    """

    @staticmethod
    def forward(ctx, x, threshold=torch.tensor(1.0), window=torch.tensor(0.5)):
        ctx.save_for_backward(x, threshold, window)
        return ((x >= (threshold - window)) * torch.floor(x / threshold)).float()

    @staticmethod
    def backward(ctx, grad_output):
<<<<<<< HEAD
        (data,) = ctx.saved_tensors
        grad_input = grad_output.clone()
        grad_input[data < -ctx.window] = 0
        return grad_input, None, None
=======
        (x, threshold, window) = ctx.saved_tensors
        grad_x = grad_threshold = grad_window = None

        mask = x >= (threshold - window)
        if ctx.needs_input_grad[0]:
            grad_x = grad_output / threshold * mask

        if ctx.needs_input_grad[1]:
            grad_threshold = -x * grad_output / (threshold ** 2) * mask

        return grad_x, grad_threshold, grad_window
>>>>>>> 072e084b

class StepPWLXylo(torch.autograd.Function):
    """
    Heaviside step function with piece-wise linear derivative to use as spike-generation surrogate

    :param torch.Tensor x: Input value

    :return torch.Tensor: output value and gradient function
    """

    @staticmethod
    def forward(ctx, data, threshold=1.0, window=0.5, max_spikes_per_dt=15):
        ctx.save_for_backward(data.clone())
        ctx.threshold = threshold
        ctx.window = window
        nr_spikes = ((data > 0) * torch.floor(data / threshold)).float()
        nr_spikes[nr_spikes > max_spikes_per_dt] = max_spikes_per_dt
        return nr_spikes

    @staticmethod
    def backward(ctx, grad_output):
        (data,) = ctx.saved_tensors
        grad_input = grad_output.clone()
        grad_input[data < -ctx.window] = 0
        return grad_input, None, None, None


class PeriodicExponential(torch.autograd.Function):
    """
    Subtract from membrane potential on reaching threshold
    """

    @staticmethod
    def forward(ctx, data, threshold=1, window=0.5):
        ctx.save_for_backward(data.clone())
        ctx.threshold = threshold
        ctx.window = window
        return ((data > 0) * torch.floor(data / threshold)).float()

    @staticmethod
    def backward(ctx, grad_output):
        (membranePotential,) = ctx.saved_tensors

        vmem_shifted = membranePotential - ctx.threshold / 2
        vmem_periodic = vmem_shifted - torch.div(
            vmem_shifted, ctx.threshold, rounding_mode="floor"
        )
        vmem_below = vmem_shifted * (membranePotential < ctx.threshold)
        vmem_above = vmem_periodic * (membranePotential >= ctx.threshold)
        vmem_new = vmem_above + vmem_below
        spikePdf = (
            torch.exp(-torch.abs(vmem_new - ctx.threshold / 2) / ctx.window)
            / ctx.threshold
        )

        return grad_output * spikePdf, None, None


class PeriodicExponentialXylo(torch.autograd.Function):
    """
    Subtract from membrane potential on reaching threshold
    """

    @staticmethod
    def forward(ctx, data, threshold=1.0, window=0.5, max_spikes_per_dt=15):
        ctx.save_for_backward(data.clone())
        ctx.threshold = threshold
        ctx.window = window
        nr_spikes = ((data > 0) * torch.floor(data / threshold)).float()
        nr_spikes[nr_spikes > max_spikes_per_dt] = max_spikes_per_dt
        return nr_spikes

    @staticmethod
    def backward(ctx, grad_output):
        (membranePotential,) = ctx.saved_tensors

        vmem_shifted = membranePotential - ctx.threshold / 2
        vmem_periodic = vmem_shifted - torch.div(
            vmem_shifted, ctx.threshold, rounding_mode="floor"
        )
        vmem_below = vmem_shifted * (membranePotential < ctx.threshold)
        vmem_above = vmem_periodic * (membranePotential >= ctx.threshold)
        vmem_new = vmem_above + vmem_below
        spikePdf = (
            torch.exp(-torch.abs(vmem_new - ctx.threshold / 2) / ctx.window)
            / ctx.threshold
        )

        return grad_output * spikePdf, None, None, None


# - Surrogate functions to use in learning
def sigmoid(x: FloatVector, threshold: FloatVector) -> FloatVector:
    """
    Sigmoid function

    :param FloatVector x: Input value

    :return FloatVector: Output value
    """
    return torch.tanh(x + 1 - threshold) / 2 + 0.5


class LIFBaseTorch(TorchModule):
    def __init__(
        self,
        shape: tuple,
        tau_mem: Optional[Union[FloatVector, P_float]] = None,
        tau_syn: Optional[Union[FloatVector, P_float]] = None,
        bias: Optional[FloatVector] = None,
        threshold: Optional[FloatVector] = None,
        has_rec: P_bool = False,
        w_rec: torch.Tensor = None,
        noise_std: P_float = 0.0,
        spike_generation_fn: torch.autograd.Function = StepPWL,
        learning_window: P_float = 0.5,
        # max_spikes_per_dt: P_int = torch.inf,
        weight_init_func: Optional[
            Callable[[Tuple], torch.tensor]
        ] = lambda s: init.kaiming_uniform_(torch.empty(s)),
        dt: P_float = 1e-3,
        *args,
        **kwargs,
    ):
        """
        Instantiate an LIF module

        Args:
            shape (tuple): Either a single dimension ``(Nout,)``, which defines a feed-forward layer of LIF modules with equal amounts of synapses and neurons, or two dimensions ``(Nin, Nout)``, which defines a layer of ``Nin`` synapses and ``Nout`` LIF neurons.
            tau_mem (Optional[FloatVector]): An optional array with concrete initialisation data for the membrane time constants. If not provided, 20ms will be used by default.
            tau_syn (Optional[FloatVector]): An optional array with concrete initialisation data for the synaptic time constants. If not provided, 20ms will be used by default.
            bias (Optional[FloatVector]): An optional array with concrete initialisation data for the neuron bias currents. If not provided, ``0.0`` will be used by default.
            threshold (FloatVector): An optional array specifying the firing threshold of each neuron. If not provided, ``1.`` will be used by default.
            has_rec (bool): When ``True`` the module provides a trainable recurrent weight matrix. Default ``False``, module is feed-forward.
            w_rec (torch.Tensor): If the module is initialised in recurrent mode, you can provide a concrete initialisation for the recurrent weights, which must be a matrix with shape ``(Nout, Nin)``. If the model is not initialised in recurrent mode, then you may not provide ``w_rec``.
            noise_std (float): The std. dev. of the noise added to membrane state variables at each time-step. Default: ``0.0`` (no noise)
            spike_generation_fn (Callable): Function to call for spike production. Usually simple threshold crossing. Implements the surrogate gradient function in the backward call. (StepPWL or PeriodicExponential).
            learning_window (float): Cutoff value for the surrogate gradient.
            weight_init_func (Optional[Callable[[Tuple], torch.tensor]): The initialisation function to use when generating weights. Default: ``None`` (Kaiming initialisation)
            dt (float): The time step for the forward-Euler ODE solver. Default: 1ms
        """
        # - Check shape argument
        if np.size(shape) == 1:
            shape = (np.array(shape).item(), np.array(shape).item())

        if np.size(shape) > 2:
            raise ValueError(
                "`shape` must be a one- or two-element tuple `(Nin, Nout)`."
            )

        # - Initialise superclass
        super().__init__(
            shape=shape, spiking_input=True, spiking_output=True, *args, **kwargs,
        )

        self.n_neurons = self.size_out
        self.n_synapses: P_int = shape[0] // shape[1]
        """ (int) Number of input synapses per neuron """

        self.dt: P_float = rp.SimulationParameter(dt)
        """ (float) Euler simulator time-step in seconds"""

        # - To-float-tensor conversion utility
        to_float_tensor = lambda x: torch.tensor(x).float()

        # - Initialise recurrent weights
        w_rec_shape = (self.size_out, self.size_in)
        if has_rec:
            self.w_rec: P_tensor = rp.Parameter(
                w_rec,
                shape=w_rec_shape,
                init_func=weight_init_func,
                family="weights",
                cast_fn=to_float_tensor,
            )
            """ (Tensor) Recurrent weights `(Nout, Nin)` """
        else:
            if w_rec is not None:
                raise ValueError("`w_rec` may not be provided if `has_rec` is `False`")

        self.noise_std: P_float = rp.SimulationParameter(noise_std)
        """ (float) Noise std.dev. injected onto the membrane of each neuron during evolution """

        self.tau_mem: P_tensor = rp.Parameter(
            tau_mem,
            family="taus",
            shape=[(self.size_out,), ()],
            init_func=lambda s: torch.ones(s) * 20e-3,
            cast_fn=to_float_tensor,
        )
        """ (Tensor) Membrane time constants `(Nout,)` or `()` """

        self.tau_syn: P_tensor = rp.Parameter(
            tau_syn,
            family="taus",
            shape=[(self.size_out, self.n_synapses,), (1, self.n_synapses,), (),],
            init_func=lambda s: torch.ones(s) * 20e-3,
            cast_fn=to_float_tensor,
        )
        """ (Tensor) Synaptic time constants `(Nin,)` or `()` """

        self.bias: P_tensor = rp.Parameter(
            bias,
            shape=[(self.size_out,), ()],
            family="bias",
            init_func=torch.zeros,
            cast_fn=to_float_tensor,
        )
        """ (Tensor) Neuron biases `(Nout,)` or `()` """

        self.threshold: P_tensor = rp.Parameter(
            threshold,
            shape=[(self.size_out,), ()],
            family="thresholds",
            init_func=torch.ones,
            cast_fn=to_float_tensor,
        )
        """ (Tensor) Firing threshold for each neuron `(Nout,)` """

        self.learning_window: P_tensor = rp.SimulationParameter(
            learning_window, cast_fn=to_float_tensor,
        )
        """ (float) Learning window cutoff for surrogate gradient function """

        self.vmem: P_tensor = rp.State(
            shape=self.size_out, init_func=torch.zeros, cast_fn=to_float_tensor
        )
        """ (Tensor) Membrane potentials `(Nout,)` """

        self.isyn: P_tensor = rp.State(
            shape=(self.size_out, self.n_synapses),
            init_func=torch.zeros,
            cast_fn=to_float_tensor,
        )
        """ (Tensor) Synaptic currents `(Nin,)` """

        self.spikes: P_tensor = rp.State(
            shape=self.size_out, init_func=torch.zeros, cast_fn=to_float_tensor
        )
        """ (Tensor) Spikes `(Nin,)` """

        self.spike_generation_fn: P_Callable = rp.SimulationParameter(
            spike_generation_fn().apply
        )
        """ (Callable) Spike generation function with surrograte gradient """

        # self.max_spikes_per_dt: P_int = rp.SimulationParameter(max_spikes_per_dt)
        """ (int) Maximum number of events that can be produced in each time-step """

        # placeholders for recordings
        self._record_vmem = None
        self._record_isyn = None
        self._record_irec = None
        self._record_U = None
        self._record_spikes = None
        # self._record_unclipped_spikes = None

        self._record_dict = {}
        self._record = False

    def evolve(
        self, input_data: torch.Tensor, record: bool = False
    ) -> Tuple[Any, Any, Any]:

        self._record = record

        # - Evolve with superclass evolution
        output_data, _, _ = super().evolve(input_data, record)

        # - Build state record
        record_dict = (
            {
                "vmem": self._record_vmem,
                "isyn": self._record_isyn,
                "spikes": self._record_spikes,
                # "unclipped_spikes": self._record_unclipped_spikes,
                "irec": self._record_irec,
                "U": self._record_U,
            }
            if record
            else {}
        )

        return output_data, self.state(), record_dict

    def as_graph(self) -> GraphModuleBase:
        tau_mem = self.tau_mem.broadcast_to((self.size_out,)).flatten().detach().numpy()
        tau_syn = (
            self.tau_syn.broadcast_to((self.size_out, self.n_synapses))
            .flatten()
            .detach()
            .numpy()
        )
        threshold = (
            self.threshold.broadcast_to((self.size_out,)).flatten().detach().numpy()
        )
        bias = self.bias.broadcast_to((self.size_out,)).flatten().detach().numpy()

        # - Generate a GraphModule for the neurons
        neurons = LIFNeuronWithSynsRealValue._factory(
            self.size_in,
            self.size_out,
            f"{type(self).__name__}_{self.name}_{id(self)}",
            self,
            tau_mem,
            tau_syn,
            threshold,
            bias,
            self.dt,
        )

        # - Include recurrent weights if present
        if len(self.attributes_named("w_rec")) > 0:
            # - Weights are connected over the existing input and output nodes
            w_rec_graph = LinearWeights(
                neurons.output_nodes,
                neurons.input_nodes,
                f"{type(self).__name__}_recurrent_{self.name}_{id(self)}",
                self,
                self.w_rec.detach().numpy(),
            )

        # - Return a graph containing neurons and optional weights
        return as_GraphHolder(neurons)

    @property
    def alpha(self):
        return torch.exp(-self.dt / self.tau_mem).to(self.tau_mem.device)

    @property
    def beta(self):
        return torch.exp(-self.dt / self.tau_syn).to(self.tau_syn.device)


class LIFTorch(LIFBaseTorch):
    """
    A leaky integrate-and-fire spiking neuron model with a Torch backend

    This module implements the update equations:

    .. math ::

        I_{syn} += S_{in}(t) + S_{rec} \\cdot W_{rec}
        I_{syn} *= \exp(-dt / \tau_{syn})
        V_{mem} *= \exp(-dt / \tau_{mem})
        V_{mem} += I_{syn} + b + \sigma \zeta(t)

    where :math:`S_{in}(t)` is a vector containing ``1`` (or a weighed spike) for each input channel that emits a spike at time :math:`t`; :math:`b` is a :math:`N` vector of bias currents for each neuron; :math:`\\sigma\\zeta(t)` is a Wiener noise process with standard deviation :math:`\\sigma` after 1s; and :math:`\\tau_{mem}` and :math:`\\tau_{syn}` are the membrane and synaptic time constants, respectively. :math:`S_{rec}(t)` is a vector containing ``1`` for each neuron that emitted a spike in the last time-step. :math:`W_{rec}` is a recurrent weight matrix, if recurrent weights are used. :math:`b` is an optional bias current per neuron (default 0.).

    :On spiking:

    When the membrane potential for neuron :math:`j`, :math:`V_{mem, j}` exceeds the threshold voltage :math:`V_{thr}`, then the neuron emits a spike. The spiking neuron subtracts its own threshold on reset.

    .. math ::

        V_{mem, j} > V_{thr} \\rightarrow S_{rec,j} = 1

        V_{mem, j} = V_{mem, j} - V_{thr}

    Neurons therefore share a common resting potential of ``0``, have individual firing thresholds, and perform subtractive reset of ``-V_{thr}``.
    """


    def forward(self, data: torch.Tensor) -> torch.Tensor:
        """
        Forward method for processing data through this layer
        Adds synaptic inputs to the synaptic states and mimics the Leaky Integrate and Fire dynamics

        ----------
        data: Tensor
            Data takes the shape of (batch, time_steps, n_synapses)

        Returns
        -------
        out: Tensor
            Out of spikes with the shape (batch, time_steps, Nout)

        """
        # - Auto-batch over input data
        data, (vmem, spikes, isyn) = self._auto_batch(
            data,
            (self.vmem, self.spikes, self.isyn),
            ((self.size_out,), (self.size_out,), (self.size_out, self.n_synapses),),
        )
        n_batches, time_steps, _ = data.shape

        # - Reshape data over separate input synapses
        data = data.reshape(n_batches, time_steps, self.size_out, self.n_synapses)

        # - Set up state record and output
        if self._record:
            self._record_vmem = torch.zeros(n_batches, time_steps, self.size_out)
            self._record_isyn = torch.zeros(
                n_batches, time_steps, self.size_out, self.n_synapses
            )
            self._record_irec = torch.zeros(
                n_batches, time_steps, self.size_out, self.n_synapses
            )
            self._record_U = torch.zeros(n_batches, time_steps, self.size_out)

        self._record_spikes = torch.zeros(
            n_batches, time_steps, self.size_out, device=data.device
        )
        # self._record_unclipped_spikes = torch.zeros(
        #     n_batches, time_steps, self.size_out, device=data.device
        # )

        # - Calculate and cache updated values for decay factors
        alpha = self.alpha
        beta = self.beta
        noise_zeta = self.noise_std * torch.sqrt(torch.tensor(self.dt))

        # - Loop over time
        for t in range(time_steps):
            # Integrate synaptic input
            isyn = isyn + data[:, t]

            # - Apply spikes over the recurrent weights
            if hasattr(self, "w_rec"):
                rec_inp = F.linear(spikes, self.w_rec.T).reshape(
                    n_batches, self.size_out, self.n_synapses
                )
                isyn = isyn + rec_inp

            # Decay synaptic and membrane state
            vmem *= alpha
            isyn *= beta

            # Integrate membrane state and apply noise
            vmem = vmem + isyn.sum(2) + self.bias
            if self.noise_std > 0:
                vmem += noise_zeta * torch.randn(vmem.shape, device=vmem.device)

            # - Spike generation
            spikes = self.spike_generation_fn(
                vmem, self.threshold, self.learning_window
            )

            # - Maintain state record
            # if self._record:
            #     self._record_unclipped_spikes[:, t] = spikes
            # spikes = torch.clamp(spikes, 0.0, self.max_spikes_per_dt)
            # spikes = dclamp(spikes, 0.0, self.max_spikes_per_dt)

            # - Membrane reset
            vmem = vmem - spikes * self.threshold

            # - Maintain state record
            if self._record:
                self._record_vmem[:, t] = vmem
                self._record_isyn[:, t] = isyn

                if hasattr(self, "w_rec"):
                    self._record_irec[:, t] = rec_inp

                self._record_U[:, t] = sigmoid(vmem * 20.0, self.threshold)

            # - Maintain output spike record
            self._record_spikes[:, t] = spikes

        # - Update states
        self.vmem = vmem[0].detach()
        self.isyn = isyn[0].detach()
        self.spikes = spikes[0].detach()

        # - Return output
        return self._record_spikes<|MERGE_RESOLUTION|>--- conflicted
+++ resolved
@@ -47,12 +47,6 @@
 
     @staticmethod
     def backward(ctx, grad_output):
-<<<<<<< HEAD
-        (data,) = ctx.saved_tensors
-        grad_input = grad_output.clone()
-        grad_input[data < -ctx.window] = 0
-        return grad_input, None, None
-=======
         (x, threshold, window) = ctx.saved_tensors
         grad_x = grad_threshold = grad_window = None
 
@@ -64,7 +58,6 @@
             grad_threshold = -x * grad_output / (threshold ** 2) * mask
 
         return grad_x, grad_threshold, grad_window
->>>>>>> 072e084b
 
 class StepPWLXylo(torch.autograd.Function):
     """
@@ -181,7 +174,6 @@
         noise_std: P_float = 0.0,
         spike_generation_fn: torch.autograd.Function = StepPWL,
         learning_window: P_float = 0.5,
-        # max_spikes_per_dt: P_int = torch.inf,
         weight_init_func: Optional[
             Callable[[Tuple], torch.tensor]
         ] = lambda s: init.kaiming_uniform_(torch.empty(s)),
@@ -311,7 +303,6 @@
         )
         """ (Callable) Spike generation function with surrograte gradient """
 
-        # self.max_spikes_per_dt: P_int = rp.SimulationParameter(max_spikes_per_dt)
         """ (int) Maximum number of events that can be produced in each time-step """
 
         # placeholders for recordings
@@ -320,7 +311,6 @@
         self._record_irec = None
         self._record_U = None
         self._record_spikes = None
-        # self._record_unclipped_spikes = None
 
         self._record_dict = {}
         self._record = False
@@ -340,7 +330,6 @@
                 "vmem": self._record_vmem,
                 "isyn": self._record_isyn,
                 "spikes": self._record_spikes,
-                # "unclipped_spikes": self._record_unclipped_spikes,
                 "irec": self._record_irec,
                 "U": self._record_U,
             }
@@ -468,9 +457,6 @@
         self._record_spikes = torch.zeros(
             n_batches, time_steps, self.size_out, device=data.device
         )
-        # self._record_unclipped_spikes = torch.zeros(
-        #     n_batches, time_steps, self.size_out, device=data.device
-        # )
 
         # - Calculate and cache updated values for decay factors
         alpha = self.alpha
@@ -503,12 +489,6 @@
                 vmem, self.threshold, self.learning_window
             )
 
-            # - Maintain state record
-            # if self._record:
-            #     self._record_unclipped_spikes[:, t] = spikes
-            # spikes = torch.clamp(spikes, 0.0, self.max_spikes_per_dt)
-            # spikes = dclamp(spikes, 0.0, self.max_spikes_per_dt)
-
             # - Membrane reset
             vmem = vmem - spikes * self.threshold
 
