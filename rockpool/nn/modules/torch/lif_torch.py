--- conflicted
+++ resolved
@@ -132,20 +132,12 @@
         threshold: FloatVector = 1.0,
         has_rec: bool = False,
         w_rec: torch.Tensor = None,
-<<<<<<< HEAD
-        noise_std: P_float = 0.0,
-        gradient_fn=StepPWL,
-        learning_window: P_float = 0.5,
-        dt: P_float = 1e-3,
-        device: P_str = "cuda",
-=======
         noise_std: float = 0.0,
         gradient_fn: Callable[[float], float] = StepPWL,
         learning_window: float = 0.5,
         weight_init_func: Optional[Callable[[Tuple], torch.tensor]] = None,
         dt: float = 1e-3,
         device: str = None,
->>>>>>> d06e948b
         *args,
         **kwargs,
     ):
@@ -193,27 +185,10 @@
         factory_kwargs = {"device": device}
 
         # - Initialise recurrent weights
-<<<<<<< HEAD
         # if weight_init_func is None:
         #     weight_init_func = lambda s: init.kaiming_uniform_(
         #         torch.empty(s, **factory_kwargs)
         #     )
-
-        w_rec_shape = (self.size_out, self.size_in)
-        if has_rec:
-            self.w_rec: P_tensor = rp.Parameter(
-                w_rec,
-                shape=w_rec_shape,
-                init_func=lambda s: init.kaiming_uniform_(
-                    torch.empty(s, **factory_kwargs)
-                ),
-                family="weights",
-=======
-        if weight_init_func is None:
-            weight_init_func = lambda s: init.kaiming_uniform_(
-                torch.empty(s, **factory_kwargs)
->>>>>>> d06e948b
-            )
 
         w_rec_shape = (self.size_out, self.size_in)
         if has_rec:
@@ -227,6 +202,7 @@
                 """ (Tensor) Recurrent weights `(Nout, Nin)` """
             else:
                 self.w_rec = w_rec
+
         else:
             if w_rec is not None:
                 raise ValueError("`w_rec` may not be provided if `has_rec` is `False`")
@@ -454,18 +430,11 @@
             self.size_in,
             self.size_out,
             f"{type(self).__name__}_{self.name}_{id(self)}",
-<<<<<<< HEAD
             self,
             self.tau_mem,
             self.tau_syn,
             self.threshold,
             self.bias,
-=======
-            self.tau_mem,
-            self.tau_syn,
-            self.bias,
-            0.0,
->>>>>>> d06e948b
             self.dt,
         )
 
@@ -476,10 +445,7 @@
                 neurons.output_nodes,
                 neurons.input_nodes,
                 f"{type(self).__name__}_recurrent_{self.name}_{id(self)}",
-<<<<<<< HEAD
                 self,
-=======
->>>>>>> d06e948b
                 self.w_rec.detach().numpy(),
             )
 
