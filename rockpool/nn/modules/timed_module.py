from typing import Optional, Union, Tuple, Dict, Any, List, Iterable, Callable
from warnings import warn
from abc import abstractmethod

import numpy as np

from rockpool.timeseries import TimeSeries, TSContinuous, TSEvent

from rockpool.nn.modules.module import Module, ModuleBase, PostInitMetaMixin
from rockpool.parameters import SimulationParameter, Parameter, State

from rockpool.nn.layers.layer import Layer

import functools

from decimal import Decimal

tol_rel = 1e-5
tol_abs = 1e-6
decimal_base = 1e-7


RealValue = Union[float, Decimal, SimulationParameter, str]

from collections import abc

Tree = Union[abc.Iterable, abc.MutableMapping]


def is_multiple(
    a: RealValue,
    b: RealValue,
    tol_rel: RealValue = tol_rel,
    tol_abs: RealValue = tol_abs,
) -> bool:
    """
    Check whether a%b is 0 within some tolerance.

    :param float a:         The number that may be multiple of `b`
    :param float b:         The number `a` may be a multiple of
    :param float tol_rel:   Relative tolerance
    :param float tol_abs:   Absolute tolerance

    :return bool:   True if `a` is a multiple of `b` within some tolerance
    """
    # - Convert to decimals
    a = Decimal(str(a))
    b = Decimal(str(b))
    tol_rel = Decimal(str(tol_rel))
    tol_abs = Decimal(str(tol_abs))
    min_remainder = min(a % b, b - a % b)
    return min_remainder < tol_rel * b + tol_abs


def gcd(a: RealValue, b: RealValue) -> Decimal:
    """
    Return the greatest common divisor of two values

    :param float a: Value `a`
    :param float b: Value `b`

    :return int: Greatest common divisor of `a` and `b`
    """
    a = Decimal(str(a))
    b = Decimal(str(b))
    if b == 0:
        return a
    else:
        return gcd(b, a % b)


def lcm(a: RealValue, b: RealValue) -> Decimal:
    """
    Return the least common multiple of two values

    :param float a: Value a
    :param float b: Value b

    :return int: Least common integer multiple of `a` and `b`
    """
    # - Make sure that values used are sufficiently large
    # Transform to integer-values
    a_rnd = round(float(a) / decimal_base)
    b_rnd = round(float(b) / decimal_base)
    # - Make sure that a and b are not too small
    if (
        np.abs(a_rnd - float(a) / decimal_base) > tol_rel
        or np.abs(b_rnd - float(b) / decimal_base) > tol_rel
    ):
        raise ValueError(
            "network: Too small values to find lcm. Try changing 'decimal_base'"
        )
    a = Decimal(str(a_rnd))
    b = Decimal(str(b_rnd))
    return a / gcd(a, b) * b * Decimal(str(decimal_base))


def tree_map(func: Callable[[Any], Any], tree: Tree) -> Tree:
    if isinstance(tree, dict):  # if dict, apply to each key
        return {k: tree_map(func, v) for k, v in tree.items()}

    elif isinstance(tree, list):  # if list, apply to each element
        return [tree_map(func, elem) for elem in tree]

    elif isinstance(tree, tuple):  # if tuple, apply to each element
        return tuple([tree_map(func, elem) for elem in tree])

    else:
        #  - Apply function
        return func(tree)


def leaves(d: dict):
    for k, v in d.items():
        if isinstance(v, dict):
            yield from leaves(v)
        else:
            yield k, v


class TimedModule(ModuleBase, metaclass=PostInitMetaMixin):
    __in_TimedModule_init: bool = False

    def __init__(
        self,
        dt: float,
        spiking_input: bool = False,
        spiking_output: bool = False,
        *args,
        **kwargs,
    ):
        print("TimedModule.__init__ start")
        # - Initialise superclass
        super().__init__(
            spiking_input=spiking_input, spiking_output=spiking_output, *args, **kwargs
        )

        # - Assign dt
        self.dt: float = SimulationParameter(dt, "dt")

        # - Initialise internal timestep
        self._timestep: int = 0

        # - Initialise dt factor (1.0 by default)
        self._parent_dt_factor: float = 1.0

        # - Initialise a flag indicating that this is a child module
        self._is_child = TimedModule.__in_TimedModule_init
        TimedModule.__in_TimedModule_init = True

        # - Wrap `evolve()` method to perform timestep updates
        self.__evolve = self.evolve
        self.evolve = self._evolve_wrapper

    def __post_init__(self) -> None:
        # - Find least-common-multiple `dt` for base module
        if not self._is_child:
            self._set_dt()

        # - Restore in_init flag
        TimedModule.__in_TimedModule_init = self._is_child

    def _set_dt(self, max_factor: float = 100) -> None:
        """
        Set a time step size for the network which is the lcm of all layers' dt's.

        :param float max_factor:    Factor by which the network `.dt` may exceed the largest layer `.Layer.dt` before an error is raised

        :raises ValueError: If a sensible `.dt` cannot be found
        """
        if self.modules():
            ## -- Try to determine self.dt from layer time steps
            dt_list = [
                Decimal(str(dt)) for _, dt in leaves(self.attributes_named("dt"))
            ]

            # - Determine least common multiple
            t_lcm = dt_list[0]
            for dt in dt_list[1:]:
                try:
                    t_lcm = lcm(t_lcm, dt)
                except ValueError:
                    raise ValueError(
                        "Network: dt is too small for one or more layers. Try larger"
                        + " value or decrease `decimal_base`."
                    )

            if (
                # If result is way larger than largest dt, assume it hasn't worked
                t_lcm > max_factor * np.amax(dt_list)
                # Also make sure that t_lcm is indeed a multiple of all dt's
                or any(not is_multiple(t_lcm, dt) for dt in dt_list)
            ):
                raise ValueError(
                    "Network: Couldn't find a reasonable common time step "
                    + f"(layer dt's: {dt_list}, found: {t_lcm}"
                )

            # - Store base-level time step, for now as float for compatibility
            self.dt = float(t_lcm)

        # - Store number of layer time steps per global time step for each layer
        for _, mod in self.modules().items():
            mod._parent_dt_factor = float(round(self.dt / mod.dt))

    def _evolve_wrapper(
        self,
        ts_input=None,
        duration=None,
        num_timesteps=None,
        kwargs_timeseries=None,
        record: bool = False,
        *args,
        **kwargs,
    ) -> Tuple[TimeSeries, Dict, Dict]:
        # - Determine number of timesteps
        num_timesteps = self._determine_timesteps(ts_input, duration, num_timesteps)

        # - Call wrapped evolve
        ts_output, state_dict, record_dict = self.__evolve(
            ts_input, duration, num_timesteps, kwargs_timeseries, record, *args, *kwargs
        )

        # - We could re-wrap outputs as TimeSeries here, if desired

        # - Update internal time
        self._timestep += num_timesteps

        return ts_output, state_dict, record_dict

    def _determine_timesteps(
        self,
        ts_input: Optional[TimeSeries] = None,
        duration: Optional[float] = None,
        num_timesteps: Optional[int] = None,
    ) -> int:
        """
        Determine how many time steps to evolve with the given input specification

        :param Optional[TimeSeries] ts_input:   TxM or Tx1 time series of input signals for this layer
        :param Optional[float] duration:        Duration of the desired evolution, in seconds. If not provided, ``num_timesteps`` or the duration of ``ts_input`` will be used to determine evolution time
        :param Optional[int] num_timesteps:     Number of evolution time steps, in units of :py:attr:`.dt`. If not provided, ``duration`` or the duration of ``ts_input`` will be used to determine evolution time

        :return int:                            num_timesteps: Number of evolution time steps
        """

        if num_timesteps is None:
            # - Determine ``num_timesteps``
            if duration is None:
                # - Determine duration
                if ts_input is None:
                    raise TypeError(
                        self.full_name
                        + "One of 'num_timesteps', 'ts_input' or 'duration' must be supplied."
                    )

                if ts_input.periodic:
                    # - Use duration of periodic TimeSeries, if possible
                    duration = ts_input.duration

                else:
                    # - Evolve until the end of the input TimeSeries
                    duration = ts_input.t_stop - self.t
                    if duration <= 0:
                        raise ValueError(
                            self.full_name
                            + "Cannot determine an appropriate evolution duration."
                            + " 'ts_input' finishes before the current evolution time."
                        )
            num_timesteps = int(np.floor((duration + tol_abs) / self.dt))
        else:
            if not isinstance(num_timesteps, int):
                raise TypeError(
                    self.full_name + "'num_timesteps' must be a non-negative integer."
                )
            elif num_timesteps < 0:
                raise ValueError(
                    self.full_name + "'num_timesteps' must be a non-negative integer."
                )

            # - Convert parent num_timestamps to self-compatible num-timestamps
            num_timesteps = int(np.ceil(num_timesteps * self._parent_dt_factor))

        return num_timesteps

    def _gen_time_trace(self, t_start: float, num_timesteps: int) -> np.ndarray:
        """
        Generate a time trace starting at ``t_start``, of length ``num_timesteps`` with time step length :py:attr:`._dt`

        :param float t_start:       Start time, in seconds
        :param int num_timesteps:   Number of time steps to generate, in units of ``.dt``

        :return (ndarray): Generated time trace
        """
        # - Generate a trace
        time_trace = np.arange(num_timesteps) * self.dt + t_start

        return time_trace

    def _prepare_input(
        self,
        ts_input: Optional[TimeSeries] = None,
        duration: Optional[float] = None,
        num_timesteps: Optional[int] = None,
    ) -> Tuple[np.ndarray, np.ndarray, int]:
        """
        Sample input, set up time base

        This function checks an input signal, and prepares a discretised time base according to the time step of the current layer

        :param Optional[TimeSeries] ts_input:   :py:class:`.TimeSeries` of TxM or Tx1 Input signals for this layer
        :param Optional[float] duration:        Duration of the desired evolution, in seconds. If not provided, then either ``num_timesteps`` or the duration of ``ts_input`` will define the evolution time
        :param Optional[int] num_timesteps:     Integer number of evolution time steps, in units of ``.dt``. If not provided, then ``duration`` or the duration of ``ts_input`` will define the evolution time

        :return (ndarray, ndarray, int): (time_base, input_steps, num_timesteps)
            time_base:      T1 Discretised time base for evolution
            input_raster    (T1xN) Discretised input signal for layer
            num_timesteps:  Actual number of evolution time steps, in units of ``.dt``
        """
        if (ts_input is not None) and not isinstance(ts_input, self.input_type):
            raise TypeError(
                self.full_name
                + f": This TimedModule can only receive inputs of class `{self.input_type.__name__}`"
            )

        if self.spiking_input:
            return self._prepare_input_events(ts_input, duration, num_timesteps)
        else:
            return self._prepare_input_continuous(ts_input, duration, num_timesteps)

    def _prepare_input_continuous(
        self,
        ts_input: Optional[TSContinuous] = None,
        duration: Optional[float] = None,
        num_timesteps: Optional[int] = None,
    ) -> Tuple[np.ndarray, np.ndarray, int]:
        """
        Sample input, set up time base

        This function checks an input signal, and prepares a discretised time base according to the time step of the current layer

        :param Optional[TSContinuous] ts_input: :py:class:`.TSContinuous` of TxM or Tx1 Input signals for this layer
        :param Optional[float] duration:        Duration of the desired evolution, in seconds. If not provided, then either ``num_timesteps`` or the duration of ``ts_input`` will define the evolution time
        :param Optional[int] num_timesteps:     Integer number of evolution time steps, in units of ``.dt``. If not provided, then ``duration`` or the duration of ``ts_input`` will define the evolution time

        :return (ndarray, ndarray, int): (time_base, input_raster, num_timesteps)
            time_base:      T1 Discretised time base for evolution
            input_raster:    (T1xN) Discretised input signal for layer
            num_timesteps:  Actual number of evolution time steps, in units of ``.dt``
        """

        # - Work out how many time steps to take
        num_timesteps = self._determine_timesteps(ts_input, duration, num_timesteps)

        # - Generate discrete time base
        time_base = self._gen_time_trace(self.t, num_timesteps)

        if ts_input is not None:

            # - Make sure time series is of correct type
            if not isinstance(ts_input, TSContinuous):
                raise TypeError(
                    self.full_name
                    + ": 'ts_input' must be of type 'TSContinuous' or 'None'."
                )

            # - Warn if evolution period is not fully contained in ts_input
            if not (ts_input.contains(time_base)):
                warn(
                    self.full_name
                    + f": Evolution period (t = {time_base[0]} to {time_base[-1]}) "
                    + "is not fully contained in input signal "
                    + f"(t = {ts_input.t_start} to {ts_input.t_stop})."
                    + " You may need to use a 'periodic' time series."
                )

            # - Sample input trace
            input_raster = ts_input(time_base)

        else:
            # - Assume zero inputs
            input_raster = np.zeros((num_timesteps, self.size_in))

        return time_base, input_raster, num_timesteps

    def _prepare_input_events(
        self: "TimedModule",
        ts_input: Optional[TSEvent] = None,
        duration: Optional[float] = None,
        num_timesteps: Optional[int] = None,
    ) -> Tuple[np.ndarray, np.ndarray, int]:
        """
        Sample input from a :py:class:`TSEvent` time series, set up evolution time base

        This function checks an input signal, and prepares a discretised time base according to the time step of the current layer

        :param Optional[TSEvent] ts_input:  TimeSeries of TxM or Tx1 Input signals for this layer
        :param Optional[float] duration:    Duration of the desired evolution, in seconds. If not provided, then either ``num_timesteps`` or the duration of ``ts_input`` will determine evolution itme
        :param Optional[int] num_timesteps: Number of evolution time steps, in units of ``.dt``. If not provided, then either ``duration`` or the duration of ``ts_input`` will determine evolution time

        :return (ndarray, ndarray, int):
            time_base:      T1X1 vector of time points -- time base for the rasterisation
            spike_raster:   Boolean or integer raster containing spike information. T1xM array
            num_timesteps:  Actual number of evolution time steps, in units of ``.dt``
        """

        # - Work out how many time steps to take
        num_timesteps = self._determine_timesteps(ts_input, duration, num_timesteps)

        # - Generate discrete time base
        time_base = self._gen_time_trace(self.t, num_timesteps)

        # - Extract spike timings and channels
        if ts_input is not None:

            # - Make sure time series is of correct type
            if not isinstance(ts_input, TSEvent):
                raise TypeError(
                    self.full_name + "'ts_input' must be of type 'TSEvent' or 'None'."
                )

            # Extract spike data from the input variable
            spike_raster = ts_input.raster(
                dt=self.dt,
                t_start=self.t,
                num_timesteps=np.size(time_base),
                channels=np.arange(self.size_in),
                # add_events=getattr(self.module, "add_events", False),
            )

        else:
            spike_raster = np.zeros((np.size(time_base), self.size_in))

        return time_base, spike_raster, num_timesteps

    def _gen_timeseries(self, output: np.ndarray, **kwargs) -> TimeSeries:
        if self.spiking_output:
            return self._gen_tsevent(output, **kwargs)
        else:
            return self._gen_tscontinuous(output, **kwargs)

    def _gen_tsevent(
        self,
        output: np.ndarray,
        dt=None,
        t_start=None,
        name=None,
        periodic=False,
        num_channels=None,
        spikes_at_bin_start=False,
    ) -> TSEvent:
        return TSEvent.from_raster(
            raster=output,
            dt=self.dt if dt is None else dt,
            t_start=self.t if t_start is None else t_start,
            name=f"Output events '{self.name}'" if name is None else name,
            periodic=periodic,
            num_channels=self.size_out if num_channels is None else num_channels,
            spikes_at_bin_start=spikes_at_bin_start,
        )

    def _gen_tscontinuous(
        self,
        output: np.ndarray,
        dt: Optional[float] = None,
        t_start: Optional[float] = None,
        periodic: bool = False,
        name: Optional[str] = None,
        interp_kind: str = "previous",
    ) -> TSContinuous:
        return TSContinuous.from_clocked(
            samples=output,
            dt=self.dt if dt is None else dt,
            t_start=self.t if t_start is None else t_start,
            periodic=periodic,
            name=f"Output samples '{self.name}'" if name is None else name,
            interp_kind=interp_kind,
        )

    @abstractmethod
    def evolve(
        self,
        ts_input=None,
        duration=None,
        num_timesteps=None,
        kwargs_timeseries=None,
        record: bool = False,
        *args,
        **kwargs,
    ) -> Tuple[TimeSeries, Dict, Dict]:
        raise NotImplementedError

        # - Rasterise input and prepare input time steps
        time_base, input_raster, num_timesteps = self._prepare_input(
            ts_input, duration, num_timesteps
        )

        # - Return and wrap outputs if necessary
        return (
            self._gen_timeseries(output, **kwargs_timeseries),
            new_state,
            record_dict,
        )

    def __call__(self, *args, **kwargs) -> Tuple[TimeSeries, Dict, Dict]:
        return self.evolve(*args, **kwargs)

    @property
    def input_type(self):
        if self.spiking_input:
            return TSEvent
        else:
            return TSContinuous

    @property
    def output_type(self):
        if self.spiking_output:
            return TSEvent
        else:
            return TSContinuous

    @property
    def t(self):
        """
        (float) The current evolution time of this layer
        """
        return self._timestep * self.dt

    @t.setter
    def t(self, new_t):
        self._timestep = int(np.floor(new_t / self.dt))

    def reset_time(self):
        # - Reset own time
        self._timestep = 0

        # - Reset submodule time
        for m in self.modules():
            m.reset_time()

    def reset_all(self):
        self.reset_state()
        self.reset_time()


class TimedModuleWrapper(TimedModule):
    def __init__(
        self, module: Module, output_num: int = 0, dt: float = None, *args, **kwargs
    ):
        # - Check that we are wrapping a Module object
        if not isinstance(module, Module):
            raise TypeError(self.full_name + ": `module` must be a 'Module' object.")

        # - Warn that an extra `dt` is ignored
        if dt is not None and hasattr(self.module, "dt"):
            warn(
                "`dt` argument to `TimedModuleWrapper` is ignored if the module already has a `dt` attribute."
            )

        # - Assign a `dt`, if the submodule doesn't already have one
        if not hasattr(module, "dt"):
            if dt is None:
                raise KeyError(
                    self.full_name
                    + ": If 'module' has no `dt`, it must be passed as an argument."
                )

            module.dt = SimulationParameter(dt)

        # - Initialise superclass
        super().__init__(
            shape=(module.size_in, module.size_out),
            spiking_input=module.spiking_input,
            spiking_output=module.spiking_output,
            dt=module.dt,
            *args,
            **kwargs,
        )

        # - Keep a handle to the submodule
        self._module = module

        # - Remember which output to select
        self._output_num = output_num

    @property
    def module(self):
        return self._module

    def __repr__(self):
        return f"{super().__repr__()} with {self.module.full_name} as module"

    def evolve(
        self,
        ts_input: Union[TimeSeries, None] = None,
        duration: Optional[float] = None,
        num_timesteps: Optional[int] = None,
        kwargs_timeseries: Optional[Dict] = None,
        record: bool = False,
        *args,
        **kwargs,
    ) -> Tuple[TimeSeries, Any, Any]:
        # - Rasterise input time series
        time_base, input_data, num_timesteps = self._prepare_input(
            ts_input, duration, num_timesteps
        )

        # - Call evolution method of wrapped module
        output, state_dict, record_dict = self.module.evolve(input_data, record=record)

        # - Get the first output, if more than one is returned
        if isinstance(output, tuple):
            output = output[self._output_num]

        # - Convert output to TimeSeries
        if kwargs_timeseries is None:
            kwargs_timeseries = {}
        ts_out = self._gen_timeseries(output, **kwargs_timeseries)

        # - We would need to convert record_dict elements here, if we are going to do it

        return ts_out, state_dict, record_dict


class LayerToTimedModule(TimedModule):
    def __init__(
        self,
        layer: Layer,
        parameters: Iterable = None,
        states: Iterable = None,
        simulation_parameters: Iterable = None,
    ):
        if not isinstance(layer, Layer):
            raise TypeError("LayerToTimedModule can only wrap a Rockpool v1 Layer.")

        spiking_input = layer.input_type is TSEvent
        spiking_output = layer.output_type is TSEvent

        # - Record layer as submodule
        self._module = layer

        super().__init__(
            shape=(layer.size_in, layer.size),
            dt=layer.dt,
            spiking_input=spiking_input,
            spiking_output=spiking_output,
        )

        self._name = layer.name

        # - Record parameters
        if parameters is not None:
            for param in parameters:
                self._register_attribute(param, Parameter(getattr(self._module, param)))

        # - Record states
        if states is not None:
            for state in states:
                self._register_attribute(state, State(getattr(self._module, state)))

        # - Record simulation parameters
        if simulation_parameters is not None:
            for sim_param in simulation_parameters:
                self._register_attribute(
                    sim_param, SimulationParameter(getattr(self._module, sim_param))
                )

    def reset_time(self):
        super().reset_time()
        self._module.reset_time()

    def reset_state(self):
        super().reset_state()
        self._module.reset_state()

    def evolve(
        self,
        ts_input: TimeSeries = None,
        duration: float = None,
        num_timesteps: int = None,
        kwargs_timeseries: Any = None,
        record: bool = False,
        *args,
        **kwargs,
    ):
        # - Call submodule layer to evolve
        ts_output = self._module.evolve(ts_input, duration, num_timesteps)

        # - Return output, state and record dict
<<<<<<< HEAD
        return ts_output, self.state(), {}
=======
        return ts_output, self.attributes_named("state"), {}
>>>>>>> 4c6d75dc

    def __setattr__(self, key, value):
        # - Set value using superclass
        super().__setattr__(key, value)

        # - Set attribute in module, if registered
        if self._has_registered_attribute(key):
            if hasattr(self, "_module"):
                setattr(self._module, key, getattr(self, key))

    def __getattr__(self, key):
        if key is "_ModuleBase__registered_attributes" or key is "_ModuleBase__modules":
            raise AttributeError

        # - Get attribute from module if registered
        if self._has_registered_attribute(key):
            val = getattr(self._module, key)
            try:
                return np.array(val)
            except:
                return val
        else:
            raise AttributeError(
                f"Attribute {key} not found in TimedModule class {self.class_name} named {self.name}"
            )

    def _get_attribute_family(self, type_name: str, family: str = None):
        # - Get matching attributes
        attributes = super()._get_attribute_family(type_name, family)

        # - Convert types if possible
        def try_array(item):
            try:
                return np.array(item)
            except:
                return item

        return tree_map(try_array, attributes)


def astimedmodule(
    cls: type = None,
    parameters: Iterable = None,
    states: Iterable = None,
    simulation_parameters: Iterable = None,
):
    # - Be lenient if any parameters are not lists/tuples
    if not isinstance(parameters, (tuple, list)) and parameters is not None:
        parameters = [parameters]

    if not isinstance(states, (tuple, list)) and states is not None:
        states = [states]

    if (
        not isinstance(simulation_parameters, (tuple, list))
        and simulation_parameters is not None
    ):
        simulation_parameters = [simulation_parameters]

    # - Define a wrapping function
    def wrap(cls: type) -> Callable[[Any], TimedModule]:
        @functools.wraps(cls)
        def __init__(*args, **kwargs):
            # - Instantiate layer
            layer = cls(*args, **kwargs)

            # - Wrap layer
            return LayerToTimedModule(layer, parameters, states, simulation_parameters)

        return __init__

    # - Apply or return the decorator
    if cls is None:
        return wrap
    else:
        return wrap(cls)<|MERGE_RESOLUTION|>--- conflicted
+++ resolved
@@ -687,11 +687,7 @@
         ts_output = self._module.evolve(ts_input, duration, num_timesteps)
 
         # - Return output, state and record dict
-<<<<<<< HEAD
         return ts_output, self.state(), {}
-=======
-        return ts_output, self.attributes_named("state"), {}
->>>>>>> 4c6d75dc
 
     def __setattr__(self, key, value):
         # - Set value using superclass
