"""
Implements the WaveSense architecture from Weidel et al 2021 [1]
[1]
"""

from rockpool.nn.modules.torch import TorchModule, LinearTorch, LIFTorch, ExpSynTorch
from rockpool.parameters import Parameter, State, SimulationParameter
from rockpool.nn.modules.torch.lif_torch import StepPWL, PeriodicExponential
from rockpool.graph import AliasConnection, GraphHolder, connect_modules

import torch

<<<<<<< HEAD
from typing import List
=======
from typing import List, Union, Callable
>>>>>>> 49287b75

__all__ = ["WaveBlock", "WaveSenseNet"]


class WaveSenseBlock(TorchModule):
    """
    Implements a single WaveSenseBlock
                          ▲
           To next block  │       ┌─────────────────┐
       ┌──────────────────┼───────┤ WaveSenseBlock  ├───┐
       │                  │       └─────────────────┘   │
       │ Residual path   .─.                            │
       │    ─ ─ ─ ─ ─ ─▶( + )                           │
       │    │            `─'                            │
       │                  ▲                             │
       │    │             │                             │
       │               .─────.                          │
       │    │         ( Spike )                         │
       │               `─────'                          │
       │    │             ▲                             │
       │                  │                             │
       │    │       ┌──────────┐                        │
       │            │  Linear  │                        │
       │    │       └──────────┘         Skip path      │    Skip
       │                  ▲       ┌──────┐    .─────.   │ connections
       │    │             ├──────▶│Linear│──▶( Spike )──┼──────────▶
       │                  │       └──────┘    `─────'   │
       │    │          .─────.                          │
       │              ( Spike )                         │
       │    │          `─────'                          │
       │                 ╲┃╱                            │
       │    │             ┃ Dilation                    │
       │            ┌──────────┐                        │
       │    │       │  Linear  │                        │
       │            └──────────┘                        │
       │    │             ▲                             │
       │     ─ ─ ─ ─ ─ ─ ─│                             │
       └──────────────────┼─────────────────────────────┘
                          │ From previous block
                          │
    """

    def __init__(
        self,
        Nchannels: int = 16,
        Nskip: int = 32,
        dilation: int = None,
        kernel_size: int = 2,
        has_bias: bool = False,
        tau_mem: float = 10e-3,
        base_tau_syn: float = 10e-3,
        threshold: float = 0.0,
        neuron_model = LIFTorch,
        dt: float = 1e-3,
        device: str = "cuda",
        *args,
        **kwargs,
    ):
        """
        Implementation of the WaveBlock as used in the WaveSense model. It received (Nchannels) input channels and outputs (Nchannels, Nskip) channels.

        Args:
            :param int Nchannels:           Dimensionality of the residual connection
            :param int Nskip:               Dimensionality of the skip connection
            :param int dilation:            Determins the synaptic time constant of the dilation layer $dilation * base_tau_syn$
            :param int kernel_size:         Number of synapses the time dilation layer in the WaveBlock
            :param bool has_bias:           If the network can use biases to train
            :param float tau_mem:           Membrane potential time constant of all neurons in WaveSense
            :param float base_tau_syn:      Base synaptic time constant. Each synapse has this time constant, except the second synapse in the dilation layer which caclulates the time constant as $dilations * base_tau_syn$
            :param float threshold:         Threshold of all neurons in WaveSense
            :param NeuronType neuron_model: Neuronmodel to use. Either LIFTorch as standard LIF implementation, LIFBitshiftTorch for hardware compatibility or LIFSlayer for speedup
            :param float dt:                Temporal resolution of the simulation
            :param str device:              Torch device, cuda or cpu
            *args:
            **kwargs:
        """
        # - Determine module shape
        shape = (Nchannels, Nchannels)

        # - Initialise superclass
        super().__init__(
            shape=(Nchannels, Nchannels),
            spiking_input=True,
            spiking_output=True,
            *args,
            **kwargs,
        )

        # - Add parameters
        self.neuron_model: Union[Callable, SimulationParameter] = SimulationParameter(
            neuron_model
        )
        """ Neuron model used by this WaveSense network """

        # - Dilation layers
        tau_syn = torch.arange(0, dilation * kernel_size, dilation) * base_tau_syn
<<<<<<< HEAD
        tau_syn = (
            torch.clamp(tau_syn, base_tau_syn, tau_syn.max()).repeat(Nchannels, 1)
        )
=======
        tau_syn = torch.clamp(tau_syn, base_tau_syn, tau_syn.max()).repeat(Nchannels, 1)
>>>>>>> 49287b75

        self.lin1 = LinearTorch(
            shape=(Nchannels, Nchannels * kernel_size), has_bias=False, device=device
        )

        self.spk1 = self.neuron_model(
            shape=(Nchannels * kernel_size, Nchannels),
            tau_mem=tau_mem,
            tau_syn=tau_syn,
            has_bias=has_bias,
            threshold=threshold,
            has_rec=False,
            w_rec=None,
            noise_std=0,
            spike_generation_fn=PeriodicExponential,
            learning_window=0.5,
            dt=dt,
            device=device,
        )

        # - Remapping output layers
        self.lin2_res = LinearTorch(
            shape=(Nchannels, Nchannels), has_bias=False, device=device
        )

        self.spk2_res = self.neuron_model(
            shape=(Nchannels, Nchannels),
            tau_mem=tau_mem,
            tau_syn=tau_syn.min().item(),
            has_bias=has_bias,
            threshold=threshold,
            has_rec=False,
            w_rec=None,
            noise_std=0,
            spike_generation_fn=PeriodicExponential,
            learning_window=0.5,
            dt=dt,
            device=device,
        )

        # - Skip output layers
        self.lin2_skip = LinearTorch(
            shape=(Nchannels, Nskip), has_bias=False, device=device
        )

        self.spk2_skip = self.neuron_model(
            shape=(Nskip, Nskip),
            tau_mem=tau_mem,
            tau_syn=tau_syn.min().item(),
            has_bias=has_bias,
            threshold=threshold,
            dt=dt,
            device=device,
        )

        # - Internal record dictionary
        self._record_dict = {}

        self.submods = []
        self.submods.append(self.lin1)
        self.submods.append(self.spk1)
        self.submods.append(self.lin2_res)
        self.submods.append(self.spk2_res)
        self.submods.append(self.lin2_skip)
        self.submods.append(self.spk2_skip)

    def forward(self, data: torch.tensor) -> (torch.tensor, dict, dict):
        # Expecting data to be of the format (batch, time, Nchannels)
        (n_batches, t_sim, Nchannels) = data.shape

        # - Pass through dilated weight layer
        out, _, self._record_dict["lin1"] = self.lin1(data, record=True)

        # - Pass through dilated spiking layer
        hidden, _, self._record_dict["spk1"] = self.spk1(
            out, record=True
        )  # (t_sim, n_batches, Nchannels)

        # - Pass through output linear weights
        out_res, _, self._record_dict["lin2_res"] = self.lin2_res(hidden, record=True)

        # - Pass through output spiking layer
        out_res, _, self._record_dict["spk2_res"] = self.spk2_res(out_res, record=True)

        # - Hidden -> skip outputs
        out_skip, _, self._record_dict["lin2_skip"] = self.lin2_skip(
            hidden, record=True
        )

        # - Pass through skip output spiking layer
        out_skip, _, self._record_dict["spk2_skip"] = self.spk2_skip(
            out_skip, record=True
        )

        # - Combine output and residual connections (pass-through)
        res_out = out_res + data

        return res_out, out_skip

    def evolve(self, input, record: bool = False):
        # - Use super-class evolve
        output, new_state, _ = super().evolve(input, record)

        # - Get state record from property
        record_dict = self._record_dict if record else {}

        return output, new_state, record_dict

    def as_graph(self):
        mod_graphs = []

        for mod in self.submods:
            mod_graphs.append(mod.as_graph())

        connect_modules(mod_graphs[0], mod_graphs[1])
        connect_modules(mod_graphs[1], mod_graphs[2])
        connect_modules(mod_graphs[2], mod_graphs[3])  # skip_res
        connect_modules(mod_graphs[1], mod_graphs[4])
        connect_modules(mod_graphs[4], mod_graphs[5])  # skip_add

        AliasConnection(
            mod_graphs[0].input_nodes,
            mod_graphs[3].output_nodes,
            name=f"residual_loop",
            computational_module=None,
        )

        multiple_out = mod_graphs[3].output_nodes
        multiple_out.extend(mod_graphs[5].output_nodes)

        return GraphHolder(
            mod_graphs[0].input_nodes,
            multiple_out,
            f"{type(self).__name__}_{self.name}_{id(self)}",
            self,
        )


class WaveSenseNet(TorchModule):
    """
    Implement a WaveSense network
                                                         Threshold
                                                         on output
                                                .───────.
                                               (Low-pass )────▶
                                                `───────'
                                                    ▲
                                                    │
                                              ┌──────────┐
                                              │  Linear  │
                                              └──────────┘
                                                    ▲
                                                    │
                                                 .─────.
                                                ( Spike )
    ┌──────────────────────┐         Skip        `─────'
    │                      ├┐      outputs          ▲
    │ WaveSenseBlock stack │├┬───┐                  │
    │                      ││├┬──┤      .─.   ┌──────────┐
    └┬─────────────────────┘││├──┴┬───▶( + )─▶│  Linear  │
     └┬─────────────────────┘││───┘     `─'   └──────────┘
      └┬─────────────────────┘│
       └──────────────────────┘
                   ▲
                   │
                .─────.
               ( Spike )
                `─────'
                   ▲
                   │
             ┌──────────┐
             │  Linear  │
             └──────────┘
                   ▲  Spiking
                   │   input
    """

    def __init__(
        self,
        dilations: List,
        n_classes: int = 2,
        n_channels_in: int = 16,
        n_channels_res: int = 16,
        n_channels_skip: int = 32,
        n_hidden: int = 32,
        kernel_size: int = 2,
        has_bias: bool = False,
        smooth_output: bool = True,
        tau_mem: float = 20e-3,
        base_tau_syn: float = 20e-3,
        tau_lp: float = 20e-3,
        threshold: float = 1.0,
        neuron_model: TorchModule = LIFTorch,
        dt: float = 1e-3,
        device: str = None,
        *args,
        **kwargs,
    ):
        """
        Implementation of the WaveSense network as described in https://arxiv.org/abs/2111.01456.

        Args:
            :param List dilations:          List of dilations which determines the number of WaveBlockes used and the synaptic time constant of the dilation layer $dilations * base_tau_syn$.
            :param int n_classes:           Output dimensionality, usually one per class
            :param int n_channels_in:       Input dimensionality / number of input features
            :param int n_channels_res:      Dimensionality of the residual connection in each WaveBlock
            :param int n_channels_skip:     Dimensionality of the skip connection
            :param int n_hidden:            Number of neurons in the hidden layer of the readout
            :param int kernel_size:         Number of synapses the dilated layer in the WaveBlock
            :param bool has_bias:           If the network can use biases to train
            :param bool smooth_output:      If the output of the network is smoothed with an exponential kernel
            :param float tau_mem:           Membrane potential time constant of all neurons in WaveSense
            :param float base_tau_syn:      Base synaptic time constant. Each synapse has this time constant, except the second synapse in the dilation layer which caclulates the time constant as $dilations * base_tau_syn$
            :param float tau_lp:            Time constant of the smooth output
            :param float threshold:         Threshold of all neurons in WaveSense
            :param NeuronType neuron_model: Neuronmodel to use. Either LIFTorch as standard LIF implementation, LIFBitshiftTorch for hardware compatibility or LIFSlayer for speedup
            :param float dt:                Temporal resolution of the simulation
            :param str device:              Torch device, cuda or cpu
            *args:
            **kwargs:
        """
        # - Determine network shape and initialise
        shape = (n_channels_in, n_classes)
        super().__init__(
            shape=shape, spiking_input=True, spiking_output=True, *args, **kwargs
        )
        self.n_channels_res = n_channels_res
        self.n_channels_skip = n_channels_skip

        self.neuron_model = neuron_model

        # - Input mapping layers
        self.lin1 = LinearTorch(
            shape=(n_channels_in, n_channels_res), has_bias=False, device=device
        )

        self.spk1 = self.neuron_model(
            shape=(n_channels_res, n_channels_res),
            tau_mem=tau_mem,
            tau_syn=base_tau_syn,
            has_bias=has_bias,
            threshold=threshold,
            has_rec=False,
            w_rec=None,
            noise_std=0,
            spike_generation_fn=PeriodicExponential,
            learning_window=0.5,
            dt=dt,
            device=device,
        )

        # - WaveBlock layers
        self._num_dilations = len(dilations)
        for i, dilation in enumerate(dilations):
            wave = WaveSenseBlock(
                n_channels_res,
                n_channels_skip,
                dilation=dilation,
                kernel_size=kernel_size,
                has_bias=has_bias,
                tau_mem=tau_mem,
                base_tau_syn=base_tau_syn,
                threshold=threshold,
                neuron_model=neuron_model,
                dt=dt,
                device=device,
            )
            self.__setattr__(f"wave{i}", wave)

        # Dense readout layers
        self.hidden = LinearTorch(
            shape=(n_channels_skip, n_hidden), has_bias=False, device=device
        )

        self.spk2 = self.neuron_model(
            shape=(n_hidden, n_hidden),
            tau_mem=tau_mem,
            tau_syn=base_tau_syn,
            has_bias=has_bias,
            threshold=threshold,
            has_rec=False,
            w_rec=None,
            noise_std=0,
            spike_generation_fn=PeriodicExponential,
            learning_window=0.5,
            dt=dt,
            device=device,
        )

        self.readout = LinearTorch(
            shape=(n_hidden, n_classes), has_bias=False, device=device
        )

        # - low pass filter is not compatible with xylo unless we give tau_syn 0
        # - Smoothing output
        # self.smooth_output = SimulationParameter(smooth_output)
        # """ bool: Perform low-pass filtering of the readout """
        #
        # if smooth_output:
        #     self.lp = ExpSynTorch(n_classes, tau_syn=tau_lp, dt=dt, device=device)

        self.spk_out = self.neuron_model(
            shape=(n_classes, n_classes),
            tau_mem=tau_lp,
            tau_syn=tau_lp,
            has_bias=has_bias,
            threshold=threshold,
            has_rec=False,
            w_rec=None,
            noise_std=0,
            spike_generation_fn=PeriodicExponential,
            learning_window=0.5,
            dt=dt,
            device=device,
        )

        # - Record dt
        self.dt = SimulationParameter(dt)
        """ float: Time-step in seconds """

        # Dictionary for recording state
        self._record_dict = {}

    def forward(self, data: torch.Tensor):
        # Expected data shape
        (n_batches, t_sim, n_channels_in) = data.shape

        # - Input mapping layers
        out, _, self._record_dict["lin1"] = self.lin1(data, record=True)

        # Pass through spiking layer
        out, _, self._record_dict["spk1"] = self.spk1(
            out, record=True
        )  # (t_sim, n_batches, Nchannels)

        # Pass through each wave block in turn
        skip = 0
        for wave_index in range(self._num_dilations):
            wave_block = self.modules()[f"wave{wave_index}"]
            (out, skip_new), _, self._record_dict[f"wave{wave_index}"] = wave_block(
                out, record=True
            )
            skip = skip_new + skip

        # Dense layers
        out, _, self._record_dict["hidden"] = self.hidden(skip, record=True)
        out, _, self._record_dict["spk2"] = self.spk2(out, record=True)

        # Final readout layer
        out, _, self._record_dict["readout"] = self.readout(out, record=True)

        out, _, self._record_dict["spk_out"] = self.spk_out(out, record=True)

        # - low pass filter is not compatible with xylo unless we give tau_syn 0
        # - Smooth the output if requested
        # if self.smooth_output:
        #     out, _, self._record_dict["lp"] = self.lp(out, record=True)

        return out

    def evolve(self, input_data, record: bool = False):
        output, new_state, _ = super().evolve(input_data, record=record)

        record_dict = self._record_dict if record else {}
        return output, new_state, record_dict

    def as_graph(self):
        # - Convert all modules to graph representation
        mod_graphs = {k: m.as_graph() for k, m in self.modules().items()}

        # - Connect modules
        connect_modules(mod_graphs["lin1"], mod_graphs["spk1"])
        connect_modules(mod_graphs["spk1"], mod_graphs["wave0"])

        for i in range(self._num_dilations - 1):
            connect_modules(
                mod_graphs[f"wave{i}"],
                mod_graphs[f"wave{i+1}"],
                range(self.n_channels_res),
            )

            AliasConnection(
<<<<<<< HEAD
                mod_graphs[f"wave{i}"].output_nodes[self.n_channels_res:],
                mod_graphs[f"wave{i+1}"].output_nodes[self.n_channels_res:],
=======
                mod_graphs[f"wave{i}"].output_nodes[self.n_channels_res :],
                mod_graphs[f"wave{i+1}"].output_nodes[self.n_channels_res :],
>>>>>>> 49287b75
                name="skip_add",
                computational_module=None,
            )
        if self._num_dilations == 1:
            connect_modules(
<<<<<<< HEAD
                mod_graphs[f'wave{0}'],
                mod_graphs['hidden'],
=======
                mod_graphs[f"wave{0}"],
                mod_graphs["hidden"],
>>>>>>> 49287b75
                range(self.n_channels_res, self.n_channels_res + self.n_channels_skip),
                None,
            )
        else:
            connect_modules(
<<<<<<< HEAD
                mod_graphs[f'wave{i+1}'],
                mod_graphs['hidden'],
                range(self.n_channels_res, self.n_channels_res + self.n_channels_skip),
                None,
            )
        connect_modules(mod_graphs['hidden'], mod_graphs['spk2'])
        connect_modules(mod_graphs['spk2'], mod_graphs['readout'])
        connect_modules(mod_graphs['readout'], mod_graphs['spk_out'])

        return GraphHolder(
            mod_graphs['lin1'].input_nodes,
            mod_graphs['spk_out'].output_nodes,
=======
                mod_graphs[f"wave{i+1}"],
                mod_graphs["hidden"],
                range(self.n_channels_res, self.n_channels_res + self.n_channels_skip),
                None,
            )
        connect_modules(mod_graphs["hidden"], mod_graphs["spk2"])
        connect_modules(mod_graphs["spk2"], mod_graphs["readout"])
        connect_modules(mod_graphs["readout"], mod_graphs["spk_out"])

        return GraphHolder(
            mod_graphs["lin1"].input_nodes,
            mod_graphs["spk_out"].output_nodes,
>>>>>>> 49287b75
            f"{type(self).__name__}_{self.name}_{id(self)}",
            self,
        )


import torch.nn as nn
from torch.nn.functional import pad

# Define model
class WaveBlock(nn.Module):
    def __init__(
        self, n_channels_res, n_channels_skip, kernel_size, dilation, bias=False
    ):
        super().__init__()

        self.dilation = dilation

        # Dilation layer
        self.conv1_tanh = nn.Conv1d(
            n_channels_res,
            n_channels_res,
            kernel_size=kernel_size,
            stride=1,
            padding=0,
            dilation=dilation,
            bias=bias,
        )
        self.tanh1 = nn.Tanh()

        self.conv1_sig = nn.Conv1d(
            n_channels_res,
            n_channels_res,
            kernel_size=kernel_size,
            stride=1,
            padding=0,
            dilation=dilation,
            bias=bias,
        )
        self.sig1 = nn.Sigmoid()

        # 1x1 projection layer
        self.conv2 = nn.Conv1d(
            n_channels_res,
            n_channels_res,
            kernel_size=1,
            stride=1,
            padding=0,
            dilation=1,
            bias=bias,
        )
        self.relu2 = nn.ReLU()

        self.conv_skip = nn.Conv1d(
            n_channels_res,
            n_channels_skip,
            kernel_size=1,
            stride=1,
            padding=0,
            dilation=1,
            bias=bias,
        )

        self.relu_skip = nn.ReLU()

    def forward(self, data):

<<<<<<< HEAD
        tanh = self.tanh1(self.conv1_tanh(pad(data, [self.dilation, 0])))
        sig = self.sig1(self.conv1_sig(pad(data, [self.dilation, 0])))
        out1 = tanh * sig
        out2 = self.conv2(out1)
=======
        tanh, _, _ = self.tanh1(self.conv1_tanh(pad(data, [self.dilation, 0])))
        sig, _, _ = self.sig1(self.conv1_sig(pad(data, [self.dilation, 0])))
        out1 = tanh * sig
        out2, _, _ = self.conv2(out1)
>>>>>>> 49287b75

        skip_out, _, _ = self.conv_skip(out1)

        res_out = data + out2
        return res_out, skip_out


class WaveNet(nn.Module):
    def __init__(
        self,
        n_classes=2,
        n_channels_in=64,
        n_channels_res=16,
        n_channels_skip=32,
        n_hidden=128,
        bias=True,
        dilations=[1, 2, 4, 8, 16, 1, 2, 4, 8, 16],
        kernel_size=2,
    ):

        super().__init__()

        self.conv1 = nn.Conv1d(n_channels_in, n_channels_res, kernel_size=1, bias=bias)
        self.relu1 = nn.ReLU()

        self.wavelayers = []
        for i, d in enumerate(dilations):
            self.wavelayers.append(
                WaveBlock(
                    n_channels_res,
                    n_channels_skip,
                    kernel_size=kernel_size,
                    dilation=d,
                    bias=bias,
                )
            )
            self.add_module(f"wave{i}", self.wavelayers[-1])

        # DNN
        self.dense = nn.Conv1d(n_channels_skip, n_hidden, kernel_size=1, bias=bias)
        self.relu_dense = nn.ReLU()

        self.readout = nn.Conv1d(n_hidden, n_classes, kernel_size=1, bias=bias)

        TorchModule.from_torch(self)

    def forward(self, data):

        # move dimensions such that Torch conv layers understand them correctly
        data = data.movedim(1, 2)

        out = self.relu1(self.conv1(data)[0])[0]

        skip = None
        for i, layer in enumerate(self.wavelayers):
            if skip is None:
                out, skip = layer(out)[0]
            else:
                out, skip_new = layer(out)[0]
                skip = skip + skip_new

        # Dense readout
        out = self.relu_dense(self.dense(skip)[0])[0]
        out = self.readout(out)[0]

        # revert order of data back to rockpool standard
        out = out.movedim(2, 1)

        return out<|MERGE_RESOLUTION|>--- conflicted
+++ resolved
@@ -10,11 +10,7 @@
 
 import torch
 
-<<<<<<< HEAD
-from typing import List
-=======
 from typing import List, Union, Callable
->>>>>>> 49287b75
 
 __all__ = ["WaveBlock", "WaveSenseNet"]
 
@@ -111,13 +107,7 @@
 
         # - Dilation layers
         tau_syn = torch.arange(0, dilation * kernel_size, dilation) * base_tau_syn
-<<<<<<< HEAD
-        tau_syn = (
-            torch.clamp(tau_syn, base_tau_syn, tau_syn.max()).repeat(Nchannels, 1)
-        )
-=======
         tau_syn = torch.clamp(tau_syn, base_tau_syn, tau_syn.max()).repeat(Nchannels, 1)
->>>>>>> 49287b75
 
         self.lin1 = LinearTorch(
             shape=(Nchannels, Nchannels * kernel_size), has_bias=False, device=device
@@ -500,44 +490,20 @@
             )
 
             AliasConnection(
-<<<<<<< HEAD
-                mod_graphs[f"wave{i}"].output_nodes[self.n_channels_res:],
-                mod_graphs[f"wave{i+1}"].output_nodes[self.n_channels_res:],
-=======
                 mod_graphs[f"wave{i}"].output_nodes[self.n_channels_res :],
                 mod_graphs[f"wave{i+1}"].output_nodes[self.n_channels_res :],
->>>>>>> 49287b75
                 name="skip_add",
                 computational_module=None,
             )
         if self._num_dilations == 1:
             connect_modules(
-<<<<<<< HEAD
-                mod_graphs[f'wave{0}'],
-                mod_graphs['hidden'],
-=======
                 mod_graphs[f"wave{0}"],
                 mod_graphs["hidden"],
->>>>>>> 49287b75
                 range(self.n_channels_res, self.n_channels_res + self.n_channels_skip),
                 None,
             )
         else:
             connect_modules(
-<<<<<<< HEAD
-                mod_graphs[f'wave{i+1}'],
-                mod_graphs['hidden'],
-                range(self.n_channels_res, self.n_channels_res + self.n_channels_skip),
-                None,
-            )
-        connect_modules(mod_graphs['hidden'], mod_graphs['spk2'])
-        connect_modules(mod_graphs['spk2'], mod_graphs['readout'])
-        connect_modules(mod_graphs['readout'], mod_graphs['spk_out'])
-
-        return GraphHolder(
-            mod_graphs['lin1'].input_nodes,
-            mod_graphs['spk_out'].output_nodes,
-=======
                 mod_graphs[f"wave{i+1}"],
                 mod_graphs["hidden"],
                 range(self.n_channels_res, self.n_channels_res + self.n_channels_skip),
@@ -550,7 +516,6 @@
         return GraphHolder(
             mod_graphs["lin1"].input_nodes,
             mod_graphs["spk_out"].output_nodes,
->>>>>>> 49287b75
             f"{type(self).__name__}_{self.name}_{id(self)}",
             self,
         )
@@ -617,19 +582,12 @@
 
     def forward(self, data):
 
-<<<<<<< HEAD
         tanh = self.tanh1(self.conv1_tanh(pad(data, [self.dilation, 0])))
         sig = self.sig1(self.conv1_sig(pad(data, [self.dilation, 0])))
         out1 = tanh * sig
         out2 = self.conv2(out1)
-=======
-        tanh, _, _ = self.tanh1(self.conv1_tanh(pad(data, [self.dilation, 0])))
-        sig, _, _ = self.sig1(self.conv1_sig(pad(data, [self.dilation, 0])))
-        out1 = tanh * sig
-        out2, _, _ = self.conv2(out1)
->>>>>>> 49287b75
-
-        skip_out, _, _ = self.conv_skip(out1)
+
+        skip_out = self.conv_skip(out1)
 
         res_out = data + out2
         return res_out, skip_out
@@ -679,19 +637,19 @@
         # move dimensions such that Torch conv layers understand them correctly
         data = data.movedim(1, 2)
 
-        out = self.relu1(self.conv1(data)[0])[0]
+        out = self.relu1(self.conv1(data))
 
         skip = None
         for i, layer in enumerate(self.wavelayers):
             if skip is None:
-                out, skip = layer(out)[0]
+                out, skip = layer(out)
             else:
-                out, skip_new = layer(out)[0]
+                out, skip_new = layer(out)
                 skip = skip + skip_new
 
         # Dense readout
-        out = self.relu_dense(self.dense(skip)[0])[0]
-        out = self.readout(out)[0]
+        out = self.relu_dense(self.dense(skip))
+        out = self.readout(out)
 
         # revert order of data back to rockpool standard
         out = out.movedim(2, 1)
