"""
Implements the WaveSense architecture from Weidel et al 2021 [1]
[1]
"""

from rockpool.nn.modules.torch import TorchModule, LinearTorch, LIFTorch, ExpSynTorch
from rockpool.parameters import Parameter, State, SimulationParameter
from rockpool.nn.modules.torch.lif_torch import StepPWL, PeriodicExponential
from rockpool.graph import AliasConnection, GraphHolder, connect_modules

import torch

from typing import List, Callable, Union

__all__ = ["WaveBlock", "WaveSenseNet"]


class WaveSenseBlock(TorchModule):
    """
    Implements a single WaveSenseBlock
                          ▲
           To next block  │       ┌─────────────────┐
       ┌──────────────────┼───────┤ WaveSenseBlock  ├───┐
       │                  │       └─────────────────┘   │
       │ Residual path   .─.                            │
       │    ─ ─ ─ ─ ─ ─▶( + )                           │
       │    │            `─'                            │
       │                  ▲                             │
       │    │             │                             │
       │               .─────.                          │
       │    │         ( Spike )                         │
       │               `─────'                          │
       │    │             ▲                             │
       │                  │                             │
       │    │       ┌──────────┐                        │
       │            │  Linear  │                        │
       │    │       └──────────┘         Skip path      │    Skip
       │                  ▲       ┌──────┐    .─────.   │ connections
       │    │             ├──────▶│Linear│──▶( Spike )──┼──────────▶
       │                  │       └──────┘    `─────'   │
       │    │          .─────.                          │
       │              ( Spike )                         │
       │    │          `─────'                          │
       │                 ╲┃╱                            │
       │    │             ┃ Dilation                    │
       │            ┌──────────┐                        │
       │    │       │  Linear  │                        │
       │            └──────────┘                        │
       │    │             ▲                             │
       │     ─ ─ ─ ─ ─ ─ ─│                             │
       └──────────────────┼─────────────────────────────┘
                          │ From previous block
                          │
    """

    def __init__(
        self,
        Nchannels: int = 16,
        Nskip: int = 32,
        dilation: int = None,
        kernel_size: int = 2,
        has_bias: bool = False,
        tau_mem: float = 10e-3,
        base_tau_syn: float = 10e-3,
        threshold: float = 0.0,
        neuron_model=LIFTorch,
        dt: float = 1e-3,
        device: str = "cuda",
        *args,
        **kwargs,
    ):
        """
        Implementation of the WaveBlock as used in the WaveSense model. It received (Nchannels) input channels and outputs (Nchannels, Nskip) channels.

        Args:
            :param int Nchannels:           Dimensionality of the residual connection
            :param int Nskip:               Dimensionality of the skip connection
            :param int dilation:            Determins the synaptic time constant of the dilation layer $dilation * base_tau_syn$
            :param int kernel_size:         Number of synapses the time dilation layer in the WaveBlock
            :param bool has_bias:           If the network can use biases to train
            :param float tau_mem:           Membrane potential time constant of all neurons in WaveSense
            :param float base_tau_syn:      Base synaptic time constant. Each synapse has this time constant, except the second synapse in the dilation layer which caclulates the time constant as $dilations * base_tau_syn$
            :param float threshold:         Threshold of all neurons in WaveSense
            :param NeuronType neuron_model: Neuronmodel to use. Either LIFTorch as standard LIF implementation, LIFBitshiftTorch for hardware compatibility or LIFSlayer for speedup
            :param float dt:                Temporal resolution of the simulation
            :param str device:              Torch device, cuda or cpu
            *args:
            **kwargs:
        """
        # - Determine module shape
        shape = (Nchannels, Nchannels)

        # - Initialise superclass
        super().__init__(
            shape=(Nchannels, Nchannels),
            spiking_input=True,
            spiking_output=True,
            *args,
            **kwargs,
        )

        # - Add parameters
        self.neuron_model: Union[Callable, SimulationParameter] = SimulationParameter(
            neuron_model
        )
        """ Neuron model used by this WaveSense network """

        # - Dilation layers
        tau_syn = torch.arange(0, dilation * kernel_size, dilation) * base_tau_syn
        tau_syn = (
            torch.clamp(tau_syn, base_tau_syn, tau_syn.max()).repeat(Nchannels, 1).T
        )

        self.lin1 = LinearTorch(
            shape=(Nchannels, Nchannels * kernel_size), has_bias=False, device=device
        )

        self.spk1 = self.neuron_model(
            shape=(Nchannels * kernel_size, Nchannels),
            tau_mem=tau_mem,
            tau_syn=tau_syn,
            has_bias=has_bias,
            threshold=threshold,
            has_rec=False,
            w_rec=None,
            noise_std=0,
            spike_generation_fn=PeriodicExponential,
            learning_window=0.5,
            dt=dt,
            device=device,
        )

        # - Remapping output layers
        self.lin2_res = LinearTorch(
            shape=(Nchannels, Nchannels), has_bias=False, device=device
        )

        self.spk2_res = self.neuron_model(
            shape=(Nchannels, Nchannels),
            tau_mem=tau_mem,
            tau_syn=tau_syn.min().item(),
            has_bias=has_bias,
            threshold=threshold,
            has_rec=False,
            w_rec=None,
            noise_std=0,
            spike_generation_fn=PeriodicExponential,
            learning_window=0.5,
            dt=dt,
            device=device,
        )

        # - Skip output layers
        self.lin2_skip = LinearTorch(
            shape=(Nchannels, Nskip), has_bias=False, device=device
        )

        self.spk2_skip = self.neuron_model(
            shape=(Nskip, Nskip),
            tau_mem=tau_mem,
            tau_syn=tau_syn.min().item(),
            has_bias=has_bias,
            threshold=threshold,
            dt=dt,
            device=device,
        )

        # - Internal record dictionary
        self._record_dict = {}

        self.submods = []
        self.submods.append(self.lin1)
        self.submods.append(self.spk1)
        self.submods.append(self.lin2_res)
        self.submods.append(self.spk2_res)
        self.submods.append(self.lin2_skip)
        self.submods.append(self.spk2_skip)

    def forward(self, data: torch.tensor) -> (torch.tensor, dict, dict):
        # Expecting data to be of the format (batch, time, Nchannels)
        (n_batches, t_sim, Nchannels) = data.shape

        # - Pass through dilated weight layer
        out, _, self._record_dict["lin1"] = self.lin1(data, record=True)
        self._record_dict["lin1_output"] = out

        # - Pass through dilated spiking layer
        hidden, _, self._record_dict["spk1"] = self.spk1(
            out, record=True
        )  # (t_sim, n_batches, Nchannels)
        self._record_dict["spk1_output"] = hidden

        # - Pass through output linear weights
        out_res, _, self._record_dict["lin2_res"] = self.lin2_res(hidden, record=True)
        self._record_dict["lin2_res_output"] = out_res

        # - Pass through output spiking layer
        out_res, _, self._record_dict["spk2_res"] = self.spk2_res(out_res, record=True)
        self._record_dict["spk2_res_output"] = out_res

        # - Hidden -> skip outputs
        out_skip, _, self._record_dict["lin2_skip"] = self.lin2_skip(
            hidden, record=True
        )
        self._record_dict["lin2_skip_output"] = out_skip

        # - Pass through skip output spiking layer
        out_skip, _, self._record_dict["spk2_skip"] = self.spk2_skip(
            out_skip, record=True
        )
        self._record_dict["spk2_skip_output"] = out_skip

        # - Combine output and residual connections (pass-through)
        res_out = out_res + data

        return res_out, out_skip

    def evolve(self, input, record: bool = False):
        # - Use super-class evolve
        output, new_state, _ = super().evolve(input, record)

        # - Get state record from property
        record_dict = self._record_dict if record else {}

        return output, new_state, record_dict

    def as_graph(self):
        mod_graphs = []

        for mod in self.submods:
            mod_graphs.append(mod.as_graph())

        connect_modules(mod_graphs[0], mod_graphs[1])
        connect_modules(mod_graphs[1], mod_graphs[2])
        connect_modules(mod_graphs[2], mod_graphs[3])  # skip_res
        connect_modules(mod_graphs[1], mod_graphs[4])
        connect_modules(mod_graphs[4], mod_graphs[5])  # skip_add

        AliasConnection(
            mod_graphs[0].input_nodes,
            mod_graphs[3].output_nodes,
            name=f"residual_loop",
            computational_module=None,
        )

        multiple_out = mod_graphs[3].output_nodes
        multiple_out.extend(mod_graphs[5].output_nodes)

        return GraphHolder(
            mod_graphs[0].input_nodes,
            multiple_out,
            f"{type(self).__name__}_{self.name}_{id(self)}",
            self,
        )


class WaveSenseNet(TorchModule):
    """
    Implement a WaveSense network
                                                         Threshold
                                                         on output
                                                .───────.
                                               (Low-pass )────▶
                                                `───────'
                                                    ▲
                                                    │
                                              ┌──────────┐
                                              │  Linear  │
                                              └──────────┘
                                                    ▲
                                                    │
                                                 .─────.
                                                ( Spike )
    ┌──────────────────────┐         Skip        `─────'
    │                      ├┐      outputs          ▲
    │ WaveSenseBlock stack │├┬───┐                  │
    │                      ││├┬──┤      .─.   ┌──────────┐
    └┬─────────────────────┘││├──┴┬───▶( + )─▶│  Linear  │
     └┬─────────────────────┘││───┘     `─'   └──────────┘
      └┬─────────────────────┘│
       └──────────────────────┘
                   ▲
                   │
                .─────.
               ( Spike )
                `─────'
                   ▲
                   │
             ┌──────────┐
             │  Linear  │
             └──────────┘
                   ▲  Spiking
                   │   input
    """

    def __init__(
        self,
        dilations: List,
        n_classes: int = 2,
        n_channels_in: int = 16,
        n_channels_res: int = 16,
        n_channels_skip: int = 32,
        n_hidden: int = 32,
        kernel_size: int = 2,
        has_bias: bool = False,
        smooth_output: bool = True,
        tau_mem: float = 20e-3,
        base_tau_syn: float = 20e-3,
        tau_lp: float = 20e-3,
        threshold: float = 1.0,
        neuron_model: TorchModule = LIFTorch,
        dt: float = 1e-3,
        device: str = None,
        *args,
        **kwargs,
    ):
        """
        Implementation of the WaveSense network as described in https://arxiv.org/abs/2111.01456.

        Args:
            :param List dilations:          List of dilations which determines the number of WaveBlockes used and the synaptic time constant of the dilation layer $dilations * base_tau_syn$.
            :param int n_classes:           Output dimensionality, usually one per class
            :param int n_channels_in:       Input dimensionality / number of input features
            :param int n_channels_res:      Dimensionality of the residual connection in each WaveBlock
            :param int n_channels_skip:     Dimensionality of the skip connection
            :param int n_hidden:            Number of neurons in the hidden layer of the readout
            :param int kernel_size:         Number of synapses the dilated layer in the WaveBlock
            :param bool has_bias:           If the network can use biases to train
            :param bool smooth_output:      If the output of the network is smoothed with an exponential kernel
            :param float tau_mem:           Membrane potential time constant of all neurons in WaveSense
            :param float base_tau_syn:      Base synaptic time constant. Each synapse has this time constant, except the second synapse in the dilation layer which caclulates the time constant as $dilations * base_tau_syn$
            :param float tau_lp:            Time constant of the smooth output
            :param float threshold:         Threshold of all neurons in WaveSense
            :param NeuronType neuron_model: Neuronmodel to use. Either LIFTorch as standard LIF implementation, LIFBitshiftTorch for hardware compatibility or LIFSlayer for speedup
            :param float dt:                Temporal resolution of the simulation
            :param str device:              Torch device, cuda or cpu
            *args:
            **kwargs:
        """
        # - Determine network shape and initialise
        shape = (n_channels_in, n_classes)
        super().__init__(
            shape=shape, spiking_input=True, spiking_output=True, *args, **kwargs
        )
        self.n_channels_res = n_channels_res
        self.n_channels_skip = n_channels_skip

        self.neuron_model = neuron_model

        # - Input mapping layers
        self.lin1 = LinearTorch(
            shape=(n_channels_in, n_channels_res), has_bias=False, device=device
        )

        self.spk1 = self.neuron_model(
            shape=(n_channels_res, n_channels_res),
            tau_mem=tau_mem,
            tau_syn=base_tau_syn,
            has_bias=has_bias,
            threshold=threshold,
            has_rec=False,
            w_rec=None,
            noise_std=0,
            spike_generation_fn=PeriodicExponential,
            learning_window=0.5,
            dt=dt,
            device=device,
        )

        # - WaveBlock layers
        self._num_dilations = len(dilations)
        for i, dilation in enumerate(dilations):
            wave = WaveSenseBlock(
                n_channels_res,
                n_channels_skip,
                dilation=dilation,
                kernel_size=kernel_size,
                has_bias=has_bias,
                tau_mem=tau_mem,
                base_tau_syn=base_tau_syn,
                threshold=threshold,
                neuron_model=neuron_model,
                dt=dt,
                device=device,
            )
            self.__setattr__(f"wave{i}", wave)

        # Dense readout layers
        self.hidden = LinearTorch(
            shape=(n_channels_skip, n_hidden), has_bias=False, device=device
        )

        self.spk2 = self.neuron_model(
            shape=(n_hidden, n_hidden),
            tau_mem=tau_mem,
            tau_syn=base_tau_syn,
            has_bias=has_bias,
            threshold=threshold,
            has_rec=False,
            w_rec=None,
            noise_std=0,
            spike_generation_fn=PeriodicExponential,
            learning_window=0.5,
            dt=dt,
            device=device,
        )

        self.readout = LinearTorch(
            shape=(n_hidden, n_classes), has_bias=False, device=device
        )

        # - low pass filter is not compatible with xylo unless we give tau_syn 0
        # - Smoothing output
        self.smooth_output = SimulationParameter(smooth_output)
        """ bool: Perform low-pass filtering of the readout """

        if smooth_output:
            self.lp = ExpSynTorch(n_classes, tau_syn=tau_lp, dt=dt, device=device)

        self.spk_out = self.neuron_model(
            shape=(n_classes, n_classes),
            tau_mem=tau_lp,
            tau_syn=tau_lp,
            has_bias=has_bias,
            threshold=threshold,
            has_rec=False,
            w_rec=None,
            noise_std=0,
            spike_generation_fn=PeriodicExponential,
            learning_window=0.5,
            dt=dt,
            device=device,
        )

        # - Record dt
        self.dt = SimulationParameter(dt)
        """ float: Time-step in seconds """

        # Dictionary for recording state
        self._record_dict = {}

    def forward(self, data: torch.Tensor):
        # Expected data shape
        (n_batches, t_sim, n_channels_in) = data.shape

        # - Input mapping layers
        out, _, self._record_dict["lin1"] = self.lin1(data, record=True)
        self._record_dict["lin1_output"] = out.detach()

        # Pass through spiking layer
        out, _, self._record_dict["spk1"] = self.spk1(
            out, record=True
        )  # (t_sim, n_batches, Nchannels)
        self._record_dict["spk1_output"] = out.detach()

        # Pass through each wave block in turn
        skip = 0
        for wave_index in range(self._num_dilations):
            wave_block = self.modules()[f"wave{wave_index}"]
            (out, skip_new), _, self._record_dict[f"wave{wave_index}"] = wave_block(
                out, record=True
            )
            skip = skip_new + skip

        # Dense layers
        out, _, self._record_dict["hidden"] = self.hidden(skip, record=True)
        self._record_dict["hidden_output"] = out.detach()
        out, _, self._record_dict["spk2"] = self.spk2(out, record=True)
        self._record_dict["spk2_output"] = out.detach()

        # Final readout layer
        out, _, self._record_dict["readout"] = self.readout(out, record=True)
        self._record_dict["readout_output"] = out.detach()

        out, _, self._record_dict["spk_out"] = self.spk_out(out, record=True)

        # - low pass filter is not compatible with xylo unless we give tau_syn 0
        # - Smooth the output if requested
<<<<<<< HEAD
        if self.smooth_output:
            out, _, self._record_dict["lp"] = self.lp(out, record=True)
=======
        # if self.smooth_output:
        #     out, _, self._record_dict["lp"] = self.lp(out, record=True)
>>>>>>> 0126d31c

        return out

    def evolve(self, input_data, record: bool = False):
        output, new_state, _ = super().evolve(input_data, record=record)

        record_dict = self._record_dict if record else {}
        return output, new_state, record_dict

    def trainable_parameters(self):
        return [p for p in list(self.parameters().astorch()) if p.requires_grad]

    def as_graph(self):
        # - Convert all modules to graph representation
        mod_graphs = {k: m.as_graph() for k, m in self.modules().items()}

        # - Connect modules
        connect_modules(mod_graphs["lin1"], mod_graphs["spk1"])
        connect_modules(mod_graphs["spk1"], mod_graphs["wave0"])

        for i in range(self._num_dilations - 1):
            connect_modules(
                mod_graphs[f"wave{i}"],
                mod_graphs[f"wave{i+1}"],
                range(self.n_channels_res),
            )

            AliasConnection(
<<<<<<< HEAD
                mod_graphs[block_mod_start + i].output_nodes[self.n_channels_res :],
                mod_graphs[block_mod_start + i + 1].output_nodes[self.n_channels_res :],
=======
                mod_graphs[f"wave{i}"].output_nodes[self.n_channels_res:],
                mod_graphs[f"wave{i+1}"].output_nodes[self.n_channels_res:],
>>>>>>> 0126d31c
                name="skip_add",
                computational_module=None,
            )
        if self._num_dilations == 1:
            connect_modules(
                mod_graphs[f'wave{0}'],
                mod_graphs['hidden'],
                range(self.n_channels_res, self.n_channels_res + self.n_channels_skip),
                None,
            )
        else:
            connect_modules(
                mod_graphs[f'wave{i+1}'],
                mod_graphs['hidden'],
                range(self.n_channels_res, self.n_channels_res + self.n_channels_skip),
                None,
            )
        connect_modules(mod_graphs['hidden'], mod_graphs['spk2'])
        connect_modules(mod_graphs['spk2'], mod_graphs['readout'])
        connect_modules(mod_graphs['readout'], mod_graphs['spk_out'])

        return GraphHolder(
            mod_graphs['lin1'].input_nodes,
            mod_graphs['spk_out'].output_nodes,
            f"{type(self).__name__}_{self.name}_{id(self)}",
            self,
        )


<<<<<<< HEAD
# - for quick test, just unmute these lines
# Net = WaveSenseNet(
#     dilations=[2, 4, 8],
#     n_classes=2,
#     n_channels_in=16,
#     n_channels_res=16,
#     n_channels_skip=32,
#     n_hidden=32,
#     kernel_size=2,
# )
#
# from rockpool.devices.xylo import *
#
# WaveSense_graph = Net.as_graph()
# WaveSense_specs = mapper(
#     WaveSense_graph, weight_dtype="float", threshold_dtype="float", dash_dtype="float"
# )
# del WaveSense_specs["mapped_graph"]
# del WaveSense_specs["dt"]
# xylo_conf, is_valid, message = config_from_specification(**WaveSense_specs)
# print("Valid config: ", is_valid, message)

=======
>>>>>>> 0126d31c
import torch.nn as nn
from torch.nn.functional import pad

# Define model
class WaveBlock(nn.Module):
    def __init__(
        self, n_channels_res, n_channels_skip, kernel_size, dilation, bias=False
    ):
        super().__init__()

        self.dilation = dilation

        # Dilation layer
        self.conv1_tanh = nn.Conv1d(
            n_channels_res,
            n_channels_res,
            kernel_size=kernel_size,
            stride=1,
            padding=0,
            dilation=dilation,
            bias=bias,
        )
        self.tanh1 = nn.Tanh()

        self.conv1_sig = nn.Conv1d(
            n_channels_res,
            n_channels_res,
            kernel_size=kernel_size,
            stride=1,
            padding=0,
            dilation=dilation,
            bias=bias,
        )
        self.sig1 = nn.Sigmoid()

        # 1x1 projection layer
        self.conv2 = nn.Conv1d(
            n_channels_res,
            n_channels_res,
            kernel_size=1,
            stride=1,
            padding=0,
            dilation=1,
            bias=bias,
        )
        self.relu2 = nn.ReLU()

        self.conv_skip = nn.Conv1d(
            n_channels_res,
            n_channels_skip,
            kernel_size=1,
            stride=1,
            padding=0,
            dilation=1,
            bias=bias,
        )

        self.relu_skip = nn.ReLU()

    def forward(self, data):

        tanh = self.tanh1(self.conv1_tanh(pad(data, [self.dilation, 0])))
        sig = self.sig1(self.conv1_sig(pad(data, [self.dilation, 0])))
        out1 = tanh * sig
        out2 = self.conv2(out1)

        skip_out = self.conv_skip(out1)

        res_out = data + out2
        return res_out, skip_out


class WaveNet(nn.Module):
    def __init__(
        self,
        n_classes=2,
        n_channels_in=64,
        n_channels_res=16,
        n_channels_skip=32,
        n_hidden=128,
        bias=True,
        dilations=[1, 2, 4, 8, 16, 1, 2, 4, 8, 16],
        kernel_size=2,
    ):

        super().__init__()

        self.conv1 = nn.Conv1d(n_channels_in, n_channels_res, kernel_size=1, bias=bias)
        self.relu1 = nn.ReLU()

        self.wavelayers = []
        for i, d in enumerate(dilations):
            self.wavelayers.append(
                WaveBlock(
                    n_channels_res,
                    n_channels_skip,
                    kernel_size=kernel_size,
                    dilation=d,
                    bias=bias,
                )
            )
            self.add_module(f"wave{i}", self.wavelayers[-1])

        # DNN
        self.dense = nn.Conv1d(n_channels_skip, n_hidden, kernel_size=1, bias=bias)
        self.relu_dense = nn.ReLU()

        self.readout = nn.Conv1d(n_hidden, n_classes, kernel_size=1, bias=bias)

        TorchModule.from_torch(self)

    def forward(self, data):

        # move dimensions such that Torch conv layers understand them correctly
        data = data.movedim(1, 2)
        # data = data.transpose(1, 2)

        out = self.relu1(self.conv1(data))

        skip = None
        for i, layer in enumerate(self.wavelayers):
            if skip is None:
                out, skip = layer(out)
            else:
                out, skip_new = layer(out)
                skip = skip + skip_new

        # Dense readout
        out = self.relu_dense(self.dense(skip))
        out = self.readout(out)

        # revert order of data back to rockpool standard
        out = out.movedim(2, 1)
        # out = out.transpose(2, 1)

        return out<|MERGE_RESOLUTION|>--- conflicted
+++ resolved
@@ -411,11 +411,11 @@
 
         # - low pass filter is not compatible with xylo unless we give tau_syn 0
         # - Smoothing output
-        self.smooth_output = SimulationParameter(smooth_output)
-        """ bool: Perform low-pass filtering of the readout """
-
-        if smooth_output:
-            self.lp = ExpSynTorch(n_classes, tau_syn=tau_lp, dt=dt, device=device)
+        # self.smooth_output = SimulationParameter(smooth_output)
+        # """ bool: Perform low-pass filtering of the readout """
+        #
+        # if smooth_output:
+        #     self.lp = ExpSynTorch(n_classes, tau_syn=tau_lp, dt=dt, device=device)
 
         self.spk_out = self.neuron_model(
             shape=(n_classes, n_classes),
@@ -476,13 +476,8 @@
 
         # - low pass filter is not compatible with xylo unless we give tau_syn 0
         # - Smooth the output if requested
-<<<<<<< HEAD
-        if self.smooth_output:
-            out, _, self._record_dict["lp"] = self.lp(out, record=True)
-=======
         # if self.smooth_output:
         #     out, _, self._record_dict["lp"] = self.lp(out, record=True)
->>>>>>> 0126d31c
 
         return out
 
@@ -511,13 +506,8 @@
             )
 
             AliasConnection(
-<<<<<<< HEAD
-                mod_graphs[block_mod_start + i].output_nodes[self.n_channels_res :],
-                mod_graphs[block_mod_start + i + 1].output_nodes[self.n_channels_res :],
-=======
                 mod_graphs[f"wave{i}"].output_nodes[self.n_channels_res:],
                 mod_graphs[f"wave{i+1}"].output_nodes[self.n_channels_res:],
->>>>>>> 0126d31c
                 name="skip_add",
                 computational_module=None,
             )
@@ -547,31 +537,6 @@
         )
 
 
-<<<<<<< HEAD
-# - for quick test, just unmute these lines
-# Net = WaveSenseNet(
-#     dilations=[2, 4, 8],
-#     n_classes=2,
-#     n_channels_in=16,
-#     n_channels_res=16,
-#     n_channels_skip=32,
-#     n_hidden=32,
-#     kernel_size=2,
-# )
-#
-# from rockpool.devices.xylo import *
-#
-# WaveSense_graph = Net.as_graph()
-# WaveSense_specs = mapper(
-#     WaveSense_graph, weight_dtype="float", threshold_dtype="float", dash_dtype="float"
-# )
-# del WaveSense_specs["mapped_graph"]
-# del WaveSense_specs["dt"]
-# xylo_conf, is_valid, message = config_from_specification(**WaveSense_specs)
-# print("Valid config: ", is_valid, message)
-
-=======
->>>>>>> 0126d31c
 import torch.nn as nn
 from torch.nn.functional import pad
 
