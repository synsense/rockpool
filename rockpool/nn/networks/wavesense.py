"""
Implements the WaveSense architecture for temporal signal processing

The WaveSense architecture is described in Weidel et al 2021 [https://arxiv.org/abs/2111.01456]

.. rubric:: See Also

:ref:`/tutorials/wavesense_training.ipynb`

"""

from rockpool.nn.modules import (
    TorchModule,
    LinearTorch,
    LIFTorch,
    ExpSynTorch,
    LIFMembraneExodus,
)
from rockpool.parameters import Parameter, State, SimulationParameter, Constant
from rockpool.nn.modules.torch.lif_torch import (
    LIFBaseTorch,
    StepPWL,
    PeriodicExponential,
)
from rockpool.graph import AliasConnection, GraphHolder, connect_modules

import torch

from typing import List, Tuple, Union, Callable, Optional
from rockpool.typehints import P_tensor

__all__ = ["WaveBlock", "WaveSenseNet"]


class WaveSenseBlock(TorchModule):
    """
    Implements a single WaveSenseBlock
                          ▲
           To next block  │       ┌─────────────────┐
       ┌──────────────────┼───────┤ WaveSenseBlock  ├───┐
       │                  │       └─────────────────┘   │
       │ Residual path   .─.                            │
       │    ─ ─ ─ ─ ─ ─▶( + )                           │
       │    │            `─'                            │
       │                  ▲                             │
       │    │             │                             │
       │               .─────.                          │
       │    │         ( Spike )                         │
       │               `─────'                          │
       │    │             ▲                             │
       │                  │                             │
       │    │       ┌──────────┐                        │
       │            │  Linear  │                        │
       │    │       └──────────┘         Skip path      │    Skip
       │                  ▲       ┌──────┐    .─────.   │ connections
       │    │             ├──────▶│Linear│──▶( Spike )──┼──────────▶
       │                  │       └──────┘    `─────'   │
       │    │          .─────.                          │
       │              ( Spike )                         │
       │    │          `─────'                          │
       │                 ╲┃╱                            │
       │    │             ┃ Dilation                    │
       │            ┌──────────┐                        │
       │    │       │  Linear  │                        │
       │            └──────────┘                        │
       │    │             ▲                             │
       │     ─ ─ ─ ─ ─ ─ ─│                             │
       └──────────────────┼─────────────────────────────┘
                          │ From previous block
                          │
    """

    def __init__(
        self,
        Nchannels: int = 16,
        Nskip: int = 32,
        dilation: int = None,
        kernel_size: int = 2,
        bias: P_tensor = Constant(0.0),
        tau_mem: float = Constant(10e-3),
        base_tau_syn: float = Constant(10e-3),
        threshold: float = Constant(1.0),
        neuron_model: TorchModule = LIFTorch,
        dt: float = 1e-3,
        *args,
        **kwargs,
    ):
        """
        Implementation of the WaveBlock as used in the WaveSense model. It received (Nchannels) input channels and outputs (Nchannels, Nskip) channels.

        Args:
            :param int Nchannels:           Dimensionality of the residual connection. Default: ``16``
            :param int Nskip:               Dimensionality of the skip connection. Default: ``32``
            :param int dilation:            Determines the synaptic time constant of the dilation layer $dilation * base_tau_syn$. Default: ``None``
            :param int kernel_size:         Number of synapses the time dilation layer in the WaveBlock. Default: ``2``
            :param P_tensor bias:           Bias for the network to train. Default: No trainable bias
            :param float tau_mem:           Membrane potential time constant of all neurons in WaveSense. Default: 10ms
            :param float base_tau_syn:      Base synaptic time constant. Each synapse has this time constant, except the second synapse in the dilation layer which caclulates the time constant as $dilations * base_tau_syn$. Default: 10ms
            :param float threshold:         Threshold of all spiking neurons. Default: `0.`
            :param TorchModule neuron_model: Neuron model to use. Either :py:class:`.LIFTorch` as standard LIF implementation, :py:class:`.LIFBitshiftTorch` for hardware compatibility or :py:class:`.LIFExodus` for speedup
            :param float dt:                Temporal resolution of the simulation. Default: 1ms
        """
        # - Initialise superclass
        super().__init__(
            shape=(Nchannels, Nchannels),
            spiking_input=True,
            spiking_output=True,
            *args,
            **kwargs,
        )

        # - Add parameters
        self.neuron_model: Union[Callable, SimulationParameter] = SimulationParameter(
            neuron_model
        )
        """ Neuron model used by this WaveSense network """

        # - Dilation layers
        tau_syn = torch.arange(0, dilation * kernel_size, dilation) * base_tau_syn
        tau_syn = torch.clamp(tau_syn, base_tau_syn, tau_syn.max()).repeat(Nchannels, 1)

        self.lin1 = LinearTorch(
            shape=(Nchannels, Nchannels * kernel_size), has_bias=False
        )
        with torch.no_grad():
            self.lin1.weight.data = self.lin1.weight.data * dt / tau_syn.max()

        self.spk1 = self.neuron_model(
            shape=(Nchannels * kernel_size, Nchannels),
            tau_mem=Constant(tau_syn.max().item()),
            tau_syn=Constant(tau_syn),
            bias=bias,
            threshold=Constant(threshold),
            has_rec=False,
            w_rec=None,
            noise_std=0,
            spike_generation_fn=PeriodicExponential,
            learning_window=0.5,
            dt=dt,
        )

        # - Remapping output layers
        self.lin2_res = LinearTorch(shape=(Nchannels, Nchannels), has_bias=False)
        with torch.no_grad():
            self.lin2_res.weight.data = self.lin2_res.weight.data * dt / tau_syn.min()

        self.spk2_res = self.neuron_model(
            shape=(Nchannels, Nchannels),
            tau_mem=Constant(tau_mem),
            tau_syn=Constant(tau_syn.min()),
            bias=bias,
            threshold=Constant(threshold),
            has_rec=False,
            w_rec=None,
            noise_std=0,
            spike_generation_fn=PeriodicExponential,
            learning_window=0.5,
            dt=dt,
        )

        # - Skip output layers
        self.lin2_skip = LinearTorch(shape=(Nchannels, Nskip), has_bias=False)
        with torch.no_grad():
            self.lin2_skip.weight.data = self.lin2_skip.weight.data * dt / tau_syn.min()

        self.spk2_skip = self.neuron_model(
            shape=(Nskip, Nskip),
            tau_mem=Constant(tau_mem),
            tau_syn=Constant(tau_syn.min()),
            bias=bias,
            threshold=Constant(threshold),
            dt=dt,
        )

        # - Internal record dictionary
        self._record = False
        self._record_dict = {}

    def forward(self, data: torch.tensor) -> Tuple[torch.tensor, dict, dict]:
        # Expecting data to be of the format (batch, time, Nchannels)
        (n_batches, t_sim, Nchannels) = data.shape

        # - Pass through dilated weight layer
        out, _, self._record_dict["lin1"] = self.lin1(data, record=self._record)
        self._record_dict["lin1_output"] = out if self._record else []

        # - Pass through dilated spiking layer
        hidden, _, self._record_dict["spk1"] = self.spk1(
            out, record=self._record
        )  # (t_sim, n_batches, Nchannels)
        self._record_dict["spk1_output"] = out if self._record else []

        # - Pass through output linear weights
        out_res, _, self._record_dict["lin2_res"] = self.lin2_res(
            hidden, record=self._record
        )
        self._record_dict["lin2_res_output"] = out_res if self._record else []

        # - Pass through output spiking layer
        out_res, _, self._record_dict["spk2_res"] = self.spk2_res(
            out_res, record=self._record
        )
        self._record_dict["spk2_res_output"] = out_res if self._record else []

        # - Hidden -> skip outputs
        out_skip, _, self._record_dict["lin2_skip"] = self.lin2_skip(
            hidden, record=self._record
        )
        self._record_dict["lin2_skip_output"] = out_skip if self._record else []

        # - Pass through skip output spiking layer
        out_skip, _, self._record_dict["spk2_skip"] = self.spk2_skip(
            out_skip, record=self._record
        )
        self._record_dict["spk2_skip_output"] = out_skip if self._record else []

        # - Combine output and residual connections (pass-through)
        res_out = out_res + data

        return res_out, out_skip

    def evolve(self, input, record: bool = False):

        self._record = record

        # - Use super-class evolve
        output, new_state, _ = super().evolve(input, self._record)

        # - Get state record from property
        record_dict = self._record_dict if self._record else {}

        return output, new_state, record_dict

    def as_graph(self):
        mod_graphs = []

        for mod in self.modules().values():
            mod_graphs.append(mod.as_graph())

        connect_modules(mod_graphs[0], mod_graphs[1])
        connect_modules(mod_graphs[1], mod_graphs[2])
        connect_modules(mod_graphs[2], mod_graphs[3])  # skip_res
        connect_modules(mod_graphs[1], mod_graphs[4])
        connect_modules(mod_graphs[4], mod_graphs[5])  # skip_add

        AliasConnection(
            mod_graphs[0].input_nodes,
            mod_graphs[3].output_nodes,
            name=f"residual_loop",
            computational_module=None,
        )

        multiple_out = mod_graphs[3].output_nodes
        multiple_out.extend(mod_graphs[5].output_nodes)

        return GraphHolder(
            mod_graphs[0].input_nodes,
            multiple_out,
            f"{type(self).__name__}_{self.name}_{id(self)}",
            self,
        )


class WaveSenseNet(TorchModule):
    """
    Implement a WaveSense network
                                                         Threshold
                                                         on output
                                                .───────.
                                               (Low-pass )────▶
                                                `───────'
                                                    ▲
                                                    │
                                              ┌──────────┐
                                              │  Linear  │
                                              └──────────┘
                                                    ▲
                                                    │
                                                 .─────.
                                                ( Spike )
    ┌──────────────────────┐         Skip        `─────'
    │                      ├┐      outputs          ▲
    │ WaveSenseBlock stack │├┬───┐                  │
    │                      ││├┬──┤      .─.   ┌──────────┐
    └┬─────────────────────┘││├──┴┬───▶( + )─▶│  Linear  │
     └┬─────────────────────┘││───┘     `─'   └──────────┘
      └┬─────────────────────┘│
       └──────────────────────┘
                   ▲
                   │
                .─────.
               ( Spike )
                `─────'
                   ▲
                   │
             ┌──────────┐
             │  Linear  │
             └──────────┘
                   ▲  Spiking
                   │   input
    """

    def __init__(
        self,
        dilations: List,
        n_classes: int = 2,
        n_channels_in: int = 16,
        n_channels_res: int = 16,
        n_channels_skip: int = 32,
        n_hidden: int = 32,
        kernel_size: int = 2,
        bias: P_tensor = Constant(0.0),
        smooth_output: bool = True,
        tau_mem: float = Constant(20e-3),
        base_tau_syn: float = Constant(20e-3),
        tau_lp: float = Constant(20e-3),
        threshold: float = Constant(1.0),
        threshold_out: float = Constant(1.0),
        neuron_model: TorchModule = LIFTorch,
        neuron_model_out: TorchModule = None,
        dt: float = 1e-3,
        *args,
        **kwargs,
    ):
        """
        Implementation of the WaveSense network as described in https://arxiv.org/abs/2111.01456.

        Args:
            :param List dilations:          List of dilations which determines the number of WaveBlockes used and the synaptic time constant of the dilation layer $dilations * base_tau_syn$.
            :param int n_classes:           Output dimensionality, usually one per class. Default: ``2``
            :param int n_channels_in:       Input dimensionality / number of input features. Default: ``16``
            :param int n_channels_res:      Dimensionality of the residual connection in each WaveBlock. Default: ``16``
            :param int n_channels_skip:     Dimensionality of the skip connection. Default: ``32``
            :param int n_hidden:            Number of neurons in the hidden layer of the readout. Default: ``32``
            :param int kernel_size:         Number of synapses the dilated layer in the WaveBlock. Default: ``2``
            :param P_tensor bias:           Bias for the network to train. Default: No trainable bias
            :param bool smooth_output:      If the output of the network is smoothed with an exponential kernel. Default: ``True``, use a low-pass filter on the output.
            :param float tau_mem:           Membrane potential time constant of all neurons in WaveSense. Default: 20ms
            :param float base_tau_syn:      Base synaptic time constant. Each synapse has this time constant, except the second synapse in the dilation layer which caclulates the time constant as $dilations * base_tau_syn$. Default: 20ms
            :param float tau_lp:            Time constant of the smooth output. Default: 20ms
            :param float threshold:         Threshold of all neurons in WaveSense. Default: `1.0`
            :param TorchModule neuron_model: Neuron model to use. Either :py:class:`.LIFTorch` as standard LIF implementation, :py:class:`.LIFBitshiftTorch` for hardware compatibility or :py:class:`.LIFExodus` for speedup. Default: :py:class:`.LIFTorch`
            :param float dt:                Temporal resolution of the simulation. Default: 1ms
        """

        # - Determine network shape and initialise
        shape = (n_channels_in, n_classes)

        super().__init__(
            shape=shape, spiking_input=True, spiking_output=True, *args, **kwargs
        )

        self.n_classes = n_classes
        self.n_channels_res = n_channels_res
        self.n_channels_skip = n_channels_skip

        self.neuron_model = neuron_model
        self.neuron_model_out = (
            neuron_model_out if neuron_model_out is not None else neuron_model
        )

        if not issubclass(self.neuron_model, LIFBaseTorch) or not issubclass(
            self.neuron_model_out, LIFBaseTorch
        ):
            raise ValueError(
                "Only `LIFBaseTorch` subclasses are permitted for Wavesense neuron models."
            )

        # - Input mapping layers
        self.lin1 = LinearTorch(shape=(n_channels_in, n_channels_res), has_bias=False)
        with torch.no_grad():
            self.lin1.weight.data = self.lin1.weight.data * dt / base_tau_syn

        self.spk1 = self.neuron_model(
            shape=(n_channels_res, n_channels_res),
            tau_mem=Constant(tau_mem),
            tau_syn=Constant(base_tau_syn),
            bias=bias,
            threshold=Constant(threshold),
            has_rec=False,
            w_rec=None,
            noise_std=0,
            spike_generation_fn=PeriodicExponential,
            learning_window=0.5,
            dt=dt,
        )

        # - WaveBlock layers
        self._num_dilations = len(dilations)
        self.wave_blocks = []
        for i, dilation in enumerate(dilations):
            wave = WaveSenseBlock(
                n_channels_res,
                n_channels_skip,
                dilation=dilation,
                kernel_size=kernel_size,
                bias=bias,
                tau_mem=Constant(tau_mem),
                base_tau_syn=Constant(base_tau_syn),
                threshold=Constant(threshold),
                neuron_model=neuron_model,
                dt=dt,
            )
            self.__setattr__(f"wave{i}", wave)
            self.wave_blocks.append(wave)

        # Dense readout layers
        self.hidden = LinearTorch(shape=(n_channels_skip, n_hidden), has_bias=False)
        with torch.no_grad():
            self.hidden.weight.data = self.hidden.weight.data * dt / base_tau_syn

        self.spk2 = self.neuron_model(
            shape=(n_hidden, n_hidden),
            tau_mem=Constant(tau_mem),
            tau_syn=Constant(base_tau_syn),
            bias=bias,
            threshold=Constant(threshold),
            has_rec=False,
            w_rec=None,
            noise_std=0,
            spike_generation_fn=PeriodicExponential,
            learning_window=0.5,
            dt=dt,
        )

        self.readout = LinearTorch(shape=(n_hidden, n_classes), has_bias=False)
        with torch.no_grad():
            self.readout.weight.data = self.readout.weight.data * dt / tau_lp

        if self.neuron_model_out is not LIFMembraneExodus:
            self.spk_out = self.neuron_model_out(
                shape=(n_classes, n_classes),
                tau_mem=Constant(tau_lp),
                tau_syn=Constant(tau_lp),
                bias=bias,
                threshold=Constant(threshold_out),
                has_rec=False,
                w_rec=None,
                noise_std=0,
                spike_generation_fn=PeriodicExponential,
                learning_window=0.5,
                dt=dt,
            )
        else:
            self.spk_out = self.neuron_model_out(
                shape=(n_classes, n_classes),
                tau_mem=Constant(tau_lp),
                tau_syn=Constant(tau_lp),
                w_rec=None,
                spike_generation_fn=PeriodicExponential,
                learning_window=0.5,
                dt=dt,
            )

        # - Record dt
        self.dt = SimulationParameter(dt)
        """ float: Time-step in seconds """

        # Dictionary for recording state
        self._record = False
        self._record_dict = {}

    def forward(self, data: torch.Tensor):
        # Expected data shape
        (n_batches, t_sim, n_channels_in) = data.shape

        # - Input mapping layers
        out, _, self._record_dict["lin1"] = self.lin1(data, record=self._record)
        self._record_dict["lin1_output"] = out if self._record else []

        # Pass through spiking layer
        out, _, self._record_dict["spk1"] = self.spk1(
            out, record=self._record
        )  # (t_sim, n_batches, Nchannels)
        self._record_dict["spk1_output"] = out if self._record else []

        # Pass through each wave block in turn
        skip = 0
        for wave_index, wave_block in enumerate(self.wave_blocks):
<<<<<<< HEAD
=======

>>>>>>> 401934bf
            (out, skip_new), _, self._record_dict[f"wave{wave_index}"] = wave_block(
                out, record=self._record
            )
            self._record_dict[f"wave{wave_index}_output"] = out if self._record else []
            skip = skip_new + skip

        # Dense layers
        out, _, self._record_dict["hidden"] = self.hidden(skip, record=self._record)
        self._record_dict["hidden_output"] = out if self._record else []
        out, _, self._record_dict["spk2"] = self.spk2(out, record=self._record)
        self._record_dict["spk2_output"] = out if self._record else []

        # Final readout layer
        out, _, self._record_dict["readout"] = self.readout(out, record=self._record)
        self._record_dict["readout_output"] = out if self._record else []

        out, _, self._record_dict["spk_out"] = self.spk_out(out, record=self._record)

        # - low pass filter is not compatible with xylo unless we give tau_syn 0
        # - Smooth the output if requested
        # if self.smooth_output:
        #     out, _, self._record_dict["lp"] = self.lp(out, record=self.record)

        return out

    def evolve(self, input_data, record: bool = False):
        # - Store "record" state
        self._record = record

        # - Evolve network
        output, new_state, _ = super().evolve(input_data, record=self._record)

        # - Get recording dictionary
        record_dict = self._record_dict if self._record else {}

        # - Return
        return output, new_state, record_dict

    def as_graph(self):
        # - Convert all modules to graph representation
        mod_graphs = {k: m.as_graph() for k, m in self.modules().items()}

        # - Connect modules
        connect_modules(mod_graphs["lin1"], mod_graphs["spk1"])
        connect_modules(mod_graphs["spk1"], mod_graphs["wave0"])

        for i in range(self._num_dilations - 1):
            connect_modules(
                mod_graphs[f"wave{i}"],
                mod_graphs[f"wave{i+1}"],
                range(self.n_channels_res),
            )

            AliasConnection(
                mod_graphs[f"wave{i}"].output_nodes[self.n_channels_res :],
                mod_graphs[f"wave{i+1}"].output_nodes[self.n_channels_res :],
                name="skip_add",
                computational_module=None,
            )
        if self._num_dilations == 1:
            connect_modules(
                mod_graphs[f"wave{0}"],
                mod_graphs["hidden"],
                range(self.n_channels_res, self.n_channels_res + self.n_channels_skip),
                None,
            )
        else:
            connect_modules(
                mod_graphs[f"wave{i+1}"],
                mod_graphs["hidden"],
                range(self.n_channels_res, self.n_channels_res + self.n_channels_skip),
                None,
            )
        connect_modules(mod_graphs["hidden"], mod_graphs["spk2"])
        connect_modules(mod_graphs["spk2"], mod_graphs["readout"])
        connect_modules(mod_graphs["readout"], mod_graphs["spk_out"])

        return GraphHolder(
            mod_graphs["lin1"].input_nodes,
            mod_graphs["spk_out"].output_nodes,
            f"{type(self).__name__}_{self.name}_{id(self)}",
            self,
        )


import torch.nn as nn
from torch.nn.functional import pad

# Define model
class WaveBlock(nn.Module):
    def __init__(
        self, n_channels_res, n_channels_skip, kernel_size, dilation, bias=False
    ):
        super().__init__()

        self.dilation = dilation

        # Dilation layer
        self.conv1_tanh = nn.Conv1d(
            n_channels_res,
            n_channels_res,
            kernel_size=kernel_size,
            stride=1,
            padding=0,
            dilation=dilation,
            bias=bias,
        )
        self.tanh1 = nn.Tanh()

        self.conv1_sig = nn.Conv1d(
            n_channels_res,
            n_channels_res,
            kernel_size=kernel_size,
            stride=1,
            padding=0,
            dilation=dilation,
            bias=bias,
        )
        self.sig1 = nn.Sigmoid()

        # 1x1 projection layer
        self.conv2 = nn.Conv1d(
            n_channels_res,
            n_channels_res,
            kernel_size=1,
            stride=1,
            padding=0,
            dilation=1,
            bias=bias,
        )
        self.relu2 = nn.ReLU()

        self.conv_skip = nn.Conv1d(
            n_channels_res,
            n_channels_skip,
            kernel_size=1,
            stride=1,
            padding=0,
            dilation=1,
            bias=bias,
        )

        self.relu_skip = nn.ReLU()

    def forward(self, data):

        tanh = self.tanh1(self.conv1_tanh(pad(data, [self.dilation, 0])))
        sig = self.sig1(self.conv1_sig(pad(data, [self.dilation, 0])))
        out1 = tanh * sig
        out2 = self.conv2(out1)

        skip_out = self.conv_skip(out1)

        res_out = data + out2
        return res_out, skip_out


class WaveNet(nn.Module):
    def __init__(
        self,
        n_classes=2,
        n_channels_in=64,
        n_channels_res=16,
        n_channels_skip=32,
        n_hidden=128,
        bias=True,
        dilations=[1, 2, 4, 8, 16, 1, 2, 4, 8, 16],
        kernel_size=2,
    ):

        super().__init__()

        self.conv1 = nn.Conv1d(n_channels_in, n_channels_res, kernel_size=1, bias=bias)
        self.relu1 = nn.ReLU()

        self.wavelayers = []
        for i, d in enumerate(dilations):
            self.wavelayers.append(
                WaveBlock(
                    n_channels_res,
                    n_channels_skip,
                    kernel_size=kernel_size,
                    dilation=d,
                    bias=bias,
                )
            )
            self.add_module(f"wave{i}", self.wavelayers[-1])

        # DNN
        self.dense = nn.Conv1d(n_channels_skip, n_hidden, kernel_size=1, bias=bias)
        self.relu_dense = nn.ReLU()

        self.readout = nn.Conv1d(n_hidden, n_classes, kernel_size=1, bias=bias)

        TorchModule.from_torch(self)

    def forward(self, data):

        # move dimensions such that Torch conv layers understand them correctly
        data = data.movedim(1, 2)

        out = self.relu1(self.conv1(data))

        skip = None
        for i, layer in enumerate(self.wavelayers):
            if skip is None:
                out, skip = layer(out)
            else:
                out, skip_new = layer(out)
                skip = skip + skip_new

        # Dense readout
        out = self.relu_dense(self.dense(skip))
        out = self.readout(out)

        # revert order of data back to rockpool standard
        out = out.movedim(2, 1)

        return out<|MERGE_RESOLUTION|>--- conflicted
+++ resolved
@@ -477,10 +477,6 @@
         # Pass through each wave block in turn
         skip = 0
         for wave_index, wave_block in enumerate(self.wave_blocks):
-<<<<<<< HEAD
-=======
-
->>>>>>> 401934bf
             (out, skip_new), _, self._record_dict[f"wave{wave_index}"] = wave_block(
                 out, record=self._record
             )
