--- conflicted
+++ resolved
@@ -294,11 +294,7 @@
         base_tau_syn: float = 20e-3,
         tau_lp: float = 20e-3,
         threshold: float = 1.0,
-<<<<<<< HEAD
-        neuron_model=LIFTorch,
-=======
         neuron_model = LIFTorch,
->>>>>>> d06e948b
         dt: float = 1e-3,
         device: str = None,
         *args,
