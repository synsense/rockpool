--- conflicted
+++ resolved
@@ -103,16 +103,10 @@
         self.neuron_model = neuron_model
 
         # - Dilation layers
-<<<<<<< HEAD
-        tau_syn = torch.arange(0, dilation * kernel_size, dilation) * base_tau_syn
-        tau_syn = torch.clamp(tau_syn, base_tau_syn, tau_syn.max())
-=======
         tau_syn = (
             torch.arange(0, dilation * kernel_size, dilation) * base_tau_syn
         )
         tau_syn = torch.clamp(tau_syn, base_tau_syn, tau_syn.max()).repeat(Nchannels, 1).T
-
->>>>>>> adcb056d
 
         self.lin1 = LinearTorch(
             shape=(Nchannels, Nchannels * kernel_size), has_bias=False, device=device
@@ -489,7 +483,6 @@
         record_dict = self._record_dict if record else {}
         return output, new_state, record_dict
 
-<<<<<<< HEAD
     def trainable_parameters(self):
         return [p for p in list(self.parameters().astorch()) if p.requires_grad]
 
@@ -536,30 +529,6 @@
         )
 
 
-# - for quick test, just unmute these lines
-# Net = WaveSenseNet(
-#     dilations=[2, 4, 8],
-#     n_classes=2,
-#     n_channels_in=16,
-#     n_channels_res=16,
-#     n_channels_skip=32,
-#     n_hidden=32,
-#     kernel_size=2,
-# )
-#
-# from rockpool.devices.xylo import *
-#
-# WaveSense_graph = Net.as_graph()
-# WaveSense_specs = mapper(
-#     WaveSense_graph, weight_dtype="float", threshold_dtype="float", dash_dtype="float"
-# )
-# del WaveSense_specs["mapped_graph"]
-# del WaveSense_specs["dt"]
-# xylo_conf, is_valid, message = config_from_specification(**WaveSense_specs)
-# print("Valid config: ", is_valid, message)
-=======
-
-
 import torch.nn as nn
 from torch.nn.functional import pad
 
@@ -695,7 +664,4 @@
         out = out.movedim(2, 1)
         #out = out.transpose(2, 1)
 
-        return out
-
-
->>>>>>> adcb056d
+        return out