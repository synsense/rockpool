--- conflicted
+++ resolved
@@ -6,8 +6,4 @@
 
 __all__ = ["__version__"]
 
-<<<<<<< HEAD
-__version__ = "2.10.dev8"
-=======
-__version__ = "2.9.2.2"
->>>>>>> 0a958586
+__version__ = "2.9.3"