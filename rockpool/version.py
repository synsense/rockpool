"""
The current version of rockpool

Access the rockpool version with ``rockpool.__version__``.
"""
__all__ = ["__version__"]

<<<<<<< HEAD
__version__ = "2.4.2"
=======
__version__ = "2.4.dev"
>>>>>>> ec01b870
<|MERGE_RESOLUTION|>--- conflicted
+++ resolved
@@ -5,8 +5,4 @@
 """
 __all__ = ["__version__"]
 
-<<<<<<< HEAD
-__version__ = "2.4.2"
-=======
-__version__ = "2.4.dev"
->>>>>>> ec01b870
+__version__ = "2.4.dev"