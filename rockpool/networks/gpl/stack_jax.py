--- conflicted
+++ resolved
@@ -287,7 +287,6 @@
     def to_dict(self):
         return Network.to_dict(self)
 
-<<<<<<< HEAD
     @staticmethod
     def load(filename: str) -> "JaxStack":
         """
@@ -301,8 +300,7 @@
             loaddict: dict = json.load(f)
         net = Network.load_from_dict(loaddict)
         return JaxStack([l for l in net.evol_order])
-=======
+        
     @property
     def input_type(self):
-        return self.evol_order[0].input_type
->>>>>>> a63646ad
+        return self.evol_order[0].input_type