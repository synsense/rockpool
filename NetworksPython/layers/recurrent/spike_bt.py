###
# spike_bt - Implement a back-tick precise spike time recurrent layer, with fast and slow synapses
###

### --- Imports

from ..layer import Layer
from ...timeseries import *
import numpy as np
from typing import Union, Callable
import copy

from numba import njit

# - Try to import holoviews
try: import holoviews as hv
except Exception: pass

# - Configure exports
__all__ = ['RecFSSpikeEulerBT']


### --- Functions implementing membrane and synapse dynamics

@njit
def Neuron_dotV(t, V, dt,
                I_s_S, I_s_F, I_ext, I_bias,
                V_rest, V_reset, V_thresh,
                tau_V, tau_S, tau_F):
    return (V_rest - V + I_s_S + I_s_F + I_ext + I_bias) / tau_V

@njit
def Syn_dotI(t, I, dt,
             I_spike,
             tau_Syn):
    return -I / tau_Syn + I_spike / dt


@njit
def _backstep(vCurrent, vLast, tStep, tDesiredStep):
    return (vCurrent - vLast) / tStep * tDesiredStep + vLast


### --- RecFSSpikeEulerBT class implementation

class RecFSSpikeEulerBT(Layer):
    def __init__(self,
                 mfW_f: np.ndarray = None,
                 mfW_s: np.ndarray = None,
                 vfBias: np.ndarray = 0.,
                 fNoiseStd: float = 0.,

                 vtTauN: Union[np.ndarray, float] = 20e-3,
                 vtTauSynR_f: Union[np.ndarray, float] = 1e-3,
                 vtTauSynR_s: Union[np.ndarray, float] = 100e-3,

                 vfVThresh: Union[np.ndarray, float] = -55e-3,
                 vfVReset: Union[np.ndarray, float] = -65e-3,
                 vfVRest: Union[np.ndarray, float] = -65e-3,

                 tRefractoryTime: float = -np.finfo(float).eps,
<<<<<<< HEAD
=======

                 fhSpikeCallback: Callable = None,
>>>>>>> 10be109b

                 tDt: float = None,
                 strName: str = None,
                 ):
        """
        DeneveReservoir - Implement a spiking reservoir with tight E/I balance
            This class does NOT use a Brian2 back-end. See the class code for possibilities
            to modify neuron and synapse dynamics. Currently uses leaky IAF neurons and exponential
            current synapses. Note that network parameters are tightly constrained for the reservoir
            to work as desired. See the documentation and source publications for details.

        :param mfW_f:           ndarray [NxN] Recurrent weight matrix (fast synapses)
        :param mfW_s:           ndarray [NxN] Recurrent weight matrix (slow synapses)
        :param vfBias:          ndarray [Nx1] Bias currents for each neuron
        :param fNoiseStd:       float Noise Std. Dev.

        :param vtTauN:          ndarray [Nx1] Neuron time constants
        :param vtTauSynR_f:     ndarray [Nx1] Post-synaptic neuron fast synapse TCs
        :param vtTauSynR_s:     ndarray [Nx1] Post-synaptic neuron slow synapse TCs

        :param vfVThresh:       ndarray [Nx1] Neuron firing thresholds
        :param vfVReset:        ndarray [Nx1] Neuron reset potentials
        :param vfVRest:         ndarray [Nx1] Neuron rest potentials

        :param tRefractoryTime: float         Post-spike refractory period

        :param fhSpikeCallback  Callable(lyrSpikeBT, tTime, nSpikeInd). Spike-based learning callback function. Default: None.

        :param tDt:             float         Nominal time step (Euler solver)
        :param strName:           str           Name of this layer
        """
        # - Initialise object and set properties
        super().__init__(mfW = mfW_f,
                         fNoiseStd = fNoiseStd,
                         strName = strName)

        self.mfW_s = mfW_s
        self.vfBias = np.asarray(vfBias).astype('float')
        self.vtTauN = np.asarray(vtTauN).astype('float')
        self.vtTauSynR_f = np.asarray(vtTauSynR_f).astype('float')
        self.vtTauSynR_s = np.asarray(vtTauSynR_s).astype('float')
        self.vfVThresh = np.asarray(vfVThresh).astype('float')
        self.vfVReset = np.asarray(vfVReset).astype('float')
        self.vfVRest = np.asarray(vfVRest).astype('float')
        self.tRefractoryTime = float(tRefractoryTime)
<<<<<<< HEAD
=======
        self.fhSpikeCallback = fhSpikeCallback
>>>>>>> 10be109b

        # - Set a reasonable tDt
        if tDt is None:
            self.tDt = self._tMinTau / 10
        else:
            self.tDt = np.asarray(tDt).astype('float')

        # - Initialise network state
        self.reset_all()

    def reset_state(self):
        """
        reset_state() - Reset the internal state of the network
        """
        self.vState = self.vfVRest.copy()
        self.I_s_S = np.zeros(self.nSize)
        self.I_s_F = np.zeros(self.nSize)

    @property
    def _tMinTau(self):
        """
        ._tMinTau - Smallest time constant of the layer
        """
        return min(np.min(self.vtTauSynR_s), np.min(self.vtTauSynR_f))

    def evolve(self,
               tsInput: TimeSeries = None,
               tDuration: float = None,
               bVerbose: bool = False,
               tMinDelta: float = None,
               fhSpikeCallback: Callable = None,
               ) -> TimeSeries:
        """
        evolve() - Simulate the spiking reservoir, using a precise-time spike detector
            This method implements an Euler integrator, coupled with precise spike time detection using a linear
            interpolation between integration steps. Time is then reset to the spike time, and integration proceeds.
            For this reason, the time steps returned by the integrator are not homogenous. A minimum time step can be set;
            by default this is 1/10 of the nominal time step.

        :param tsInput:         TimeSeries input for a given time t [TxN]
        :param tDuration:       float Duration of simulation in seconds. Default: 100ms
<<<<<<< HEAD
        :param tMinDelta:       float Minimum time step taken. Default: 1/10 nominal TC
        :param fhSpikeCallback  Callable(lyrSpikeBT, tTime, nSpikeInd). Spike-based learning callback function. Default: None.
=======
        :param bVerbose:    bool Currently no effect, just for conformity
        :param tMinDelta:       float Minimum time step taken. Default: 1/10 nominal TC
>>>>>>> 10be109b

        :return: TimeSeries containing the output currents of the reservoir
        """

        # - Work out reasonable default for nominal time step (1/10 fastest time constant)
        if tMinDelta is None:
            tMinDelta = self.tDt / 10

        # - Check time step values
        assert tMinDelta < self.tDt, \
            '`tMinDelta` must be shorter than `tDt`'

        # - Get discretised input and nominal time trace
        vtInputTimeTrace, mfStaticInput, tDuration = self._prepare_input(tsInput, tDuration)
        tFinalTime = vtInputTimeTrace[-1]

        # - Generate a noise trace
        mfNoiseStep = np.random.randn(np.size(vtInputTimeTrace), self.nSize) * self.fNoiseStd
        mfStaticInput += mfNoiseStep

        # - Allocate state storage variables
        nMaxTimeStep = int(tDuration // self.tDt)
        nSpikePointer = 0
        vtTimes = full_nan(nMaxTimeStep)
        mfV = full_nan((self.nSize, nMaxTimeStep))
        mfS = full_nan((self.nSize, nMaxTimeStep))
        mfF = full_nan((self.nSize, nMaxTimeStep))
        mfDotV = full_nan((self.nSize, nMaxTimeStep))

        # - Allocate storage for spike times
        nMaxSpikePointer = nMaxTimeStep * self.nSize
        vtSpikeTimes = full_nan(nMaxSpikePointer)
        vnSpikeIndices = full_nan(nMaxSpikePointer)

        # - Refractory time variable
        vtRefractory = np.zeros(self.nSize)

        # - Initialise step and "previous step" variables
        tTime = self._t
        tStart = self._t
        nStep = 0
        tLast = 0.
        VLast = self._vState.copy()
        I_s_S_Last = self.I_s_S.copy()
        I_s_F_Last = self.I_s_F.copy()

        vfZeros = np.zeros(self.nSize)
        # tSpike = np.nan
        # nFirstSpikeId = 0

        # - Euler integrator loop
        while tTime < tFinalTime:

            ### --- Numba-compiled inner function for speed
            # @njit
            def _evolve_backstep(tTime, mfW, mfW_s,
                                 vState, I_s_S, I_s_F, tDt,
                                 VLast, I_s_S_Last, I_s_F_Last,
                                 vfVReset, vfVRest, vfVThresh, vfBias,
                                 vtTauN, vtTauSynR_s, vtTauSynR_f,
                                 tRefractoryTime, vtRefractory,
                                 vfZeros):
                # - Enforce refractory period by clamping membrane potential to reset
                vState[vtRefractory > 0] = vfVReset[vtRefractory > 0]

                ## - Back-tick spike detector

                # - Locate spiking neurons
                vbSpikeIDs = vState > vfVThresh
                vnSpikeIDs = argwhere(vbSpikeIDs)
                nNumSpikes = np.sum(vbSpikeIDs)

                # - Were there any spikes?
                if nNumSpikes > 0:
                    # - Predict the precise spike times using linear interpolation
                    vtSpikeDeltas = (vfVThresh[vbSpikeIDs] - VLast[vbSpikeIDs]) * tDt / \
                                    (vState[vbSpikeIDs] - VLast[vbSpikeIDs])

                    # - Was there more than one neuron above threshold?
                    if nNumSpikes > 1:
                        # - Find the earliest spike
                        tSpikeDelta, nFirstSpikeId = min_argmin(vtSpikeDeltas)
                        nFirstSpikeId = vnSpikeIDs[nFirstSpikeId]
                    else:
                        tSpikeDelta = vtSpikeDeltas[0]
                        nFirstSpikeId = vnSpikeIDs[0]

                    # - Find time of actual spike
                    tShortestStep = tLast + tMinDelta
                    tSpike = clip_scalar(tLast + tSpikeDelta, tShortestStep, tTime)
                    tSpikeDelta = tSpike - tLast

                    # - Back-step time to spike
                    tTime = tSpike
                    vtRefractory = vtRefractory + tDt - tSpikeDelta

                    # - Back-step all membrane and synaptic potentials to time of spike (linear interpolation)
                    vState = _backstep(vState, VLast, tDt, tSpikeDelta)
                    I_s_S = _backstep(I_s_S, I_s_S_Last, tDt, tSpikeDelta)
                    I_s_F = _backstep(I_s_F, I_s_F_Last, tDt, tSpikeDelta)

                    # - Apply reset to spiking neuron
                    vState[nFirstSpikeId] = vfVReset[nFirstSpikeId]

                    # - Begin refractory period for spiking neuron
                    vtRefractory[nFirstSpikeId] = tRefractoryTime

                    # - Set spike currents
                    I_spike_slow = mfW_s[:, nFirstSpikeId]
                    I_spike_fast = mfW[:, nFirstSpikeId]

                else:
                    # - Clear spike currents
                    nFirstSpikeId = -1
                    I_spike_slow = vfZeros
                    I_spike_fast = vfZeros

                ### End of back-tick spike detector

                # - Save synapse and neuron states for previous time step
                VLast[:] = vState
<<<<<<< HEAD
                I_s_S_Last[:] = I_s_S
                I_s_F_Last[:] = I_s_F
=======
                I_s_S_Last[:] = I_s_S + I_spike_slow
                I_s_F_Last[:] = I_s_F + I_spike_fast
>>>>>>> 10be109b

                # - Update synapse and neuron states (Euler step)
                dotI_s_S = Syn_dotI(tTime, I_s_S, tDt, I_spike_slow, vtTauSynR_s)
                I_s_S += dotI_s_S * tDt

                dotI_s_F = Syn_dotI(tTime, I_s_F, tDt, I_spike_fast, vtTauSynR_f)
                I_s_F += dotI_s_F * tDt

                nIntTime = int((tTime-tStart) // tDt)
                I_ext = mfStaticInput[nIntTime, :]
                dotV = Neuron_dotV(tTime, vState, tDt,
                                   I_s_S, I_s_F, I_ext, vfBias,
                                   vfVRest, vfVReset, vfVThresh,
                                   vtTauN, vtTauSynR_s, vtTauSynR_f)
                vState += dotV * tDt

                return (tTime, nFirstSpikeId, dotV, vState, I_s_S, I_s_F, tDt,
                        VLast, I_s_S_Last, I_s_F_Last,
                        vtRefractory)

            ### --- END of compiled inner function

            # - Call compiled inner function
            (tTime, nFirstSpikeId, dotV,
             self._vState, self.I_s_S, self.I_s_F, self._tDt,
             VLast, I_s_S_Last, I_s_F_Last,
             vtRefractory) = _evolve_backstep(tTime, self._mfW, self.mfW_s,
                                              self._vState, self.I_s_S, self.I_s_F, self._tDt,
                                              VLast, I_s_S_Last, I_s_F_Last,
                                              self.vfVReset, self.vfVRest, self.vfVThresh, self.vfBias,
                                              self.vtTauN, self.vtTauSynR_s, self.vtTauSynR_f,
                                              self.tRefractoryTime, vtRefractory,
                                              vfZeros)

            # - Call spike-based learning callback
<<<<<<< HEAD
            if nFirstSpikeId > -1 and fhSpikeCallback is not None:
                fhSpikeCallback(self, tTime, nFirstSpikeId)
=======
            if nFirstSpikeId > -1 and self.fhSpikeCallback is not None:
                self.fhSpikeCallback(self, tTime, nFirstSpikeId)
>>>>>>> 10be109b

            # - Extend spike record, if necessary
            if nSpikePointer >= nMaxSpikePointer:
                nExtend = int(nMaxSpikePointer // 2)
                vtSpikeTimes = np.append(vtSpikeTimes, full_nan(nExtend))
                vnSpikeIndices = np.append(vnSpikeIndices, full_nan(nExtend))
                nMaxSpikePointer += nExtend

            # - Record spiking neuron
            vtSpikeTimes[nSpikePointer] = tTime
            vnSpikeIndices[nSpikePointer] = nFirstSpikeId
            nSpikePointer += 1

            # - Extend state storage variables, if needed
            if nStep >= nMaxTimeStep:
                nExtend = nMaxTimeStep
                vtTimes = np.append(vtTimes, full_nan(nExtend))
                mfV = np.append(mfV, full_nan((self.nSize, nExtend)), axis = 1)
                mfS = np.append(mfS, full_nan((self.nSize, nExtend)), axis = 1)
                mfF = np.append(mfF, full_nan((self.nSize, nExtend)), axis = 1)
                mfDotV = np.append(mfDotV, full_nan((self.nSize, nExtend)), axis = 1)
                nMaxTimeStep += nExtend

            # - Store the network states for this time step
            vtTimes[nStep] = tTime
            mfV[:, nStep] = self._vState
            mfS[:, nStep] = self.I_s_S
            mfF[:, nStep] = self.I_s_F
            mfDotV[:, nStep] = dotV

            # - Next nominal time step
            tLast = copy.copy(tTime)
            tTime += self._tDt
            nStep += 1
            vtRefractory -= self.tDt
        ### End of Euler integration loop

        ## - Back-step to exact final time
        self.vState = _backstep(self.vState, VLast, self._tDt, tTime - tFinalTime)
        self.I_s_S = _backstep(self.I_s_S, I_s_S_Last, self._tDt, tTime - tFinalTime)
        self.I_s_F = _backstep(self.I_s_F, I_s_F_Last, self._tDt, tTime - tFinalTime)

        ## - Store the network states for final time step
        vtTimes[nStep-1] = tFinalTime
        mfV[:, nStep-1] = self.vState
        mfS[:, nStep-1] = self.I_s_S
        mfF[:, nStep-1] = self.I_s_F

        ## - Trim state storage variables
        vtTimes = vtTimes[:nStep]
        mfV = mfV[:, :nStep]
        mfS = mfS[:, :nStep]
        mfF = mfF[:, :nStep]
        mfDotV = mfDotV[:, :nStep]
        vtSpikeTimes = vtSpikeTimes[:nSpikePointer]
        vnSpikeIndices = vnSpikeIndices[:nSpikePointer]

        ## - Construct return time series
        dResp = {'vt': vtTimes,
                 'mfX': mfV,
                 'mfA': mfS,
                 'mfF': mfF,
                 'mfFast': mfF,
                 'mfDotV': mfDotV,
                 'mfStaticInput': mfStaticInput}

        bUseHV, _ = GetPlottingBackend()
        if bUseHV:
            dSpikes = {'vtTimes':  vtSpikeTimes,
                       'vnNeuron': vnSpikeIndices}

            dResp['spReservoir'] = hv.Points(dSpikes, kdims = ['vtTimes', 'vnNeuron'],
                                             label = 'Reservoir spikes').redim.range(vtTimes = (0, tDuration),
                                                                                     vnNeuron = (0, self.nSize))
        else:
            dResp['spReservoir'] = dict(vtTimes = vtSpikeTimes,
                                        vnNeuron = vnSpikeIndices)

        # - Convert some elements to time series
        dResp['tsX'] = TimeSeries(dResp['vt'], dResp['mfX'].T, strName = 'Membrane potential')
        dResp['tsA'] = TimeSeries(dResp['vt'], dResp['mfA'].T, strName = 'Slow synaptic state')

        # - Store "last evolution" state
        self._dLastEvolve = dResp
        self._t = tFinalTime

        # - Return output TimeSeries
        return TSEvent(vtSpikeTimes, vnSpikeIndices)

    @property
    def cOutput(self):
        return TSEvent

    @property
    def vfTauSynR_f(self):
        return self.__vfTauSynR_f

    @vfTauSynR_f.setter
    def vfTauSynR_f(self, vfTauSynR_f):
        self.__vfTauSynR_f = self._expand_to_net_size(vfTauSynR_f, 'vfTauSynR_f')

    @property
    def vfTauSynR_s(self):
        return self.__vfTauSynR_s

    @vfTauSynR_s.setter
    def vfTauSynR_s(self, vfTauSynR_s):
        self.__vfTauSynR_s = self._expand_to_net_size(vfTauSynR_s, 'vfTauSynR_s')

    @property
    def vfVThresh(self):
        return self.__vfVThresh

    @vfVThresh.setter
    def vfVThresh(self, vfVThresh):
        self.__vfVThresh = self._expand_to_net_size(vfVThresh, 'vfVThresh')

    @property
    def vfVRest(self):
        return self.__vfVRest

    @vfVRest.setter
    def vfVRest(self, vfVRest):
        self.__vfVRest = self._expand_to_net_size(vfVRest, 'vfVRest')

    @property
    def vfVReset(self):
        return self.__vfVReset

    @vfVReset.setter
    def vfVReset(self, vfVReset):
        self.__vfVReset = self._expand_to_net_size(vfVReset, 'vfVReset')

    @Layer.tDt.setter
    def tDt(self, tNewDt):
        assert tNewDt <= self._tMinTau / 10, \
            '`tNewDt` must be shorter than 1/10 of the shortest time constant, for numerical stability.'

        # - Call super-class setter
        super(RecFSSpikeEulerBT, RecFSSpikeEulerBT).tDt.__set__(self, tNewDt)


###### Convenience functions

# - Convenience method to return a nan array
def full_nan(vnShape: Union[tuple, int]):
    a = np.empty(vnShape)
    a.fill(np.nan)
    return a


### --- Compiled concenience functions

@njit
def min_argmin(vfData: np.ndarray):
    """
    min_argmin - Accelerated function to find minimum and location of minimum

    :param vfData:  np.ndarray of data

    :return:        fMinVal, nMinLoc
    """
    n = 0
    nMinLoc = -1
    fMinVal = np.inf
    for x in vfData:
        if x < fMinVal:
            nMinLoc = n
            fMinVal = x
        n += 1

    return fMinVal, nMinLoc


@njit
def argwhere(vbData: np.ndarray):
    """
    argwhere - Accelerated argwhere function

    :param vbData:  np.ndarray Boolean array

    :return:        list vnLocations where vbData = True
    """
    vnLocs = []
    n = 0
    for val in vbData:
        if val: vnLocs.append(n)
        n += 1

    return vnLocs


@njit
def clip_vector(v: np.ndarray,
         fMin: float,
         fMax: float):
    """
    clip_vector - Accelerated vector clip function

    :param v:
    :param fMin:
    :param fMax:

    :return: Clipped vector
    """
    v[v < fMin] = fMin
    v[v > fMax] = fMax
    return v


@njit
def clip_scalar(fVal: float,
                fMin: float,
                fMax: float):
    """
    clip_scalar - Accelerated scalar clip function

    :param fVal:
    :param fMin:
    :param fMax:

    :return: Clipped value
    """
    if fVal < fMin: return fMin
    elif fVal > fMax: return fMax
    else: return fVal


def RepToNetSize(oData, nSize):
    if np.size(oData) == 1:
        return np.repeat(oData, nSize)
    else:
        return oData.flatten()<|MERGE_RESOLUTION|>--- conflicted
+++ resolved
@@ -59,11 +59,8 @@
                  vfVRest: Union[np.ndarray, float] = -65e-3,
 
                  tRefractoryTime: float = -np.finfo(float).eps,
-<<<<<<< HEAD
-=======
 
                  fhSpikeCallback: Callable = None,
->>>>>>> 10be109b
 
                  tDt: float = None,
                  strName: str = None,
@@ -109,10 +106,7 @@
         self.vfVReset = np.asarray(vfVReset).astype('float')
         self.vfVRest = np.asarray(vfVRest).astype('float')
         self.tRefractoryTime = float(tRefractoryTime)
-<<<<<<< HEAD
-=======
         self.fhSpikeCallback = fhSpikeCallback
->>>>>>> 10be109b
 
         # - Set a reasonable tDt
         if tDt is None:
@@ -143,7 +137,6 @@
                tDuration: float = None,
                bVerbose: bool = False,
                tMinDelta: float = None,
-               fhSpikeCallback: Callable = None,
                ) -> TimeSeries:
         """
         evolve() - Simulate the spiking reservoir, using a precise-time spike detector
@@ -154,13 +147,12 @@
 
         :param tsInput:         TimeSeries input for a given time t [TxN]
         :param tDuration:       float Duration of simulation in seconds. Default: 100ms
-<<<<<<< HEAD
+        :param bVerbose:    bool Currently no effect, just for conformity
+        :param tMinDelta:       float Minimum time step taken. Default: 1/10 nominal TC
+        :param tsInput:         TimeSeries input for a given time t [TxN]
+        :param tDuration:       float Duration of simulation in seconds. Default: 100ms
         :param tMinDelta:       float Minimum time step taken. Default: 1/10 nominal TC
         :param fhSpikeCallback  Callable(lyrSpikeBT, tTime, nSpikeInd). Spike-based learning callback function. Default: None.
-=======
-        :param bVerbose:    bool Currently no effect, just for conformity
-        :param tMinDelta:       float Minimum time step taken. Default: 1/10 nominal TC
->>>>>>> 10be109b
 
         :return: TimeSeries containing the output currents of the reservoir
         """
@@ -282,13 +274,8 @@
 
                 # - Save synapse and neuron states for previous time step
                 VLast[:] = vState
-<<<<<<< HEAD
-                I_s_S_Last[:] = I_s_S
-                I_s_F_Last[:] = I_s_F
-=======
                 I_s_S_Last[:] = I_s_S + I_spike_slow
                 I_s_F_Last[:] = I_s_F + I_spike_fast
->>>>>>> 10be109b
 
                 # - Update synapse and neuron states (Euler step)
                 dotI_s_S = Syn_dotI(tTime, I_s_S, tDt, I_spike_slow, vtTauSynR_s)
@@ -324,13 +311,8 @@
                                               vfZeros)
 
             # - Call spike-based learning callback
-<<<<<<< HEAD
-            if nFirstSpikeId > -1 and fhSpikeCallback is not None:
-                fhSpikeCallback(self, tTime, nFirstSpikeId)
-=======
             if nFirstSpikeId > -1 and self.fhSpikeCallback is not None:
                 self.fhSpikeCallback(self, tTime, nFirstSpikeId)
->>>>>>> 10be109b
 
             # - Extend spike record, if necessary
             if nSpikePointer >= nMaxSpikePointer:
