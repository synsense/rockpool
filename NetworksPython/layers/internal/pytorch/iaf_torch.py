--- conflicted
+++ resolved
@@ -175,13 +175,7 @@
         # - Output timeseries
         if (mbSpiking == 0).all():
             tseOut = TSEvent(
-<<<<<<< HEAD
-                None,
-                tStart=self.t,
-                tStop=(self._nTimeStep + nNumTimeSteps) * self.tDt,
-=======
                 None, tStart=tStart, tStop=tStop,
->>>>>>> 4d3c528e
             )
         else:
             vnSpikeTimeIndices, vnChannels = torch.nonzero(mbSpiking).t()
@@ -195,13 +189,8 @@
                 vnChannels=vnChannels.numpy(),
                 nNumChannels=self.nSize,
                 strName="Layer `{}` spikes".format(self.strName),
-<<<<<<< HEAD
-                tStart=self.t,
-                tStop=(self._nTimeStep + nNumTimeSteps) * self.tDt,
-=======
                 tStart=tStart,
                 tStop=tStop,
->>>>>>> 4d3c528e
             )
 
         return tseOut
