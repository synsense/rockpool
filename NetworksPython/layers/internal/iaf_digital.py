###
# iaf_digital.py - Class implementing a recurrent layer consisting of
#                    digital neurons with constant leak and fixed-size
#                    integer as state. Event based.
###

# - Imports
# import sys
# strNetworkPath = sys.path[0] + '../../..'
# sys.path.insert(1, strNetworkPath)

from typing import Union, Optional, List, Tuple
import numpy as np
import heapq

from ...timeseries import TSEvent, TSContinuous

from ..layer import Layer

# - Type alias for array-like objects
ArrayLike = Union[np.ndarray, List, Tuple]

# - Configure exports
__all__ = ["RecDIAF"]

# - Absolute tolerance, e.g. for comparing float values
tol_abs = 1e-10
# - Minimum refractory time
tMinRefractory = 1e-9


# - RecDIAF - Class: define a spiking recurrent layer based on digital IAF neurons


class RecDIAF(Layer):
    """ RecDIAF - Class: define a spiking recurrent layer based on digital IAF neurons
    """

    ## - Constructor
    def __init__(
        self,
        weights_in: np.ndarray,
        weights_rec: np.ndarray,
        dt: float = 1e-4,
        delay: float = 1e-8,
        tau_leak: float = 1e-3,
        refractory: Union[ArrayLike, float] = tMinRefractory,
        v_thresh: Union[ArrayLike, float] = 100,
        v_reset: Union[ArrayLike, float] = 0,
        v_rest: Union[ArrayLike, float, None] = None,
        leak: Union[ArrayLike, float] = 1,
        v_subtract: Union[ArrayLike, float, None] = None,
        state_type: Union[type, str] = "int8",
        monitor_id: Union[bool, int, None, ArrayLike] = [],
        name: str = "unnamed",
    ):
        """
        RecDIAF - Construct a spiking recurrent layer with digital IAF neurons

        :param weights_in:           np.array nSizeInxN input weight matrix.
        :param weights_rec:          np.array NxN weight matrix

        :param dt:             float Length of single time step

        :param delay:     float Time after which a spike within the
                                      layer arrives at the recurrent
                                      synapses of the receiving neurons
                                      within the network.
        :param tau_leak:        float Period for applying leak
        :param refractory:np.array Nx1 vector of refractory times.

        :param v_thresh:       np.array Nx1 vector of neuron thresholds.
        :param v_reset:        np.array Nx1 vector of neuron reset potentials.
        :param v_rest:         np.array Nx1 vector of neuron resting potentials.
                                Leak will change sign for neurons with state below this.
                                If None, leak will not change sign
        :param leak:         np.array Nx1 vector of leak values.

        :param v_subtract:     np.array If not None, subtract provided values
                                         from neuron state after spike.
                                         Otherwise will reset.

        :param state_type:      type data type for the membrane potential
        :param monitor_id:     array-like  IDs of neurons to be recorded

        :param name:         str Name for the layer. Default: 'unnamed'
        """

        # - Call super constructor
        super().__init__(weights=weights_in, dt=dt, name=name)

        # - Input weights must be provided
        assert (
            weights_rec is not None
        ), "Layer {}: Recurrent weights weights_rec must be provided.".format(self.name)

        # - Channel for leak
        self._leak_channel = self.size_in + self.size

        # - One large weight matrix to process input and recurrent connections
        #   as well as leak and multiple spikes if state after subtraction is
        #   still above threshold.
        self._weights_total = np.zeros((self._leak_channel + 2, self.size))

        # - Set minimum refractory time
        self._min_refractory = tMinRefractory

        # - Set neuron parameters
        self.weights = weights_rec
        self.weights_in = weights_in
        self.v_subtract = v_subtract
        self.v_thresh = v_thresh
        self.v_reset = v_reset
        self.v_rest = v_rest
        self.leak = leak
        self.delay = delay
        self.tau_leak = tau_leak
        self.refractory = refractory
        self.state_type = state_type
        # - Record states of these neurons
        self.monitor_id = monitor_id

        self.reset_state()

    def reset_state(self):
        """ .reset_state() - arguments:: reset the internal state of the layer
            Usage: .reset_state()
        """
        self.state = np.clip(self.v_reset, self._min_state, self._max_state).astype(
            self.state_type
        )
        # - Initialize heap and for events that are to be processed in future evolution
        self.heap_remaining_spikes = []

    def reset_time(self):
        """
        reset_time - Reset the internal clock of this layer
        """

        # - Adapt spike times in heap
        self.heap_remaining_spikes = [
            (t_time - self.t, iID) for t_time, iID in self.heap_remaining_spikes
        ]
        heapq.heapify(self.heap_remaining_spikes)
        self._timestep = 0

    ### --- State evolution
    def evolve(
        self,
        ts_input: Optional[TSEvent] = None,
        duration: Optional[float] = None,
        num_timesteps: Optional[int] = None,
        verbose: Optional[bool] = False,
    ) -> TSEvent:
        """
        evolve - Evolve the state of this layer

        :param ts_input:         TSEvent  Input spike trian
        :param duration:       float    Simulation/Evolution time
        :param num_timesteps    int      Number of evolution time steps
        :param verbose:        bool     Currently no effect, just for conformity
        :return:            TSEvent  output spike series

        :return: TimeSeries Output of this layer during evolution period
        """

        # - Prepare input and infer real duration of evolution
        event_times, event_channels, num_timesteps, t_final = self._prepare_input(
            ts_input, duration, num_timesteps
        )

        ## -- Consider leak as periodic input spike with fixed weight

        # - Leak timings
        # First leak is at multiple of self.tau_leak
        t_first_leak = np.ceil(self.t / self.tau_leak) * self.tau_leak
        # Maximum possible number of leak steps in evolution period
        max_num_leaks = np.ceil((t_final - self.t) / self.tau_leak) + 1
        leak = np.arange(max_num_leaks) * self.tau_leak + t_first_leak
        # - Do not apply leak at t=self.t, assume it has already been applied previously
        leak = leak[
            np.logical_and(leak <= t_final + tol_abs, leak > self.t + tol_abs)
        ]

        # - Include leaks in event trace, assign channel self.LeakChannel to leak
        event_channels = np.r_[
            event_channels, np.ones_like(leak) * self._leak_channel
        ]
        event_times = np.r_[event_times, leak]

        # - Push spike timings and IDs to a heap, ordered by spike time
        # - Include spikes from previous evolution that might fall into this time interval
        heap_spikes = self.heap_remaining_spikes + list(
            zip(event_times, event_channels.astype(int))
        )
        heapq.heapify(heap_spikes)

        # - Store layer spike times and IDs in lists
        spike_times = []
        spike_ids = []

        # - Times when neurons are able to spike again
        t_refractory_ends = np.zeros(self.size)

        # print("prepared")

        # import time
        # t0 = time.time()

        t_time = self.t
        i = 0
        # - Iterate over spike times. Stop when t_final is exceeded.

        # - Copy instance variables to local variables
        state = self.state
        weights_total = self._weights_total
        min_state = self._min_state
        max_state = self._max_state
        leak_channel = self._leak_channel
        state_type = self.state_type
        v_rest = self.v_rest
        v_thresh = self.v_thresh
        v_reset = self.v_reset
        refractory = self.refractory
        delay = self.delay
        size_in = self.size_in
        v_subtract = self.v_subtract
        monitor_id = None if self._id_monitor.size == 0 else self._id_monitor
        name = self.name

        if monitor_id is not None:
            # - Lists for storing states, times and the channel from the heap
            states = [state[monitor_id].copy()]
            times = [t_time]
            channels = [np.nan]

        while t_time <= t_final:
            try:
                # - Iterate over spikes in temporal order
                t_time, channel = heapq.heappop(heap_spikes)
                # print(i, t_time, channel, "                       ", end="\r")
                if verbose:
                    print(
                        "Layer `{}`: Time passed: {:10.4f} of {} s.  Channel: {:4d}.  On heap: {:5d} events".format(
                            name, t_time, duration, channel, len(heap_spikes)
                        ),
                        end="\r",
                    )
            except IndexError:
                # - Stop if there are no spikes left
                break
            else:
                # print("update: ", self._weights_total[channel])

                if monitor_id is not None:
                    # - Record state before updates
                    times.append(t_time)
                    states.append(state[monitor_id].copy())
                    channels.append(channel)

                # - Only neurons that are not refractory can receive inputs
<<<<<<< HEAD
                vbNotRefractory = vtRefractoryEnds <= tTime
                # - Resting potential: Sign of leat so that it drives neuron states to vfVRest
                if vfVRest is not None and nChannel == nLeakChannel:
                    vbStateBelowRest = state[vbNotRefractory] < vfVRest[vbNotRefractory]
=======
                is_not_refractory = t_refractory_ends <= t_time
                # - Resting potential: Sign of leat so that it drives neuron states to v_rest
                if v_rest is not None and channel == leak_channel:
                    state_below_rest = (
                        state[is_not_refractory] < v_rest[is_not_refractory]
                    )
>>>>>>> 0932369d
                    # Flip sign of leak for corresponding neurons
                    sign = -2 * state_below_rest + 1
                    # Make sure leak is 0 when resting potential is reached
                    sign[state[is_not_refractory] == v_rest[is_not_refractory]] = 0
                else:
                    sign = 1
                # - State updates after incoming spike
                state[is_not_refractory] = np.clip(
                    state[is_not_refractory]
                    + weights_total[channel, is_not_refractory] * sign,
                    min_state,
                    max_state,
                ).astype(state_type)

                # - Neurons above threshold that are not refractory will spike
                is_spiking = np.logical_and(state >= v_thresh, is_not_refractory)

                if monitor_id is not None:
                    # - Record state after update but before subtraction/resetting
                    times.append(t_time)
                    states.append(state[monitor_id].copy())
                    channels.append(np.nan)

                if v_subtract is not None:
                    # - Subtract from states of spiking neurons
                    state[is_spiking] = np.clip(
                        state[is_spiking] - v_subtract[is_spiking], min_state, max_state
                    ).astype(state_type)
                    # - Check if among the neurons that are spiking there are still states above threshold
                    is_still_above_thresh = (state >= v_thresh) & is_spiking
                    # - Add the time(s) when they stop being refractory to the heap
                    #   on the last channel, where weights are 0, so that no neuron
                    #   states are updated but neurons that are still above threshold
                    #   can spike immediately after they stop being refractory
                    t_stop_refr = refractory[is_still_above_thresh] + t_time + tol_abs
                    # - Could use np.unique to only add each time once, but is very slow
                    # t_stop_refr = np.unique(refractory[is_still_above_thresh]) + t_time + tol_abs
                    for tStopRefr in t_stop_refr:
                        heapq.heappush(heap_spikes, (tStopRefr, -1))
                else:
                    # - Set states to reset potential
                    state[is_spiking] = v_reset[is_spiking].astype(state_type)

                if monitor_id is not None:
                    # - Record state after subtraction/resetting
                    times.append(t_time)
                    states.append(state[monitor_id].copy())
                    channels.append(np.nan)

                # - Determine times when refractory period will end for neurons that have just fired
                t_refractory_ends[is_spiking] = t_time + refractory[is_spiking]

                # - IDs of spiking neurons
                l_spike_ids = np.where(is_spiking)[0]
                # print("spiking: ", l_spike_ids)
                # - Append spike events to lists
                spike_times += [t_time] * np.sum(is_spiking)
                spike_ids += list(l_spike_ids)

                # - Append new spikes to heap
                for n_id in l_spike_ids:
                    # - Delay spikes by self.delay. Set IDs off by self.size_in in order
                    #   to distinguish them from spikes coming from the input
                    heapq.heappush(heap_spikes, (t_time + delay, n_id + size_in))
                # print("heap: ", heapq.nsmallest(5, heap_spikes))
            i += 1

        # - Update state variable
        self._state = state

        # print("finished loop")
        # print(time.time() - t0)

        # - Store remaining spikes (happening after t_final) for next call of evolution
        self.heap_remaining_spikes = heap_spikes

        # - Start and stop times for output time series
        t_start = self._timestep * self.dt
        t_stop = (self._timestep + num_timesteps) * self.dt

        # - Update time
        self._timestep += num_timesteps

        if monitor_id is not None:
            # - Store evolution of states in lists
            states = np.hstack((states, np.reshape(channels, (-1, 1))))
            self.ts_recorded = TSContinuous(times, states)

            # - Output time series
        return TSEvent(
            np.clip(spike_times, t_start, t_stop),
            spike_ids,
            num_channels=self.size,
            t_start=t_start,
            t_stop=t_stop,
        )

    def _prepare_input(
        self,
        ts_input: Optional[TSEvent] = None,
        duration: Optional[float] = None,
        num_timesteps: Optional[int] = None,
    ) -> (np.ndarray, np.ndarray, float, float):
        """
        _prepare_input - Sample input, set up time base

        :param ts_input:      TimeSeries TxM or Tx1 Input signals for this layer
        :param duration:    float Duration of the desired evolution, in seconds
        :param num_timesteps int Number of evolution time steps

        :return:
            event_times:     ndarray Event times
            event_channels:  ndarray Event channels
            num_timesteps:    int Number of evlution time steps
            t_final:           float End time of evolution
        """

        if num_timesteps is None:
            # - Determine num_timesteps
            if duration is None:
                # - Determine duration
                assert (
                    ts_input is not None
                ), "Layer {}: One of `num_timesteps`, `ts_input` or `duration` must be supplied".format(
                    self.name
                )

                if ts_input.periodic:
                    # - Use duration of periodic TimeSeries, if possible
                    duration = ts_input.duration

                else:
                    # - Evolve until the end of the input TImeSeries
                    duration = ts_input.t_stop - self.t
                    assert duration > 0, (
                        "Layer {}: Cannot determine an appropriate evolution duration.".format(
                            self.name
                        )
                        + "`ts_input` finishes before the current "
                        "evolution time."
                    )
            # - Discretize duration wrt self.dt
            num_timesteps = (duration + tol_abs) // self.dt
        else:
            assert isinstance(
                num_timesteps, int
            ), "Layer `{}`: num_timesteps must be of type int.".format(self.name)

        # - End time of evolution
        t_final = self.t + num_timesteps * self.dt

        # - Extract spike timings and channels
        if ts_input is not None:
            event_times, event_channels = ts_input(
                t_start=self.t, t_stop=(self._timestep + num_timesteps) * self.dt
            )
            if np.size(event_channels) > 0:
                # - Make sure channels are within range
                assert (
                    np.amax(event_channels) < self.size_in
                ), "Layer {}: Only channels between 0 and {} are allowed".format(
                    self.name, self.size_in - 1
                )
        else:
            event_times, event_channels = [], []

        return event_times, event_channels, num_timesteps, t_final

    def randomize_state(self):
        # - Set state to random values between reset value and theshold
        self.state = np.clip(
            (np.amin(self.v_thresh) - np.amin(self.v_reset))
            * np.random.rand(self.size)
            - np.amin(self.v_reset),
            self._min_state,
            self._max_state,
        ).astype(self.state_type)

    ### --- Properties

    @property
    def output_type(self):
        return TSEvent

    @property
    def input_type(self):
        return TSEvent

    @property
    def weights(self):
        return self.weights_rec

    @weights.setter
    def weights(self, new_w):
        self.weights_rec = new_w

    @property
    def weights_rec(self):
        return self._weights_total[self.size_in : self._leak_channel, :]

    @weights_rec.setter
    def weights_rec(self, new_w):

        self._weights_total[
            self.size_in : self._leak_channel, :
        ] = self._expand_to_weight_size(new_w, "weights_rec")

    @property
    def weights_in(self):
        return self._weights_total[: self.size_in, :]

    @weights_in.setter
    def weights_in(self, new_w):
        assert (
            np.size(new_w) == self.size_in * self.size
        ), "`new_w` must have [{}] elements.".format(self.size_in * self.size)

        self._weights_total[: self.size_in, :] = np.array(new_w)

    @property
    def state(self):
        return self._state

    @state.setter
    def state(self, new_state):
        self._state = np.clip(
            self._expand_to_net_size(new_state, "state"),
            self._min_state,
            self._max_state,
        ).astype(self.state_type)

    @property
    def v_thresh(self):
        return self._v_thresh

    @v_thresh.setter
    def v_thresh(self, new_v_thresh):
        self._v_thresh = self._expand_to_net_size(new_v_thresh, "v_thresh")

    @property
    def v_reset(self):
        return self._v_reset

    @v_reset.setter
    def v_reset(self, new_v_reset):
        self._v_reset = self._expand_to_net_size(new_v_reset, "v_reset")

    @property
    def v_rest(self):
        return self._v_rest

    @v_rest.setter
    def v_rest(self, new_v_rest):
        if new_v_rest is None:
            self._v_rest = None
        else:
            self._v_rest = self._expand_to_net_size(new_v_rest, "v_rest")

    @property
    def leak(self):
        return -self._weights_total[self._leak_channel, :]

    @leak.setter
    def leak(self, new_leak):
        self._weights_total[self._leak_channel, :] = self._expand_to_net_size(
            -new_leak, "leak"
        )

    @property
    def v_subtract(self):
        return self._v_subtract

    @v_subtract.setter
    def v_subtract(self, new_v_state):
        if new_v_state is None:
            self._v_subtract = None
        else:
            self._v_subtract = self._expand_to_net_size(new_v_state, "v_subtract")

    @property
    def refractory(self):
        return self._refractory

    @refractory.setter
    def refractory(self, new_refractory):

        self._refractory = np.clip(
            self._expand_to_net_size(new_refractory, "refractory"),
            max(0, self._min_refractory),
            None,
        )

        if (np.array(new_refractory) < self._min_refractory).any():
            print(
                "Refractory times must be at least {}.".format(self._min_refractory)
                + " Lower values have been clipped. The minimum value can be"
                + " set by changing _min_refractory."
            )

    @Layer.dt.setter
    def dt(self, _):
        raise ValueError("The `dt` property cannot be set for this layer")

    @property
    def tau_leak(self):
        return self._tau_leak

    @tau_leak.setter
    def tau_leak(self, new_tau_leak):
        assert (
            np.isscalar(new_tau_leak) and new_tau_leak > 0
        ), "`new_tau_leak` must be a scalar greater than 0."

        self._tau_leak = new_tau_leak

    @property
    def delay(self):
        return self._delay

    @delay.setter
    def delay(self, new_delay):
        assert (
            np.isscalar(new_delay) and new_delay > 0
        ), "`new_delay` must be a scalar greater than 0."

        self._delay = new_delay

    @property
    def state_type(self):
        return self._state_type

    @state_type.setter
    def state_type(self, new_type):
        if np.issubdtype(new_type, np.integer):
            # - Set limits for integer type states
            self._min_state = np.iinfo(new_type).min
            self._max_state = np.iinfo(new_type).max
        elif np.issubdtype(new_type, np.floating):
            self._min_state = np.finfo(new_type).min
            self._max_state = np.finfo(new_type).max
        else:
            raise ValueError(
                "Layer `{}`: state_type must be integer or float data type.".format(
                    self.name
                )
            )
        self._state_type = new_type
        # - Convert state to dtype
        if hasattr(self, "_state"):
            self.state = self.state

    @property
    def monitor_id(self):
        return self._id_monitor

    @monitor_id.setter
    def monitor_id(self, new_ids):
        if new_ids is True:
            self._id_monitor = np.arange(self.size)
        elif new_ids is None or new_ids is False or np.size(new_ids) == 0:
            self._id_monitor = np.array([])
        else:
            self._id_monitor = np.array(new_ids)<|MERGE_RESOLUTION|>--- conflicted
+++ resolved
@@ -178,14 +178,10 @@
         max_num_leaks = np.ceil((t_final - self.t) / self.tau_leak) + 1
         leak = np.arange(max_num_leaks) * self.tau_leak + t_first_leak
         # - Do not apply leak at t=self.t, assume it has already been applied previously
-        leak = leak[
-            np.logical_and(leak <= t_final + tol_abs, leak > self.t + tol_abs)
-        ]
+        leak = leak[np.logical_and(leak <= t_final + tol_abs, leak > self.t + tol_abs)]
 
         # - Include leaks in event trace, assign channel self.LeakChannel to leak
-        event_channels = np.r_[
-            event_channels, np.ones_like(leak) * self._leak_channel
-        ]
+        event_channels = np.r_[event_channels, np.ones_like(leak) * self._leak_channel]
         event_times = np.r_[event_times, leak]
 
         # - Push spike timings and IDs to a heap, ordered by spike time
@@ -259,19 +255,12 @@
                     channels.append(channel)
 
                 # - Only neurons that are not refractory can receive inputs
-<<<<<<< HEAD
-                vbNotRefractory = vtRefractoryEnds <= tTime
-                # - Resting potential: Sign of leat so that it drives neuron states to vfVRest
-                if vfVRest is not None and nChannel == nLeakChannel:
-                    vbStateBelowRest = state[vbNotRefractory] < vfVRest[vbNotRefractory]
-=======
                 is_not_refractory = t_refractory_ends <= t_time
                 # - Resting potential: Sign of leat so that it drives neuron states to v_rest
                 if v_rest is not None and channel == leak_channel:
                     state_below_rest = (
                         state[is_not_refractory] < v_rest[is_not_refractory]
                     )
->>>>>>> 0932369d
                     # Flip sign of leak for corresponding neurons
                     sign = -2 * state_below_rest + 1
                     # Make sure leak is 0 when resting potential is reached
@@ -443,8 +432,7 @@
     def randomize_state(self):
         # - Set state to random values between reset value and theshold
         self.state = np.clip(
-            (np.amin(self.v_thresh) - np.amin(self.v_reset))
-            * np.random.rand(self.size)
+            (np.amin(self.v_thresh) - np.amin(self.v_reset)) * np.random.rand(self.size)
             - np.amin(self.v_reset),
             self._min_state,
             self._max_state,
