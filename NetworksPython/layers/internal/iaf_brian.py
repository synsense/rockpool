--- conflicted
+++ resolved
@@ -333,13 +333,8 @@
             vnEventChannelOutput,
             strName="Layer spikes",
             nNumChannels=self.nSize,
-<<<<<<< HEAD
-            tStart=self.t,
-            tStop=(self._nTimeStep + nNumTimeSteps) * self.tDt,
-=======
             tStart=tStart,
             tStop=tStop,
->>>>>>> 4d3c528e
         )
 
     def stream(
@@ -695,13 +690,8 @@
             vnEventChannelOutput,
             strName="Layer spikes",
             nNumChannels=self.nSize,
-<<<<<<< HEAD
-            tStart=self.t,
-            tStop=(self._nTimeStep + nNumTimeSteps) * self.tDt,
-=======
             tStart=tStart,
             tStop=tStop,
->>>>>>> 4d3c528e
         )
 
     def reset_time(self):
@@ -1166,13 +1156,8 @@
             vnEventChannelOutput,
             strName="Layer spikes",
             nNumChannels=self.nSize,
-<<<<<<< HEAD
-            tStart=self.t,
-            tStop=(self._nTimeStep + nNumTimeSteps) * self.tDt,
-=======
             tStart=tStart,
             tStop=tStop,
->>>>>>> 4d3c528e
         )
 
     ### --- Properties
@@ -1515,13 +1500,8 @@
             vnEventChannelOutput,
             strName="Layer spikes",
             nNumChannels=self.nSize,
-<<<<<<< HEAD
-            tStart=self.t,
-            tStop=(self._nTimeStep + nNumTimeSteps) * self.tDt,
-=======
             tStart=tStart,
             tStop=tStop,
->>>>>>> 4d3c528e
         )
 
     def reset_time(self):
