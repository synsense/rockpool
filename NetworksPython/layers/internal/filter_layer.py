--- conflicted
+++ resolved
@@ -20,8 +20,7 @@
         downSampleFs: float = None,
         nfft: int = 512,
         winLen: float = 0.025,
-        winStep: float = 0.01,
-        nfft: int = 512
+        winStep: float = 0.01
     ):
         """
         FFIAFBrian - Construct a spiking feedforward layer with IAF neurons, with a Brian2 back-end
@@ -30,7 +29,6 @@
         :param mfW:             np.array MxN weight matrix.
         :param filterName:      str with the filtering method
         :param fs:              float sampling frequency of input signal
-        traceback.print_exc()
         :param vfBias:          np.array Nx1 bias vector
         :param tDt:             float Time-step. Default: 0.1 ms
         :param fNoiseStd:       float Noise std. dev. per second. Default: 0
@@ -57,12 +55,6 @@
         self.winStep = winStep
         self.nfft = nfft
         self._nTimeStep = 0
-<<<<<<< HEAD
-        self.winLen = winLen
-        self.winStep = winStep
-=======
-
->>>>>>> 81878665
         if downSampleFs != None:
             self.downSampleFs = downSampleFs
         else:
@@ -71,12 +63,6 @@
             self.tDt = 1/fs
         else:
             self.tDt = tDt
-<<<<<<< HEAD
-        self.nfft = nfft
-
-=======
->>>>>>> 81878665
-
     def reset_all(self):
         self.mfW = np.copy(self.mfW)
         self._nTimeStep = 0
@@ -107,16 +93,8 @@
         elif "mfcc" in self.filterName or "fft" in self.filterName:
             filtOutput = self.filtFunct(mfInputStep.T[0], self.fs, self.nNumTraces, \
                                         winlen=self.winLen, winstep=self.winStep, nfft=self.nfft)
-<<<<<<< HEAD
-
-            self._nTimeStep += mfInputStep.shape[0] - 1
-            vtTimeBase = np.arange(len(filtOutput)) * self.winLen
-            if tDuration == None:
-                vtTimeBase = np.linspace(tsInput.t_start, tsInput.t_stop, len(filtOutput))
-=======
             self._nTimeStep += mfInputStep.shape[0] - 1
             vtTimeBase = vtTimeBase[0] + np.arange(filtOutput.shape[0]) * self.winStep
->>>>>>> 81878665
 
             return TSContinuous(
                 vtTimeBase,
