--- conflicted
+++ resolved
@@ -23,6 +23,7 @@
     ".internal.spike_bt": "RecFSSpikeEulerBT",
     ".internal.cnnweights": "CNNWeight",
     ".internal.spiking_conv2d_torch": "CNNWeightTorch",
+    ".internal.torch_cnn_layer": "FFCLIAFTorch",
     ".internal.updown": "FFUpDown",
     ".internal.weights": (
         "RndmSparseEINet",
@@ -37,11 +38,6 @@
         "in_res_digital",
         "IAFSparseNet",
     ),
-<<<<<<< HEAD
-    ".internal.spiking_conv2d_torch": "CNNWeightTorch",
-    ".internal.torch_cnn_layer": "FFCLIAFTorch",
-=======
->>>>>>> be0660c7
 }
 
 # - Define current package
