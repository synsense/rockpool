--- conflicted
+++ resolved
@@ -1,21 +1,12 @@
-<<<<<<< HEAD
 import importlib
 from warnings import warn
 
 
 from .layer import Layer
-from .iaf_cl import CLIAF
+
+# from .iaf_cl import CLIAF
 
 __all__ = ["Layer", "CLIAF"]
-
-from .internal import *
-from .gpl import *
-
-=======
-## __init__.py Smart importer for submodules
-import importlib
-from warnings import warn
->>>>>>> abdd7744
 
 # - Dictionary {module file} -> {class name to import}
 dModules = {
@@ -50,17 +41,10 @@
         "in_res_digital",
         "IAFSparseNet",
     ),
+    ".internal.spiking_conv2d_torch": "CNNWeightTorch",
 }
 
-# - Define current package
 strBasePackage = "NetworksPython.layers"
-<<<<<<< HEAD
-=======
-
-
-# - Initialise list of available modules
-__all__ = []
->>>>>>> abdd7744
 
 # - Loop over submodules to attempt import
 for strModule, classnames in dModules.items():
