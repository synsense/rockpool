## __init__.py Smart importer for submodules
import importlib
from warnings import warn

# - Dictionary {module file} -> {class name to import}
dModules = {
    ".layer": "Layer",
    ".internal.iaf_brian": (
        "FFIAFBrian",
        "FFIAFSpkInBrian",
        "RecIAFBrian",
        "RecIAFSpkInBrian",
    ),
    ".internal.rate": ("FFRateEuler", "PassThrough", "RecRateEuler"),
    ".internal.event_pass": "PassThroughEvents",
    ".internal.exp_synapses_brian": "FFExpSynBrian",
    ".internal.exp_synapses_manual": "FFExpSyn",
    ".internal.iaf_cl": ("FFCLIAF", "RecCLIAF", "CLIAF"),
    ".internal.softmaxlayer": "SoftMaxLayer",
    ".internal.iaf_digital": "RecDIAF",
    ".internal.spike_bt": "RecFSSpikeEulerBT",
    ".internal.updown": "FFUpDown",
    ".internal.pytorch.exp_synapses_torch": "FFExpSynTorch",
    ".internal.pytorch.iaf_torch": (
        "FFIAFTorch",
        "FFIAFRefrTorch",
        "FFIAFSpkInTorch",
        "FFIAFSpkInRefrTorch",
        "RecIAFTorch",
        "RecIAFRefrTorch",
        "RecIAFSpkInTorch",
        "RecIAFSpkInRefrTorch",
        "RecIAFSpkInRefrCLTorch",
    ),
    ".internal.iaf_nest": ("FFIAFNest", "RecIAFSpkInNest"),
    ".internal.aeif_nest": "RecAEIFSpkInNest",
    ".internal.devices.dynap_hw": "RecDynapSE",
<<<<<<< HEAD
    ".internal.rate-jax": ("RecRateEulerJax", "ForceRateEulerJax"),
=======
    ".internal.rate_jax": ("RecRateEulerJax", "ForceRateEulerJax"),
>>>>>>> e4399282
}


# - Define current package
strBasePackage = "NetworksPython.layers"

# - Initialise list of available modules
__all__ = []

# - Loop over submodules to attempt import
for strModule, classnames in dModules.items():
    try:
        if isinstance(classnames, str):
            # - Attempt to import the module, get the requested class
            strClass = classnames
            locals()[strClass] = getattr(
                importlib.import_module(strModule, strBasePackage), strClass
            )

            # - Add the resulting class to __all__
            __all__.append(strClass)

        elif isinstance(classnames, tuple):
            for strClass in classnames:
                # - Attempt to import the module
                locals()[strClass] = getattr(
                    importlib.import_module(strModule, strBasePackage), strClass
                )

                # - Add the resulting class to __all__
                __all__.append(strClass)

        elif classnames is None:
            # - Attempt to import the module alone
            locals()[strModule] = importlib.import_module(strModule, strBasePackage)

            # - Add the module to __all__
            __all__.append(strModule)

    except ModuleNotFoundError as err:
        # - Ignore ModuleNotFoundError
        warn("Could not load package " + strModule)
        print(err)
        pass

    except ImportError as err:
        # - Raise a warning if the package could not be imported for any other reason
        warn("Could not load package " + strModule)
        print(err)


# from .internal import *

# from .internal import __all__ as suball

# __all__ += suball<|MERGE_RESOLUTION|>--- conflicted
+++ resolved
@@ -35,11 +35,7 @@
     ".internal.iaf_nest": ("FFIAFNest", "RecIAFSpkInNest"),
     ".internal.aeif_nest": "RecAEIFSpkInNest",
     ".internal.devices.dynap_hw": "RecDynapSE",
-<<<<<<< HEAD
-    ".internal.rate-jax": ("RecRateEulerJax", "ForceRateEulerJax"),
-=======
     ".internal.rate_jax": ("RecRateEulerJax", "ForceRateEulerJax"),
->>>>>>> e4399282
 }
 
 
