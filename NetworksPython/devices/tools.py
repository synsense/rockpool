--- conflicted
+++ resolved
@@ -615,13 +615,10 @@
     consider_chips = (
         list(range(NUM_CHIPS)) if consider_chips is None else consider_chips
     )
-<<<<<<< HEAD
-=======
 
     if len(consider_chips) == 0:
         return [], [], [], []
 
->>>>>>> 91b8dcef
     shadowneurons = CtxDynapse.model.get_shadow_state_neurons()
     # - IDs of neurons that are considered
     neuron_ids = [
@@ -642,12 +639,8 @@
         for neuron in neuron_list
     ]
     # - List of input IDs to all neurons
-<<<<<<< HEAD
-    cam_info = [
-=======
     #   (list over neurons, contains list over cams, contains tuples with pre_neuron id and camtype)
     cam_info: List[List[Tuple[int, int]]] = [
->>>>>>> 91b8dcef
         [
             (
                 NUM_NEURONS_CORE * cam.get_pre_neuron_core_id()
