--- conflicted
+++ resolved
@@ -732,25 +732,16 @@
             getattr(ctxdynapse.DynapseCamType, camtype): i
             for i, camtype in enumerate(params.CAMTYPES)
         }
-<<<<<<< HEAD
-=======
         # - Store SRAM information
         self._sram_connections = np.zeros((self.num_neurons, self.num_cores))
         # - Store CAM information
         self._cam_connections = np.zeros(
             (len(self._camtypes), self.num_neur_chip, self.num_neurons)
         )
->>>>>>> 91b8dcef
         # - Store connectivity array
         self._connections = np.zeros(
             (len(params.CAMTYPES), self.num_neurons, self.num_neurons)
         )
-<<<<<<< HEAD
-        self._connections_virtual = np.zeros(
-            (len(params.CAMTYPES), self.num_neur_chip, self.num_neurons)
-        )
-=======
->>>>>>> 91b8dcef
         # Include previously existing connections in the model
         self._update_connectivity_array(initialized_chips)
         print("DynapseControl: Connectivity array initialized")
@@ -1095,10 +1086,6 @@
         # - Return these neurons
         return np.array([self.virtual_neurons[i] for i in ids_neurons_to_allocate])
 
-<<<<<<< HEAD
-    def _update_connectivity_array(self, consider_chips: Optional[List] = None):
-
-=======
     def _update_memory_cells(self, consider_chips: Optional[List] = None):
         """
         _update_memory_cells - Extract cam and sram data from shadow neurons and
@@ -1106,7 +1093,6 @@
         :param consider_chips:  List-like with Chips to be updated. If `None`,
                                 update for initialized chips.
         """
->>>>>>> 91b8dcef
         # - Determine which chips are to be considered for update
         if consider_chips is None:
             consider_chips = initialized_chips
@@ -1116,57 +1102,6 @@
             except TypeError:
                 consider_chips: Tuple = (int(consider_chips),)
 
-<<<<<<< HEAD
-        # - Get connection information for specified chips
-        connection_info = tools.get_connection_info(consider_chips)
-        neuron_ids, targetcore_lists, inputid_lists, camtype_lists = connection_info
-        core_ids = np.array(neuron_ids) // self.num_neur_core
-
-        # - Set connections of considered neurons to zero
-        pre, post = np.meshgrid(neuron_ids, neuron_ids, indexing="ij")
-        self._connections[:, pre, post] = 0
-        self._connections_virtual[:, pre, post] = 0
-
-        # - To which cores does each neuron send
-        sram_conns = np.zeros((self.num_neurons, self.num_cores), bool)
-        for pre, post in enumerate(targetcore_lists):
-            sram_conns[pre, post] = True
-        # - Expand from cores to number of neurons
-        sram_conns = np.repeat(sram_conns, self.num_neur_core, axis=1)
-        # - Repeat for each connection type
-        sram_conns = np.repeat((sram_conns,), self._connections.shape[0], axis=0)
-
-        # - To which neuron_ids do neurons listen
-        cam_conns = np.zeros(
-            (len(params.CAMTYPES), self.num_neur_chip, self.num_neurons)
-        )
-        for id_post, ids_pre, syntypes in zip(neuron_ids, inputid_lists, camtype_lists):
-            for id_pre, type_pre in zip(ids_pre, syntypes):
-                cam_conns[self._camtypes[type_pre], id_pre, id_post] += 1
-        cam_conns = np.concatenate(self.num_chips * (cam_conns,), axis=1)
-
-        self._connections = cam_conns * sram_conns
-
-        # # - Indices of neurons wrt neuron_ids
-        # neuron_indices = {id_n: idx for idx, id_n in enumerate(neuron_ids)}
-        # # - Iterate over postsynaptic neurons and add connections
-        # for id_neur, id_core, inputids, camtypes in zip(
-        #     neuron_ids, core_ids, inputid_lists, camtype_lists
-        # ):
-        #     # - Iterate over presynaptic neuron IDs (modulo number of neurons per chip)
-        #     for id_pre, syntype in zip(inputids, camtypes):
-        #         # - List of all possible presynaptic neuron IDs
-        #         preneuron_ids = [
-        #             id_pre + offset * self.num_neur_chip for offset in consider_chips
-        #         ]
-        #         # - Register connection with matching cam (synapse) type iff presynaptic neuron sends to postsynaptic core
-        #         for i in preneuron_ids:
-        #             if id_core in targetcore_lists[neuron_indices[i]]:
-        #                 self._connections[syntype, i, id_neur] += 1
-
-        #         # - Register virtual connection
-        #         self._connections_virtual[syntype, id_pre, id_neur] += 1
-=======
         if len(consider_chips) == 0:
             return
 
@@ -1207,7 +1142,6 @@
         self._connections = self._extract_connections_from_memory(
             self._sram_connections, self._cam_connections
         )
->>>>>>> 91b8dcef
 
     def add_connections_to_virtual(
         self,
@@ -1360,21 +1294,6 @@
                 )
             # - Pre- and postsynaptic populations are the same (recurrent connections)
             neuron_ids_post = neuron_ids
-
-        # - Update connectivity array
-        pre, post = np.meshgrid(neuron_ids, neuron_ids_post, indexing="ij")
-        # TODO: RETHINK!!!
-        self.connections[self._camtypes[syn_exc], pre, post] = np.clip(weights, 0, None)
-        self.connections[self._camtypes[syn_inh], pre, post] = -np.clip(
-            weights, None, 0
-        )
-        if not virtual_pre:
-            self.connections[self._camtypes[syn_exc], pre, post] = np.clip(
-                weights, 0, None
-            )
-            self.connections[self._camtypes[syn_inh], pre, post] = -np.clip(
-                weights, None, 0
-            )
 
         # - Extract neuron IDs and remove numpy wrapper around int type
         preneur_ids_exc = [int(neuron_ids[i]) for i in presyn_exc_list]
