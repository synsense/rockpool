--- conflicted
+++ resolved
@@ -2,7 +2,6 @@
 
 All notable changes between Rockpool releases will be documented in this file.
 
-<<<<<<< HEAD
 ## -- 2022-12-13
 
 ### Added
@@ -11,13 +10,12 @@
   * Simulation
   * Optimization
   * Deployment
-=======
+  
 ## Unreleased
 
 * LIFExodus now supports training time constants, and multiple time constants
 * Implemented ``ExpSynExodus`` for accelerated training of exponential synapse modules
 * Added initial developer documentation
->>>>>>> 615cd7f5
 
 ## [v2.5] -- 2022-11-29
 
