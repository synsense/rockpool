--- conflicted
+++ resolved
@@ -19,11 +19,8 @@
 * Fixed a bug in `AFESim` on windows, where the maximum int32 value would be exceeded when seeding the AFE simulation
 * Fixed stochasticity in some unit tests
 * Fixed a bug in `channel_quantize`, where quantization would be incorrectly applied for Xylo IMU networks with Nien < Nhid
-<<<<<<< HEAD
+* Fixed a bug in `channel_quantize`, where hidden unit biases would be incorrectly used in place of output unit biases
 * Fixed a non-handled buffer bug in `LIFJax`, where non-recurrent modules would sometimes have garbage in `w_rec` instead of all zeros
-=======
-* Fixed a bug in `channel_quantize`, where hidden unit biases would be incorrectly used in place of output unit biases
->>>>>>> 22cc69a5
 
 ### Deprecated
 
