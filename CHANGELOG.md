# Change log

All notable changes between Rockpool releases will be documented in this file

<<<<<<< HEAD
## [vX.X.X] -- XXXX-XX-XX

### Added
### Changed
* Update release instructions to add logo color information
* Update functions and methods to be compatible with Python 3.12 and Numpy >= 2.0

### Fixed
### Deprecated
### Removed
### Security
=======
## [v.3.0.0.1 hotfix] -- 2025-07-02

### Fixed

* Improve precision of power measurement by start and stop power measurement in evolve call of XyloMonitor/XyloSamna
>>>>>>> ee50e764

## [v.3.0.0] -- 2025-06-17

### Removed

* Remove support for XyloTestBoard, XyloDevKit and XyloAudio 1, following updates on Samna 0.46.0. This breaks compatibility with old versions.

### Updated

* `as_graph` method of `ahp_lif` module changed to make it compatible with the mapper of XyloAudio 2

### Added

* Add missing audio samples for XyloAudio 3 tutorial `Using XyloSamna and XyloMonitor to deploy a model on XyloAudio 3 HDK`

### Fixed

* Initialization of `XyloSamna` or `XyloMonitor` in a loop was crashing when recording power. 

## [v.2.9.2.2 hotfix] -- 2025-05-26

### Fixed

* Restrict max version for samna to prevent unexpected updates breaking Rockpool

## [v.2.9.2.1 hotfix] -- 2025-05-09

### Fixed

* Audio Front End using PDM input data was not configured correctly for XyloAudio 3 

## [v2.9.2] -- 2025-04-17

### Added
* Power measurement for XyloAudio 3
* AFESamna module for XyloAudio 3: allow recording of input spikes from live microphone
* Complete set of tutorials for XyloAudio 3

### Fixed
* Remove dependence of imp module that was deprecated in Python 3.12
* Fixed bug in multiplying `TSContinuous` objects with differing numbers of channels

## [v.2.9.1 hotfix] -- 2024-10-14

### Fixed

* Rockpool package was not generate on conda-forge. Update package build requirements.

## [v2.9] -- 2024-10-11

### Added
* Support for Xylo™Audio 3 development kit
  * Hardware interface via samna
  * Digital microphone input and simulaton package
  * Cycles model
  * Simulation support for audio front-end: `AFESimExternal` , `AFESimAGC`, and `AFESimPDM` with all the necessary sub-modules
* Tutorial and documentation for the ``SynNet`` architecture, to improve visibility

### Changed
* Update ``release notes`` for developers in documentation
    * Add check for version
    * Add check for copyright
* Update dependency version of Jax to >=0.4.28
* Move instructions to build documentation inside ``Contributing`` section

## [v2.8] -- 2024-06-24

### Added
* Add cycles model for Xylo Audio and Xylo IMU, enabling users to calculate the required master clock frequency for Xylo
* Add support for NIR, for importing and exporting Rockpool torch networks

### Changed
* `LIFExodus` now supports vectors as threshold parameter
* Standard `LIF` modules now have `w_rec` as a simulation parameter when in non-recurrent mode

### Fixed
* `TypeError` when using `LIFExodus`
* Update `jax.config` usage
* Power measurement for `xyloA2` was not considering AFE channels
* Remove `check_grads` from Jax tests, since this will fail for LIF neurons due to surrograte gradients
* Fix a bug in `AFESim` on windows, where the maximum int32 value would be exceeded when seeding the AFE simulation
* Fix stochasticity in some unit tests
* Fix a bug in `channel_quantize`, where quantization would be incorrectly applied for Xylo IMU networks with Nien < Nhid
* Fix a bug in `channel_quantize`, where hidden unit biases would be incorrectly used in place of output unit biases
* Fix a non-handled buffer bug in `LIFJax`, where non-recurrent modules would sometimes have garbage in `w_rec` instead of all zeros
* Fix a bug in `TorchSequential.as_graph()`, where torch module functions would be called instead of rockpool modules, leading to a failing call to `.as_graph()`.

### Deprecated

* Brian2 tests are not running -- Brian2 backend will be soon removed

### Removed

### Security

## [v.2.7.1 hotfix] -- 2024-01-19

### Fixed

* Bug in Xylo IMU mapper, where networks with more than 128 hidden neurons could not be mapped

## [v2.7] -- 2023-09-25

### Added

* Dependency on `pytest-random-order` v1.1.0 for test order randomization.
* New HowTo tutorial for performing constrained optimisation with torch and jax
* Xylo IMU application software support:

  * `mapper`, `config_from_specification` and graph mapping support
  * `XyloSim` module: SNN core simulation for Xylo IMU
  * `IMUIFSim` module: Simulation of the input encoding interface with sub-modules:
    * `BandPassFilter`
    * `FilterBank`
    * `RotationRemoval`
    * `IAFSpikeEncoder`
    * `ScaleSpikeEncoder`
  * `XyloIMUMonitor` module: Real-time hardware monitoring for Xylo IMU.
  * `XyloSamna` module: Interface to the SNN core.
  * `IMUIFSamna` module: Interface to `IMUIF`, utilizing neurons in the SNN core.
  * `IMUData` module: Collection of sensor data from the onboard IMU sensor.
  * Utility functions for network mapping to the Xylo IMU HDK, interfacing, and data processing.
  * Introductory documentation providing an overview of Xylo IMU and instructions on configuring preprocessing.
* New losses, with structure similar to PyTorch.

  * PeakLoss which can be imported as `peak_loss = rockpool.nn.losses.PeakLoss()`.
  * MSELoss which can be imported as  `mse_loss = rockpool.nn.losses.MSELoss()`.

### Changed

* Update dependency version of pytest-xdist to >=3.2.1.
* Update to `Sequential` API. `Sequential` now permits instantiation with an `OrderedDict` to specify module names. `Sequential` now supports an `.append()` method, to append new modules, optionally specifying a module name.
* Cleaned up tree manipulation libraries and added to documentation. Implemented unit tests.
* Removed obsolete unit tests
* Changed semantics of transformation configurations for QAT, to only include attributes which will be transformed, rather than all attributes. This fixes an incompatibility with torch >= 2.0.
* Added support for latest `torch` versions
* New fine-grained installation options
* Renamed power measurement dict keys returned by Xylo Audio 2 (`syns61201`) `XyloSamna` module, to be more descriptive
* Upgrade minimum Python version supported to 3.8
* Upgrade minimum JAX version supported to 0.4.10
* Rearranged Xylo documentation to separate overview, Xylo Audio and Xylo IMU

### Fixed

* Fixed bug in initialising access to MC3620 IMU sensor on Xylo IMU HDK, where it would fail with an error the on the second initialisation

### Deprecated

### Removed

* NEST backend completely removed
* Removed spiking output surrogate "U" from LIF modules

### Security

## [v2.6] -- 2023-03-22

### Added

* Dynap-SE2 Application Software Support (jax-backend)

  * jax backend `DynapSim` neuron model with its own custom surrogate gradient implementation
  * `DynapSamna` module handling low-level HDK interface under-the-hood
  * rockpool network <-> hardware configuration bi-directional conversion utilities
    * Network mapping: `mapper()` and `config_from_specification()`
    * sequentially combined `LinearJax`+`DynapSim` network getters : `dynapsim_net_from_config()` and `dynapsim_net_from_spec()`
  * transistor lookup tables to ease high-level parameters <-> currents <-> DAC (coarse, fine values) conversions
  * Dynap-SE2 specific auto-encoder quantization `autoencoder_quantization()`
    * Custom `DigitalAutoEncoder` implementation and training pipeline
  * `samna` alias classes compensating the missing documentation support
  * unit tests + tutorials + developer docs
  * `DynapseNeuron` graph module which supports conversion from and to `LIFNeuronWithSynsRealValue` graph
  * hardcoded frozen and dynamic mismatch prototypes
  * mismatch transformation (jax)
* `LIFExodus` now supports training time constants, and multiple time constants
* Improved API for `LIFTorch`
* Implemented `ExpSynExodus` for accelerated training of exponential synapse modules
* Added initial developer documentation
* Added MNIST tutorial
* Fixed notebook links to MyBinder.org

### Changed

* Updated Samna version requirement to >=0.19.0
* User explicitly defines Cuda device for LIFExodus, ExpDynExodus and LIFMembraneExodus
* Improved error message when a backend is missing
* Improved transient removal in `syns61201.AFESim`

### Fixed

* Weight scaling was too different for output layers and hidden layers.
* Hotfix: Regression in `LIFExodus`

## [v2.5] -- 2022-11-29

### Added

* Added support for Xylo-Audio v2 (SYNS61201) devices and HDK
* Added hardware versioning for Xylo devices
* Added a beta implementation of Quantisation-Aware Training for Torch backend in ``rockpool.transform.torch_transform``
* Added support for parameter boundary constraints in ``rockpool.training.torch_loss``
* Added tutorial for Spiking Heidelberg Digits audio classification
* Added tutorial and documentation for WaveSense network architecture
* Added support to ``LIFTorch`` for training decays and bitshift parameters
* Added a new utility package ``rockpool.utilities.tree_utils``

### Changed

* Updated support for Exodus v1.1
* Updated ``XyloSim.from_specification`` to handle  NIEN ≠ NRSN ≠ NOEN for Xylo devices
* Updated ``LIFTorch`` to provide proper ``tau``s for ``.as_graph()`` in case of decay and bitshift traning
* Improved backend management, to test torch version requirements

### Fixed

* Fixed usage of Jax optimisers in tutorial notebooks to reflect Jax API changes
* Fixed issues with ``LIFTorch`` and ``aLIFTorch``, preventing ``deepcopy`` protocol
* Fixed bug in `tree_utils`, where `Tree` was used instead of `dict` in `isinstance` check
* Replaced outdated reference from ``FFRateEuler`` to ``Rate`` module in high-level API tutorial
* Fixed seeds in torch and numpy to avoid ``nan`` loss problem while training in tutorial
* Fixed bug in ``TorchModule`` where assigning to an existing registered attribute would clear the family of the attribute
* Fixed a bug in Constant handling for `torch.Tensor`s, which would raise errors in torch 1.12
* Fixed bug in ``LIFTorch``, which would cause recorded state to hang around post-evolution, causing errors from `deepcopy`
* Fixed bug in `Module._register_module()`, where replacing an existing submodule would cause the string representation to be incorrect

## [v2.4.2] -- 2022-10-06

### Hotfix

Improved handling of weights when using `XyloSim.from_specification`

## [v2.4] -- 2022-08

### Major changes

- `Linear...` modules now *do not* have a bias parameter, by default.

### Added

- Support for Xylo SNN core v2, via XyloSim. Including biases and quantisation support; mapping and deployment for Xylo SNN core v2 (SYNS61201)
- Added support for Xylo-A2 test board, with audio recording support from Xylo AFE (`AFESamna` and `XyloSamna`)
- Support for an LIF neuron including a trainable adaptive threshold (`aLIFTorch`). Deployable to Xylo
- New module `BooleanState`, which maintains a boolean state
- Support for membrane potential training using `LIFExodus`

### Changed

- Xylo package support for HW versioning (SYNS61300; SYNS61201)
- Ability to return events, membrane potentials or synaptic currents as output from `XyloSim` and `XyloSamna`
- Enhanced Xylo `mapper` to be more lenient about weight matrix size --- now assumes missing weights are zero
- Xylo `mapper` is now more lenient about HW constraints, permitting larger numbers of input and output channels than supported by existing HDKs
- Xylo `mapper` supports a configurable number of maxmimum hidden and output neurons
- Running `black` is enforced by the CI pipeline
- `Linear...` modules now export bias parameters, if they are present
- `Linear...` modules now do not include bias parameters by default
- Xylo `mapper` now raises a warning if any linear weights have biases
- `LIFSlayer` renamed to `LIFExodus`, corresponding to `sinabs.exodus` library name change
- Periodic exponetial surrogate function now supports training thresholds

### Fixed

- Fixes related to torch modules moved to simulation devices
- Fixed issue in `dropout.py`, where if jax was missing an ImportError was raised
- Fixed an issue with `Constant` `torch` parameters, where `deepcopy` would raise an error
- Fixed issue with newer versions of torch; torch v1.12 is now supported
- Updated to support changes in latest jax api
- Fixed bug in `WavesenseNet`, where neuron class would not be checked properly
- Fixed bug in `channel_quantize`, where *un*quantized weights were returned instead of quantized weights

### Deprecated

- `LIFSlayer` is now deprecated

## [v2.3.1] -- 2022-03-24

### Hotfix

- Improved CI pipeline such that pipline is not blocked with sinabs.exodus cannot be installed
- Fixed UserWarning raised by some torch-backed modules
- Improved some unit tests

## [v2.3] -- 2022-03-16

### Added

- Standard dynamics introduced for LIF, Rate, Linear, Instant, ExpSyn. These are standardised across Jax, Torch and Numpy backends. We make efforts to guarantee identical dynamics for the standard modules across these backends, down to numerical precision
- LIF modules can now train threhsolds and biases as well as time constants
- New `JaxODELIF` module, which implements a trainable LIF neuron following common dynamical equations for LIF neurons
- New addition of the WaveSense network architecture, for temporal signal processing with SNNs. This is available in `rockpool.networks`, and is documented with a tutorial
- A new system for managing computational graphs, and mapping these graphs onto hardware architectures was introduced. These are documented in the Xylo quick-start tutorial, and in more detail in tutorials covering Computational Graphs and Graph Mapping. The mapping system performs design-rule checks for Xylo HDK
- Included methods for post-traning quantisation for Xylo, in `rockpool.transform`
- Added simulation of a divisive normalisation block for Xylo audio applications
- Added a `Residual` combinator, for convenient generation of networks with residual blocks
- Support for `sinabs` layers and Exodus
- `Module`, `JaxModule` and `TorchModule` provide facility for auto-batching of input data. Input data shape is `(B, T, Nin)`, or `(T, Nin)` when only a single batch is provided
- Expanded documentation on parameters and type-hinting

### Changed

- Python > 3.6 is now required
- Improved import handling, when various computational back-ends are missing
- Updated for new versions of `samna`
- Renamed Cimulator -> XyloSim
- Better parameter handling and rockpool/torch parameter registration for Torch modules
- (Most) modules can accept batched input data
- Improved / additional documentation for Xylo

### Fixed

- Improved type casting and device handling for Torch modules
- Fixed bug in Module, where `modules()` would return a non-ordered dict. This caused issues with `JaxModule`

### Removed

- Removed several obsolete `Layer`s and `Network`s from Rockpool v1

## [v2.2] -- 2021-09-09

### Added

- Added support for the Xylo development kit in `.devices.xylo`, including several tutorials
- Added CTC loss implementations in `.training.ctc_loss`
- New trainable `torch` modules: `LIFTorch` and others in `.nn.modules.torch`, including an asynchronous delta modulator `UpDownTorch`
- Added `torch` training utilities and loss functions in `.training.torch_loss`
- New `TorchSequential` class to support `Sequential` combinator for `torch` modules
- Added a `FFwdStackTorch` class to support `FFwdStack` combinator for `torch` modules

### Changed

- Existing `LIFTorch` module renamed to `LIFBitshiftTorch`; updated module to align better with Rockpool API
- Improvements to `.typehints` package
- `TorchModule` now raises an error if submodules are not `Torchmodules`

### Fixed

- Updated LIF torch training tutorial to use new `LIFBitshiftTorch` module
- Improved installation instructions for `zsh`

## [v2.1] -- 2021-07-20

### Added

- 👹 Adversarial training of parameters using the *Jax* back-end, including a tutorial
- 🐰 "Easter" tutorial demonstrating an SNN trained to generate images
- 🔥 Torch tutorials for training non-spiking and spiking networks with Torch back-ends
- Added new method `nn.Module.timed()`, to automatically convert a module to a `TimedModule`
- New `LIFTorch` module that permits training of neuron and synaptic time constants in addition to other network parameters
- New `ExpSynTorch` module: exponential leak synapses with Torch back-end
- New `LinearTorch` module: linear model with Torch back-end
- New `LowPass` module: exponential smoothing with Torch back-end
- New `ExpSmoothJax` module: single time-constant exponential smoothing layer, supporting arbitrary transfer functions on output
- New `softmax` and `log_softmax` losses in `jax_loss` package
- New `utilities.jax_tree_utils` package containing useful parameter tree handling functions
- New `TSContinuous.to_clocked()` convenience method, to easily rasterise a continuous time series
- Alpha: Optional `_wrap_recorded_state()` method added to `nn.Module` base class, which supports wrapping recorded state dictionaries as `TimeSeries` objects, when using the high-level `TimeSeries` API
- Support for `add_events` flag for time-series wrapper class
- New Parameter dictionary classes to simplify conversion and handling of *Torch* and *Jax* module parameters
  - Added `astorch()` method to parameter dictionaries returned form `TorchModule`
- Improved type hinting

### Changed

- Old `LIFTorch` module renamed to `LIFBitshiftTorch`
- Kaiming and Xavier initialisation support for `Linear` modules
- `Linear` modules provide a bias by default
- Moved `filter_bank` package from V1 layers into `nn.modules`
- Update *Jax* requirement to > v2.13

### Fixed

- Fixed *binder* links for tutorial notebooks
- Fixed bug in `Module` for multiple inheritance, where the incorrect `__repr__()` method would be called
- Fixed `TimedModuleWrapper.reset_state()` method
- Fixed axis limit bug in `TSEvent.plot()` method
- Removed page width constraint for docs
- Enable `FFExpSyn` module by making it independent of old `RRTrainedLayer`

### Deprecated

- Removed `rpyc` dependency

### Removed

## [v2.0] -- 2021-03-24

- **New Rockpool API. Breaking change from v1.x**
- Documentation for new API
- Native support for Jax and Torch backends
- Many v1 Layers transferred

## [v1.1.0.4] -- 2020-11-06

- Hotfix to remove references to ctxctl and aiCTX
- Hotfix to include NEST documentation in CI-built docs
- Hotfix to include change log in build docs

## [v1.1] -- 2020-09-12

### Added

- Considerably expanded support for Denève-Machens spike-timing networks, including training arbitrary dynamical systems in a new `RecFSSpikeADS` layer. Added tutorials for standard D-M networks for linear dynamical systems, as well as a tutorial for training ADS networks
- Added a new "Intro to SNNs" getting-started guide
- A new "sharp points of Rockpool" tutorial collects the tricks and traps for new users and old
- A new `Network` class, `JaxStack`, supports stacking and end-to-end gradient-based training of all Jax-based layers. A new tutorial has been added for this functionality
- `TimeSeries` classes now support best-practices creation from clock or rasterised data. `TSContinuous` provides a `.from_clocked()` method, and `TSEvent` provides a `.from_raster()` method for this purpose. `.from_clocked()` a sample-and-hold interpolation, for intuitive generation of time series from periodically-sampled data.
- `TSContinuous` now supports a `.fill_value` property, which permits extrapolation using `scipy.interpolate`
- New `TSDictOnDisk` class for storing `TimeSeries` objects transparently on disk
- Allow ignoring data points for specific readout units in ridge regression Fisher relabelling. To be used, for example with all-vs-all classification
- Added exponential synapse Jax layers
- Added `RecLIFCurrentIn_SO` layer

### Changed

- `TSEvent` time series no longer support creation without explicitly setting `t_stop`. The previous default of taking the final event time as `t_stop` was causing too much confusion. For related reasons, `TSEvent` now forbids events to occur at `t_stop`
- `TimeSeries` classes by default no longer permit sampling outside of the time range they are defined for, raising a `ValueError` exception if this occurs. This renders safe several traps that new users were falling in to. This behaviour is selectable per time series, and can be transferred to a warning instead of an exception using the `beyond_range_exception` flag
- Jax trainable layers now import from a new mixin class `JaxTrainer`. THe class provides a default loss function, which can be overridden in each sub-class to provide suitable regularisation. The training interface now returns loss value and gradients directly, rather than requiring an extra function call and additional evolution
- Improved training method for JAX rate layers, to permit parameterisation of loss function and optimiser
- Improved the `._prepare_input...()` methods in the `Layer` class, such that all `Layer`s that inherit from this superclass are consistent in the number of time steps returned from evolution
- The `Network.load()` method is now a class method
- Test suite now uses multiple cores for faster testing
- Changed company branding from aiCTX -> SynSense
- Documentation is now hosted at [https://rockpool.ai](https://rockpool.ai)

### Fixed

- Fixed bugs in precise spike-timing layer `RecSpikeBT`
- Fixed behavior of `Layer` class when passing weights in wrong format
- Stability improvements in `DynapseControl`
- Fix faulty z_score_standardization and Fisher relabelling in `RidgeRegrTrainer`. Fisher relabelling now has better handling of differently sized batches
- Fixed bugs in saving and loading several layers
- More sensible default values for `VirtualDynapse` baseweights
- Fix handling of empty `channels` argument in `TSEvent._matching_channels()` method
- Fixed bug in `Layer._prepare_input`, where it would raise an AssertionError when no input TS was provided
- Fixed a bug in `train_output_target`, where the gradient would be incorrectly handled if no batching was performed
- Fixed `to_dict` method for `FFExpSynJax` classes
- Removed redundant `_prepare_input()` method from Torch layer
- Many small documentation improvements

---

## [v1.0.8] -- 2020-01-17

### Added

- Introduced new `TimeSeries` class method `concatenate_t()`, which permits construction of a new time series by concatenating a set of existing time series, in the time dimension
- `Network` class now provides a `to_dict()` method for export. `Network` now also can treat sub-`Network`s as layers.
- Training methods for spiking LIF Jax-backed layers in `rockpool.layers.training`. Tutorial demonstrating SGD training of a feed-forward LIF network. Improvements in JAX LIF layers.
- Added `filter_bank` layers, providing `layer` subclasses which act as filter banks with spike-based output
- Added a `filter_width` parameter for butterworth filters
- Added a convenience function `start_at_zero()` to delay `TimeSeries` so that it starts at 0
- Added a change log in `CHANGELOG.md`

### Changed

- Improved `TSEvent.raster()` to make it more intuitive. Rasters are now produced in line with time bases that can be created easily with `numpy.arange()`
- Updated `conda_merge_request.sh` to work for conda feedstock
- `TimeSeries.concatenate()` renamed to `concatenate_t()`
- `RecRateEuler` warns if `tau` is too small instead of silently changing `dt`

### Fixed or improved

- Fixed issue in `Layer`, where internal property was used when accessing `._dt`. This causes issues with layers that have an unusual internal type for `._dt` (e.g. if data is stored in a JAX variable on GPU)
- Reduce memory footprint of `.TSContinuous` by approximately half
- Reverted regression in layer class `.RecLIFJax_IO`, where `dt` was by default set to `1.0`, instead of being determined by `tau_...`
- Fixed incorrect use of `Optional[]` type hints
- Allow for small numerical differences in comparison between weights in NEST test `test_setWeightsRec`
- Improvements in inline documentation
- Increasing memory efficiency of `FFExpSyn._filter_data` by reducing kernel size
- Implemented numerically stable timestep count for TSEvent rasterisation
- Fixed bugs in `RidgeRegrTrainer`
- Fix plotting issue in time series
- Fix bug of RecRateEuler not handling `dt` argument in `__init__()`
- Fixed scaling between torch and nest weight parameters
- Move `contains()` method from `TSContinuous` to `TimeSeries` parent class
- Fix warning in `RRTrainedLayer._prepare_training_data()` when times of target and input are not aligned
- Brian layers: Replace `np.asscalar` with `float`

---

## [v1.0.7.post1] -- 2019-11-28

### Added

- New `.Layer` superclass `.RRTrainedLayer`. This superclass implements ridge regression for layers that support ridge regression training
- `.TimeSeries` subclasses now add axes labels on plotting
- New spiking LIF JAX layers, with documentation and tutorials `.RecLIFJax`, `.RecLIFJax_IO`, `.RecLIFCurrentInJax`, `.RecLIFCurrentInJAX_IO`
- Added `save` and `load` facilities to `.Network` objects
- `._matching_channels()` now accepts an arbitrary list of event channels, which is used when analysing a periodic time series

### Changed

- Documentation improvements
- :py:meth:`.TSContinuous.plot` method now supports ``stagger`` and ``skip`` arguments
- `.Layer` and `.Network` now deal with a `.Layer.size_out` attribute. This is used to determine whether two layers are compatible to connect, rather than using `.size`
- Extended unit test for periodic event time series to check non-periodic time series as well

### Fixed

- Fixed bug in `TSEvent.plot()`, where stop times were not correctly handled
- Fix bug in `Layer._prepare_input_events()`, where if only a duration was provided, the method would return an input raster with an incorrect number of time steps
- Fixed bugs in handling of periodic event time series `.TSEvent`
- Bug fix: `.Layer._prepare_input_events` was failing for `.Layer` s with spiking input
- `TSEvent.__call__()` now correctly handles periodic event time series

---

## [v1.0.6] -- 2019-11-01

- CI build and deployment improvements

---

## [v1.0.5] -- 2019-10-30

- CI Build and deployment improvements

---

## [v1.0.4] -- 2019-10-28

- Remove deployment dependency on docs
- Hotfix: Fix link to `Black`
- Add links to gitlab docs

---

## [v1.0.3] -- 2019-10-28

- Hotfix for incorrect license text
- Updated installation instructions
- Included some status indicators in readme and docs
- Improved CI
- Extra meta-data detail in `setup.py`
- Added more detail for contributing
- Update README.md

---

## [v1.0.2] -- 2019-10-25

- First public release<|MERGE_RESOLUTION|>--- conflicted
+++ resolved
@@ -2,25 +2,18 @@
 
 All notable changes between Rockpool releases will be documented in this file
 
-<<<<<<< HEAD
-## [vX.X.X] -- XXXX-XX-XX
-
-### Added
+## [v3.0.1] -- 2025-10-09
+
 ### Changed
 * Update release instructions to add logo color information
 * Update functions and methods to be compatible with Python 3.12 and Numpy >= 2.0
-
-### Fixed
-### Deprecated
-### Removed
-### Security
-=======
+* Update docker image for CI pipeline
+
 ## [v.3.0.0.1 hotfix] -- 2025-07-02
 
 ### Fixed
 
 * Improve precision of power measurement by start and stop power measurement in evolve call of XyloMonitor/XyloSamna
->>>>>>> ee50e764
 
 ## [v.3.0.0] -- 2025-06-17
 
