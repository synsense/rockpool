# Change log

All notable changes between Rockpool releases will be documented in this file.

## Unreleased

<<<<<<< HEAD
* Exodus now supports training time constants and biases
* Implemented ``ExpSynExodus`` for accelerated training of exponential synapse modules
=======
* LIFExodus now supports training time constants, and multiple time constants
>>>>>>> e8356180

## [v2.5] -- 2022-11-29

### Added

* Added support for Xylo-Audio v2 (SYNS61201) devices and HDK
* Added hardware versioning for Xylo devices
* Added a beta implementation of Quantisation-Aware Training for Torch backend in ``rockpool.transform.torch_transform``
* Added support for parameter boundary constraints in ``rockpool.training.torch_loss``
* Added tutorial for Spiking Heidelberg Digits audio classification
* Added tutorial and documentation for WaveSense network architecture
* Added support to ``LIFTorch`` for training decays and bitshift parameters
* Added a new utility package ``rockpool.utilities.tree_utils``

### Changed

* Updated support for Exodus v1.1
* Updated ``XyloSim.from_specification`` to handle  NIEN ≠ NRSN ≠ NOEN for Xylo devices
* Updated ``LIFTorch`` to provide proper ``tau``s for ``.as_graph()`` in case of decay and bitshift traning
* Improved backend management, to test torch version requirements 

### Fixed

* Fixed usage of Jax optimisers in tutorial notebooks to reflect Jax API changes
* Fixed issues with ``LIFTorch`` and ``aLIFTorch``, preventing ``deepcopy`` protocol
* Fixed bug in `tree_utils`, where `Tree` was used instead of `dict` in `isinstance` check
* Replaced outdated reference from ``FFRateEuler`` to ``Rate`` module in high-level API tutorial
* Fixed seeds in torch and numpy to avoid ``nan`` loss problem while training in tutorial
* Fixed bug in ``TorchModule`` where assigning to an existing registered attribute would clear the family of the attribute
* Fixed a bug in Constant handling for `torch.Tensor`s, which would raise errors in torch 1.12
* Fixed bug in ``LIFTorch``, which would cause recorded state to hang around post-evolution, causing errors from `deepcopy`
* Fixed bug in `Module._register_module()`, where replacing an existing submodule would cause the string representation to be incorrect


## [v2.4.2] -- 2022-10-06

### Hotfix

Improved handling of weights when using `XyloSim.from_specification`


## [v2.4] -- 2022-08

### Major changes

 - `Linear...` modules now *do not* have a bias parameter, by default.

### Added

 - Support for Xylo SNN core v2, via XyloSim. Including biases and quantisation support; mapping and deployment for Xylo SNN core v2 (SYNS61201)
 - Added support for Xylo-A2 test board, with audio recording support from Xylo AFE (`AFESamna` and `XyloSamna`) 
 - Support for an LIF neuron including a trainable adaptive threshold (`aLIFTorch`). Deployable to Xylo
 - New module `BooleanState`, which maintains a boolean state
 - Support for membrane potential training using `LIFExodus`

### Changed

 - Xylo package support for HW versioning (SYNS61300; SYNS61201)
 - Ability to return events, membrane potentials or synaptic currents as output from `XyloSim` and `XyloSamna`
 - Enhanced Xylo `mapper` to be more lenient about weight matrix size --- now assumes missing weights are zero
 - Xylo `mapper` is now more lenient about HW constraints, permitting larger numbers of input and output channels than supported by existing HDKs
 - Xylo `mapper` supports a configurable number of maxmimum hidden and output neurons
 - Running `black` is enforced by the CI pipeline
 - `Linear...` modules now export bias parameters, if they are present
 - `Linear...` modules now do not include bias parameters by default
 - Xylo `mapper` now raises a warning if any linear weights have biases
 - `LIFSlayer` renamed to `LIFExodus`, corresponding to `sinabs.exodus` library name change
 - Periodic exponetial surrogate function now supports training thresholds

### Fixed

 - Fixes related to torch modules moved to simulation devices
 - Fixed issue in `dropout.py`, where if jax was missing an ImportError was raised
 - Fixed an issue with `Constant` `torch` parameters, where `deepcopy` would raise an error
 - Fixed issue with newer versions of torch; torch v1.12 is now supported
 - Updated to support changes in latest jax api
 - Fixed bug in `WavesenseNet`, where neuron class would not be checked properly
 - Fixed bug in `channel_quantize`, where *un*quantized weights were returned instead of quantized weights


### Deprecated

 - `LIFSlayer` is now deprecated


## [v2.3.1] -- 2022-03-24

### Hotfix

 - Improved CI pipeline such that pipline is not blocked with sinabs.exodus cannot be installed
 - Fixed UserWarning raised by some torch-backed modules
 - Improved some unit tests

## [v2.3] -- 2022-03-16

### Added

 - Standard dynamics introduced for LIF, Rate, Linear, Instant, ExpSyn. These are standardised across Jax, Torch and Numpy backends. We make efforts to guarantee identical dynamics for the standard modules across these backends, down to numerical precision
 - LIF modules can now train threhsolds and biases as well as time constants
 - New `JaxODELIF` module, which implements a trainable LIF neuron following common dynamical equations for LIF neurons
 - New addition of the WaveSense network architecture, for temporal signal processing with SNNs. This is available in `rockpool.networks`, and is documented with a tutorial
 - A new system for managing computational graphs, and mapping these graphs onto hardware architectures was introduced. These are documented in the Xylo quick-start tutorial, and in more detail in tutorials covering Computational Graphs and Graph Mapping. The mapping system performs design-rule checks for Xylo HDK
 - Included methods for post-traning quantisation for Xylo, in `rockpool.transform`
 - Added simulation of a divisive normalisation block for Xylo audio applications
 - Added a `Residual` combinator, for convenient generation of networks with residual blocks
 - Support for `sinabs` layers and Exodus
 - `Module`, `JaxModule` and `TorchModule` provide facility for auto-batching of input data. Input data shape is `(B, T, Nin)`, or `(T, Nin)` when only a single batch is provided 
 - Expanded documentation on parameters and type-hinting

### Changed

 - Python > 3.6 is now required
 - Improved import handling, when various computational back-ends are missing
 - Updated for new versions of `samna`
 - Renamed Cimulator -> XyloSim
 - Better parameter handling and rockpool/torch parameter registration for Torch modules
 - (Most) modules can accept batched input data
 - Improved / additional documentation for Xylo
 
### Fixed

 - Improved type casting and device handling for Torch modules
 - Fixed bug in Module, where `modules()` would return a non-ordered dict. This caused issues with `JaxModule`

### Removed

 - Removed several obsolete `Layer`s and `Network`s from Rockpool v1


## [v2.2] -- 2021-09-09

### Added

 - Added support for the Xylo development kit in `.devices.xylo`, including several tutorials
 - Added CTC loss implementations in `.training.ctc_loss`
 - New trainable `torch` modules: `LIFTorch` and others in `.nn.modules.torch`, including an asynchronous delta modulator `UpDownTorch`
 - Added `torch` training utilities and loss functions in `.training.torch_loss`
 - New `TorchSequential` class to support `Sequential` combinator for `torch` modules
 - Added a `FFwdStackTorch` class to support `FFwdStack` combinator for `torch` modules

### Changed

 - Existing `LIFTorch` module renamed to `LIFBitshiftTorch`; updated module to align better with Rockpool API
 - Improvements to `.typehints` package
 - `TorchModule` now raises an error if submodules are not `Torchmodules`

### Fixed

 - Updated LIF torch training tutorial to use new `LIFBitshiftTorch` module
 - Improved installation instructions for `zsh`


## [v2.1] -- 2021-07-20

### Added

 - 👹 Adversarial training of parameters using the *Jax* back-end, including a tutorial
 - 🐰 "Easter" tutorial demonstrating an SNN trained to generate images
 - 🔥 Torch tutorials for training non-spiking and spiking networks with Torch back-ends
 - Added new method `nn.Module.timed()`, to automatically convert a module to a `TimedModule`  
 - New `LIFTorch` module that permits training of neuron and synaptic time constants in addition to other network parameters
 - New `ExpSynTorch` module: exponential leak synapses with Torch back-end
 - New `LinearTorch` module: linear model with Torch back-end
 - New `LowPass` module: exponential smoothing with Torch back-end
 - New `ExpSmoothJax` module: single time-constant exponential smoothing layer, supporting arbitrary transfer functions on output
 - New `softmax` and `log_softmax` losses in `jax_loss` package
 - New `utilities.jax_tree_utils` package containing useful parameter tree handling functions
 - New `TSContinuous.to_clocked()` convenience method, to easily rasterise a continuous time series
 - Alpha: Optional `_wrap_recorded_state()` method added to `nn.Module` base class, which supports wrapping recorded state dictionaries as `TimeSeries` objects, when using the high-level `TimeSeries` API
 - Support for `add_events` flag for time-series wrapper class
 - New Parameter dictionary classes to simplify conversion and handling of *Torch* and *Jax* module parameters
   - Added `astorch()` method to parameter dictionaries returned form `TorchModule`
 - Improved type hinting

### Changed

 - Old `LIFTorch` module renamed to `LIFBitshiftTorch` 
 - Kaiming and Xavier initialisation support for `Linear` modules
 - `Linear` modules provide a bias by default
 - Moved `filter_bank` package from V1 layers into `nn.modules`
 - Update *Jax* requirement to > v2.13

### Fixed

 - Fixed *binder* links for tutorial notebooks
 - Fixed bug in `Module` for multiple inheritance, where the incorrect `__repr__()` method would be called
 - Fixed `TimedModuleWrapper.reset_state()` method
 - Fixed axis limit bug in `TSEvent.plot()` method
 - Removed page width constraint for docs
 - Enable `FFExpSyn` module by making it independent of old `RRTrainedLayer`

### Deprecated

 - Removed `rpyc` dependency

### Removed



## [v2.0] -- 2021-03-24

 - **New Rockpool API. Breaking change from v1.x**
 - Documentation for new API
 - Native support for Jax and Torch backends
 - Many v1 Layers transferred

## [v1.1.0.4] -- 2020-11-06

 - Hotfix to remove references to ctxctl and aiCTX
 - Hotfix to include NEST documentation in CI-built docs
 - Hotfix to include change log in build docs

## [v1.1] -- 2020-09-12

### Added
 - Considerably expanded support for Denève-Machens spike-timing networks, including training arbitrary dynamical systems in a new `RecFSSpikeADS` layer. Added tutorials for standard D-M networks for linear dynamical systems, as well as a tutorial for training ADS networks
 - Added a new "Intro to SNNs" getting-started guide
  - A new "sharp points of Rockpool" tutorial collects the tricks and traps for new users and old
 - A new `Network` class, `JaxStack`, supports stacking and end-to-end gradient-based training of all Jax-based layers. A new tutorial has been added for this functionality 
 - `TimeSeries` classes now support best-practices creation from clock or rasterised data. `TSContinuous` provides a `.from_clocked()` method, and `TSEvent` provides a `.from_raster()` method for this purpose. `.from_clocked()` a sample-and-hold interpolation, for intuitive generation of time series from periodically-sampled data.
 - `TSContinuous` now supports a `.fill_value` property, which permits extrapolation using `scipy.interpolate`
 - New `TSDictOnDisk` class for storing `TimeSeries` objects transparently on disk
  - Allow ignoring data points for specific readout units in ridge regression Fisher relabelling. To be used, for example with all-vs-all classification
  - Added exponential synapse Jax layers
  - Added `RecLIFCurrentIn_SO` layer
  

### Changed
 - `TSEvent` time series no longer support creation without explicitly setting `t_stop`. The previous default of taking the final event time as `t_stop` was causing too much confusion. For related reasons, `TSEvent` now forbids events to occur at `t_stop`
 - `TimeSeries` classes by default no longer permit sampling outside of the time range they are defined for, raising a `ValueError` exception if this occurs. This renders safe several traps that new users were falling in to. This behaviour is selectable per time series, and can be transferred to a warning instead of an exception using the `beyond_range_exception` flag
 - Jax trainable layers now import from a new mixin class `JaxTrainer`. THe class provides a default loss function, which can be overridden in each sub-class to provide suitable regularisation. The training interface now returns loss value and gradients directly, rather than requiring an extra function call and additional evolution
 - Improved training method for JAX rate layers, to permit parameterisation of loss function and optimiser
 - Improved the `._prepare_input...()` methods in the `Layer` class, such that all `Layer`s that inherit from this superclass are consistent in the number of time steps returned from evolution
 - The `Network.load()` method is now a class method
 - Test suite now uses multiple cores for faster testing
 - Changed company branding from aiCTX -> SynSense
 - Documentation is now hosted at [https://rockpool.ai]()
 
### Fixed
 - Fixed bugs in precise spike-timing layer `RecSpikeBT`
 - Fixed behavior of `Layer` class when passing weights in wrong format
 - Stability improvements in `DynapseControl`
 - Fix faulty z_score_standardization and Fisher relabelling in `RidgeRegrTrainer`. Fisher relabelling now has better handling of differently sized batches
 - Fixed bugs in saving and loading several layers
 - More sensible default values for `VirtualDynapse` baseweights
 - Fix handling of empty `channels` argument in `TSEvent._matching_channels()` method
  - Fixed bug in `Layer._prepare_input`, where it would raise an AssertionError when no input TS was provided
  - Fixed a bug in `train_output_target`, where the gradient would be incorrectly handled if no batching was performed
  - Fixed `to_dict` method for `FFExpSynJax` classes
  - Removed redundant `_prepare_input()` method from Torch layer
  - Many small documentation improvements


---

## [v1.0.8] -- 2020-01-17

### Added
- Introduced new `TimeSeries` class method `concatenate_t()`, which permits construction of a new time series by concatenating a set of existing time series, in the time dimension 
- `Network` class now provides a `to_dict()` method for export. `Network` now also can treat sub-`Network`s as layers.
- Training methods for spiking LIF Jax-backed layers in `rockpool.layers.training`. Tutorial demonstrating SGD training of a feed-forward LIF network. Improvements in JAX LIF layers.
- Added `filter_bank` layers, providing `layer` subclasses which act as filter banks with spike-based output
- Added a `filter_width` parameter for butterworth filters
- Added a convenience function `start_at_zero()` to delay `TimeSeries` so that it starts at 0
- Added a change log in `CHANGELOG.md`

### Changed
- Improved `TSEvent.raster()` to make it more intuitive. Rasters are now produced in line with time bases that can be created easily with `numpy.arange()`
- Updated `conda_merge_request.sh` to work for conda feedstock
- `TimeSeries.concatenate()` renamed to `concatenate_t()`
- `RecRateEuler` warns if `tau` is too small instead of silently changing `dt`

### Fixed or improved
- Fixed issue in `Layer`, where internal property was used when accessing `._dt`. This causes issues with layers that have an unusual internal type for `._dt` (e.g. if data is stored in a JAX variable on GPU)
- Reduce memory footprint of `.TSContinuous` by approximately half
- Reverted regression in layer class `.RecLIFJax_IO`, where `dt` was by default set to `1.0`, instead of being determined by `tau_...`
- Fixed incorrect use of `Optional[]` type hints
- Allow for small numerical differences in comparison between weights in NEST test `test_setWeightsRec`
- Improvements in inline documentation
- Increasing memory efficiency of `FFExpSyn._filter_data` by reducing kernel size
- Implemented numerically stable timestep count for TSEvent rasterisation
- Fixed bugs in `RidgeRegrTrainer`
- Fix plotting issue in time series
- Fix bug of RecRateEuler not handling `dt` argument in `__init__()`
- Fixed scaling between torch and nest weight parameters
- Move `contains()` method from `TSContinuous` to `TimeSeries` parent class
- Fix warning in `RRTrainedLayer._prepare_training_data()` when times of target and input are not aligned
- Brian layers: Replace `np.asscalar` with `float`

---
## [v1.0.7.post1] -- 2019-11-28

### Added
- New `.Layer` superclass `.RRTrainedLayer`. This superclass implements ridge regression for layers that support ridge regression training
- `.TimeSeries` subclasses now add axes labels on plotting
- New spiking LIF JAX layers, with documentation and tutorials `.RecLIFJax`, `.RecLIFJax_IO`, `.RecLIFCurrentInJax`, `.RecLIFCurrentInJAX_IO`
- Added `save` and `load` facilities to `.Network` objects
- `._matching_channels()` now accepts an arbitrary list of event channels, which is used when analysing a periodic time series

### Changed
- Documentation improvements
- :py:meth:`.TSContinuous.plot` method now supports ``stagger`` and ``skip`` arguments
- `.Layer` and `.Network` now deal with a `.Layer.size_out` attribute. This is used to determine whether two layers are compatible to connect, rather than using `.size`
- Extended unit test for periodic event time series to check non-periodic time series as well

### Fixed
- Fixed bug in `TSEvent.plot()`, where stop times were not correctly handled
- Fix bug in `Layer._prepare_input_events()`, where if only a duration was provided, the method would return an input raster with an incorrect number of time steps
- Fixed bugs in handling of periodic event time series `.TSEvent`
- Bug fix: `.Layer._prepare_input_events` was failing for `.Layer` s with spiking input
- `TSEvent.__call__()` now correctly handles periodic event time series

---
## [v1.0.6] -- 2019-11-01

- CI build and deployment improvements

---
## [v1.0.5] -- 2019-10-30

- CI Build and deployment improvements

---
## [v1.0.4] -- 2019-10-28

- Remove deployment dependency on docs
- Hotfix: Fix link to `Black`
- Add links to gitlab docs

---
## [v1.0.3] -- 2019-10-28

-  Hotfix for incorrect license text
-  Updated installation instructions
-  Included some status indicators in readme and docs
- Improved CI
-  Extra meta-data detail in `setup.py`
-  Added more detail for contributing
-  Update README.md

---
## [v1.0.2] -- 2019-10-25

- First public release<|MERGE_RESOLUTION|>--- conflicted
+++ resolved
@@ -4,12 +4,8 @@
 
 ## Unreleased
 
-<<<<<<< HEAD
-* Exodus now supports training time constants and biases
+* LIFExodus now supports training time constants, and multiple time constants
 * Implemented ``ExpSynExodus`` for accelerated training of exponential synapse modules
-=======
-* LIFExodus now supports training time constants, and multiple time constants
->>>>>>> e8356180
 
 ## [v2.5] -- 2022-11-29
 
