# Change log

All notable changes between Rockpool releases will be documented in this file

## Unreleased - [v2.8.6.dev] -- xxxx-xx-xx

### Added
* Tutorial and documentation for the ``SynNet`` architecture, to improve visibility
<<<<<<< HEAD
* Power measurement for XyloA3
=======
* Support for digital microphone. Analog microphone is not supported yet.
>>>>>>> 9ef5074b

### Changed
* Update ``release notes`` for developers in documentation
    * Add check for version
    * Add check for copyright
* Update dependency version of Jax to >=0.4.28
* Move instructions to build documentation inside ``Contributing`` section

### Fixed

### Deprecated

### Removed

### Security


## [v2.8] -- 2024-06-24

### Added
* Add cycles model for Xylo A and Xylo IMU, enabling to calculate the required master clock frequency for Xylo
* Add support for NIR, for importing and exporting Rockpool torch networks

* Added simulation support for audio front-end for Xylo A3 (SYNS65302)
  * `AFESimExternal` , `AFESimAGC`, and `AFESimPDM` with all the necessary sub-modules.

### Changed
* `LIFExodus` now supports vectors as threshold parameter
* Standard `LIF` modules now have `w_rec` as a simulation parameter when in non-recurrent mode

### Fixed
* `TypeError` when using `LIFExodus`
* Update `jax.config` usage
* Power measurement for `xyloA2` was not considering AFE channels
* Remove `check_grads` from Jax tests, since this will fail for LIF neurons due to surrograte gradients
* Fix a bug in `AFESim` on windows, where the maximum int32 value would be exceeded when seeding the AFE simulation
* Fix stochasticity in some unit tests
* Fix a bug in `channel_quantize`, where quantization would be incorrectly applied for Xylo IMU networks with Nien < Nhid
* Fix a bug in `channel_quantize`, where hidden unit biases would be incorrectly used in place of output unit biases
* Fix a non-handled buffer bug in `LIFJax`, where non-recurrent modules would sometimes have garbage in `w_rec` instead of all zeros
* Fix a bug in `TorchSequential.as_graph()`, where torch module functions would be called instead of rockpool modules, leading to a failing call to `.as_graph()`.

### Deprecated

* Brian2 tests are not running -- Brian2 backend will be soon removed

### Removed

### Security

## [v.2.7.1 hotfix] -- 2024-01-19

### Fixed

* Bug in Xylo IMU mapper, where networks with more than 128 hidden neurons could not be mapped

## [v2.7] -- 2023-09-25

### Added

* Dependency on `pytest-random-order` v1.1.0 for test order randomization.
* New HowTo tutorial for performing constrained optimisation with torch and jax
* Xylo IMU application software support:

  * `mapper`, `config_from_specification` and graph mapping support
  * `XyloSim` module: SNN core simulation for Xylo IMU
  * `IMUIFSim` module: Simulation of the input encoding interface with sub-modules:
    * `BandPassFilter`
    * `FilterBank`
    * `RotationRemoval`
    * `IAFSpikeEncoder`
    * `ScaleSpikeEncoder`
  * `XyloIMUMonitor` module: Real-time hardware monitoring for Xylo IMU.
  * `XyloSamna` module: Interface to the SNN core.
  * `IMUIFSamna` module: Interface to `IMUIF`, utilizing neurons in the SNN core.
  * `IMUData` module: Collection of sensor data from the onboard IMU sensor.
  * Utility functions for network mapping to the Xylo IMU HDK, interfacing, and data processing.
  * Introductory documentation providing an overview of Xylo IMU and instructions on configuring preprocessing.
* New losses, with structure similar to PyTorch.

  * PeakLoss which can be imported as `peak_loss = rockpool.nn.losses.PeakLoss()`.
  * MSELoss which can be imported as  `mse_loss = rockpool.nn.losses.MSELoss()`.

### Changed

* Update dependency version of pytest-xdist to >=3.2.1.
* Update to `Sequential` API. `Sequential` now permits instantiation with an `OrderedDict` to specify module names. `Sequential` now supports an `.append()` method, to append new modules, optionally specifying a module name.
* Cleaned up tree manipulation libraries and added to documentation. Implemented unit tests.
* Removed obsolete unit tests
* Changed semantics of transformation configurations for QAT, to only include attributes which will be transformed, rather than all attributes. This fixes an incompatibility with torch >= 2.0.
* Added support for latest `torch` versions
* New fine-grained installation options
* Renamed power measurement dict keys returned by Xylo Audio 2 (`syns61201`) `XyloSamna` module, to be more descriptive
* Upgrade minimum Python version supported to 3.8
* Upgrade minimum JAX version supported to 0.4.10
* Rearranged Xylo documentation to separate overview, Xylo Audio and Xylo IMU

### Fixed

* Fixed bug in initialising access to MC3620 IMU sensor on Xylo IMU HDK, where it would fail with an error the on the second initialisation

### Deprecated

### Removed

* NEST backend completely removed
* Removed spiking output surrogate "U" from LIF modules

### Security

## [v2.6] -- 2023-03-22

### Added

* Dynap-SE2 Application Software Support (jax-backend)

  * jax backend `DynapSim` neuron model with its own custom surrogate gradient implementation
  * `DynapSamna` module handling low-level HDK interface under-the-hood
  * rockpool network <-> hardware configuration bi-directional conversion utilities
    * Network mapping: `mapper()` and `config_from_specification()`
    * sequentially combined `LinearJax`+`DynapSim` network getters : `dynapsim_net_from_config()` and `dynapsim_net_from_spec()`
  * transistor lookup tables to ease high-level parameters <-> currents <-> DAC (coarse, fine values) conversions
  * Dynap-SE2 specific auto-encoder quantization `autoencoder_quantization()`
    * Custom `DigitalAutoEncoder` implementation and training pipeline
  * `samna` alias classes compensating the missing documentation support
  * unit tests + tutorials + developer docs
  * `DynapseNeuron` graph module which supports conversion from and to `LIFNeuronWithSynsRealValue` graph
  * hardcoded frozen and dynamic mismatch prototypes
  * mismatch transformation (jax)
* `LIFExodus` now supports training time constants, and multiple time constants
* Improved API for `LIFTorch`
* Implemented `ExpSynExodus` for accelerated training of exponential synapse modules
* Added initial developer documentation
* Added MNIST tutorial
* Fixed notebook links to MyBinder.org

### Changed

* Updated Samna version requirement to >=0.19.0
* User explicitly defines Cuda device for LIFExodus, ExpDynExodus and LIFMembraneExodus
* Improved error message when a backend is missing
* Improved transient removal in `syns61201.AFESim`

### Fixed

* Weight scaling was too different for output layers and hidden layers.
* Hotfix: Regression in `LIFExodus`

## [v2.5] -- 2022-11-29

### Added

* Added support for Xylo-Audio v2 (SYNS61201) devices and HDK
* Added hardware versioning for Xylo devices
* Added a beta implementation of Quantisation-Aware Training for Torch backend in ``rockpool.transform.torch_transform``
* Added support for parameter boundary constraints in ``rockpool.training.torch_loss``
* Added tutorial for Spiking Heidelberg Digits audio classification
* Added tutorial and documentation for WaveSense network architecture
* Added support to ``LIFTorch`` for training decays and bitshift parameters
* Added a new utility package ``rockpool.utilities.tree_utils``

### Changed

* Updated support for Exodus v1.1
* Updated ``XyloSim.from_specification`` to handle  NIEN ≠ NRSN ≠ NOEN for Xylo devices
* Updated ``LIFTorch`` to provide proper ``tau``s for ``.as_graph()`` in case of decay and bitshift traning
* Improved backend management, to test torch version requirements

### Fixed

* Fixed usage of Jax optimisers in tutorial notebooks to reflect Jax API changes
* Fixed issues with ``LIFTorch`` and ``aLIFTorch``, preventing ``deepcopy`` protocol
* Fixed bug in `tree_utils`, where `Tree` was used instead of `dict` in `isinstance` check
* Replaced outdated reference from ``FFRateEuler`` to ``Rate`` module in high-level API tutorial
* Fixed seeds in torch and numpy to avoid ``nan`` loss problem while training in tutorial
* Fixed bug in ``TorchModule`` where assigning to an existing registered attribute would clear the family of the attribute
* Fixed a bug in Constant handling for `torch.Tensor`s, which would raise errors in torch 1.12
* Fixed bug in ``LIFTorch``, which would cause recorded state to hang around post-evolution, causing errors from `deepcopy`
* Fixed bug in `Module._register_module()`, where replacing an existing submodule would cause the string representation to be incorrect

## [v2.4.2] -- 2022-10-06

### Hotfix

Improved handling of weights when using `XyloSim.from_specification`

## [v2.4] -- 2022-08

### Major changes

- `Linear...` modules now *do not* have a bias parameter, by default.

### Added

- Support for Xylo SNN core v2, via XyloSim. Including biases and quantisation support; mapping and deployment for Xylo SNN core v2 (SYNS61201)
- Added support for Xylo-A2 test board, with audio recording support from Xylo AFE (`AFESamna` and `XyloSamna`)
- Support for an LIF neuron including a trainable adaptive threshold (`aLIFTorch`). Deployable to Xylo
- New module `BooleanState`, which maintains a boolean state
- Support for membrane potential training using `LIFExodus`

### Changed

- Xylo package support for HW versioning (SYNS61300; SYNS61201)
- Ability to return events, membrane potentials or synaptic currents as output from `XyloSim` and `XyloSamna`
- Enhanced Xylo `mapper` to be more lenient about weight matrix size --- now assumes missing weights are zero
- Xylo `mapper` is now more lenient about HW constraints, permitting larger numbers of input and output channels than supported by existing HDKs
- Xylo `mapper` supports a configurable number of maxmimum hidden and output neurons
- Running `black` is enforced by the CI pipeline
- `Linear...` modules now export bias parameters, if they are present
- `Linear...` modules now do not include bias parameters by default
- Xylo `mapper` now raises a warning if any linear weights have biases
- `LIFSlayer` renamed to `LIFExodus`, corresponding to `sinabs.exodus` library name change
- Periodic exponetial surrogate function now supports training thresholds

### Fixed

- Fixes related to torch modules moved to simulation devices
- Fixed issue in `dropout.py`, where if jax was missing an ImportError was raised
- Fixed an issue with `Constant` `torch` parameters, where `deepcopy` would raise an error
- Fixed issue with newer versions of torch; torch v1.12 is now supported
- Updated to support changes in latest jax api
- Fixed bug in `WavesenseNet`, where neuron class would not be checked properly
- Fixed bug in `channel_quantize`, where *un*quantized weights were returned instead of quantized weights

### Deprecated

- `LIFSlayer` is now deprecated

## [v2.3.1] -- 2022-03-24

### Hotfix

- Improved CI pipeline such that pipline is not blocked with sinabs.exodus cannot be installed
- Fixed UserWarning raised by some torch-backed modules
- Improved some unit tests

## [v2.3] -- 2022-03-16

### Added

- Standard dynamics introduced for LIF, Rate, Linear, Instant, ExpSyn. These are standardised across Jax, Torch and Numpy backends. We make efforts to guarantee identical dynamics for the standard modules across these backends, down to numerical precision
- LIF modules can now train threhsolds and biases as well as time constants
- New `JaxODELIF` module, which implements a trainable LIF neuron following common dynamical equations for LIF neurons
- New addition of the WaveSense network architecture, for temporal signal processing with SNNs. This is available in `rockpool.networks`, and is documented with a tutorial
- A new system for managing computational graphs, and mapping these graphs onto hardware architectures was introduced. These are documented in the Xylo quick-start tutorial, and in more detail in tutorials covering Computational Graphs and Graph Mapping. The mapping system performs design-rule checks for Xylo HDK
- Included methods for post-traning quantisation for Xylo, in `rockpool.transform`
- Added simulation of a divisive normalisation block for Xylo audio applications
- Added a `Residual` combinator, for convenient generation of networks with residual blocks
- Support for `sinabs` layers and Exodus
- `Module`, `JaxModule` and `TorchModule` provide facility for auto-batching of input data. Input data shape is `(B, T, Nin)`, or `(T, Nin)` when only a single batch is provided
- Expanded documentation on parameters and type-hinting

### Changed

- Python > 3.6 is now required
- Improved import handling, when various computational back-ends are missing
- Updated for new versions of `samna`
- Renamed Cimulator -> XyloSim
- Better parameter handling and rockpool/torch parameter registration for Torch modules
- (Most) modules can accept batched input data
- Improved / additional documentation for Xylo

### Fixed

- Improved type casting and device handling for Torch modules
- Fixed bug in Module, where `modules()` would return a non-ordered dict. This caused issues with `JaxModule`

### Removed

- Removed several obsolete `Layer`s and `Network`s from Rockpool v1

## [v2.2] -- 2021-09-09

### Added

- Added support for the Xylo development kit in `.devices.xylo`, including several tutorials
- Added CTC loss implementations in `.training.ctc_loss`
- New trainable `torch` modules: `LIFTorch` and others in `.nn.modules.torch`, including an asynchronous delta modulator `UpDownTorch`
- Added `torch` training utilities and loss functions in `.training.torch_loss`
- New `TorchSequential` class to support `Sequential` combinator for `torch` modules
- Added a `FFwdStackTorch` class to support `FFwdStack` combinator for `torch` modules

### Changed

- Existing `LIFTorch` module renamed to `LIFBitshiftTorch`; updated module to align better with Rockpool API
- Improvements to `.typehints` package
- `TorchModule` now raises an error if submodules are not `Torchmodules`

### Fixed

- Updated LIF torch training tutorial to use new `LIFBitshiftTorch` module
- Improved installation instructions for `zsh`

## [v2.1] -- 2021-07-20

### Added

- 👹 Adversarial training of parameters using the *Jax* back-end, including a tutorial
- 🐰 "Easter" tutorial demonstrating an SNN trained to generate images
- 🔥 Torch tutorials for training non-spiking and spiking networks with Torch back-ends
- Added new method `nn.Module.timed()`, to automatically convert a module to a `TimedModule`
- New `LIFTorch` module that permits training of neuron and synaptic time constants in addition to other network parameters
- New `ExpSynTorch` module: exponential leak synapses with Torch back-end
- New `LinearTorch` module: linear model with Torch back-end
- New `LowPass` module: exponential smoothing with Torch back-end
- New `ExpSmoothJax` module: single time-constant exponential smoothing layer, supporting arbitrary transfer functions on output
- New `softmax` and `log_softmax` losses in `jax_loss` package
- New `utilities.jax_tree_utils` package containing useful parameter tree handling functions
- New `TSContinuous.to_clocked()` convenience method, to easily rasterise a continuous time series
- Alpha: Optional `_wrap_recorded_state()` method added to `nn.Module` base class, which supports wrapping recorded state dictionaries as `TimeSeries` objects, when using the high-level `TimeSeries` API
- Support for `add_events` flag for time-series wrapper class
- New Parameter dictionary classes to simplify conversion and handling of *Torch* and *Jax* module parameters
  - Added `astorch()` method to parameter dictionaries returned form `TorchModule`
- Improved type hinting

### Changed

- Old `LIFTorch` module renamed to `LIFBitshiftTorch`
- Kaiming and Xavier initialisation support for `Linear` modules
- `Linear` modules provide a bias by default
- Moved `filter_bank` package from V1 layers into `nn.modules`
- Update *Jax* requirement to > v2.13

### Fixed

- Fixed *binder* links for tutorial notebooks
- Fixed bug in `Module` for multiple inheritance, where the incorrect `__repr__()` method would be called
- Fixed `TimedModuleWrapper.reset_state()` method
- Fixed axis limit bug in `TSEvent.plot()` method
- Removed page width constraint for docs
- Enable `FFExpSyn` module by making it independent of old `RRTrainedLayer`

### Deprecated

- Removed `rpyc` dependency

### Removed

## [v2.0] -- 2021-03-24

- **New Rockpool API. Breaking change from v1.x**
- Documentation for new API
- Native support for Jax and Torch backends
- Many v1 Layers transferred

## [v1.1.0.4] -- 2020-11-06

- Hotfix to remove references to ctxctl and aiCTX
- Hotfix to include NEST documentation in CI-built docs
- Hotfix to include change log in build docs

## [v1.1] -- 2020-09-12

### Added

- Considerably expanded support for Denève-Machens spike-timing networks, including training arbitrary dynamical systems in a new `RecFSSpikeADS` layer. Added tutorials for standard D-M networks for linear dynamical systems, as well as a tutorial for training ADS networks
- Added a new "Intro to SNNs" getting-started guide
- A new "sharp points of Rockpool" tutorial collects the tricks and traps for new users and old
- A new `Network` class, `JaxStack`, supports stacking and end-to-end gradient-based training of all Jax-based layers. A new tutorial has been added for this functionality
- `TimeSeries` classes now support best-practices creation from clock or rasterised data. `TSContinuous` provides a `.from_clocked()` method, and `TSEvent` provides a `.from_raster()` method for this purpose. `.from_clocked()` a sample-and-hold interpolation, for intuitive generation of time series from periodically-sampled data.
- `TSContinuous` now supports a `.fill_value` property, which permits extrapolation using `scipy.interpolate`
- New `TSDictOnDisk` class for storing `TimeSeries` objects transparently on disk
- Allow ignoring data points for specific readout units in ridge regression Fisher relabelling. To be used, for example with all-vs-all classification
- Added exponential synapse Jax layers
- Added `RecLIFCurrentIn_SO` layer

### Changed

- `TSEvent` time series no longer support creation without explicitly setting `t_stop`. The previous default of taking the final event time as `t_stop` was causing too much confusion. For related reasons, `TSEvent` now forbids events to occur at `t_stop`
- `TimeSeries` classes by default no longer permit sampling outside of the time range they are defined for, raising a `ValueError` exception if this occurs. This renders safe several traps that new users were falling in to. This behaviour is selectable per time series, and can be transferred to a warning instead of an exception using the `beyond_range_exception` flag
- Jax trainable layers now import from a new mixin class `JaxTrainer`. THe class provides a default loss function, which can be overridden in each sub-class to provide suitable regularisation. The training interface now returns loss value and gradients directly, rather than requiring an extra function call and additional evolution
- Improved training method for JAX rate layers, to permit parameterisation of loss function and optimiser
- Improved the `._prepare_input...()` methods in the `Layer` class, such that all `Layer`s that inherit from this superclass are consistent in the number of time steps returned from evolution
- The `Network.load()` method is now a class method
- Test suite now uses multiple cores for faster testing
- Changed company branding from aiCTX -> SynSense
- Documentation is now hosted at [https://rockpool.ai](https://rockpool.ai)

### Fixed

- Fixed bugs in precise spike-timing layer `RecSpikeBT`
- Fixed behavior of `Layer` class when passing weights in wrong format
- Stability improvements in `DynapseControl`
- Fix faulty z_score_standardization and Fisher relabelling in `RidgeRegrTrainer`. Fisher relabelling now has better handling of differently sized batches
- Fixed bugs in saving and loading several layers
- More sensible default values for `VirtualDynapse` baseweights
- Fix handling of empty `channels` argument in `TSEvent._matching_channels()` method
- Fixed bug in `Layer._prepare_input`, where it would raise an AssertionError when no input TS was provided
- Fixed a bug in `train_output_target`, where the gradient would be incorrectly handled if no batching was performed
- Fixed `to_dict` method for `FFExpSynJax` classes
- Removed redundant `_prepare_input()` method from Torch layer
- Many small documentation improvements

---

## [v1.0.8] -- 2020-01-17

### Added

- Introduced new `TimeSeries` class method `concatenate_t()`, which permits construction of a new time series by concatenating a set of existing time series, in the time dimension
- `Network` class now provides a `to_dict()` method for export. `Network` now also can treat sub-`Network`s as layers.
- Training methods for spiking LIF Jax-backed layers in `rockpool.layers.training`. Tutorial demonstrating SGD training of a feed-forward LIF network. Improvements in JAX LIF layers.
- Added `filter_bank` layers, providing `layer` subclasses which act as filter banks with spike-based output
- Added a `filter_width` parameter for butterworth filters
- Added a convenience function `start_at_zero()` to delay `TimeSeries` so that it starts at 0
- Added a change log in `CHANGELOG.md`

### Changed

- Improved `TSEvent.raster()` to make it more intuitive. Rasters are now produced in line with time bases that can be created easily with `numpy.arange()`
- Updated `conda_merge_request.sh` to work for conda feedstock
- `TimeSeries.concatenate()` renamed to `concatenate_t()`
- `RecRateEuler` warns if `tau` is too small instead of silently changing `dt`

### Fixed or improved

- Fixed issue in `Layer`, where internal property was used when accessing `._dt`. This causes issues with layers that have an unusual internal type for `._dt` (e.g. if data is stored in a JAX variable on GPU)
- Reduce memory footprint of `.TSContinuous` by approximately half
- Reverted regression in layer class `.RecLIFJax_IO`, where `dt` was by default set to `1.0`, instead of being determined by `tau_...`
- Fixed incorrect use of `Optional[]` type hints
- Allow for small numerical differences in comparison between weights in NEST test `test_setWeightsRec`
- Improvements in inline documentation
- Increasing memory efficiency of `FFExpSyn._filter_data` by reducing kernel size
- Implemented numerically stable timestep count for TSEvent rasterisation
- Fixed bugs in `RidgeRegrTrainer`
- Fix plotting issue in time series
- Fix bug of RecRateEuler not handling `dt` argument in `__init__()`
- Fixed scaling between torch and nest weight parameters
- Move `contains()` method from `TSContinuous` to `TimeSeries` parent class
- Fix warning in `RRTrainedLayer._prepare_training_data()` when times of target and input are not aligned
- Brian layers: Replace `np.asscalar` with `float`

---

## [v1.0.7.post1] -- 2019-11-28

### Added

- New `.Layer` superclass `.RRTrainedLayer`. This superclass implements ridge regression for layers that support ridge regression training
- `.TimeSeries` subclasses now add axes labels on plotting
- New spiking LIF JAX layers, with documentation and tutorials `.RecLIFJax`, `.RecLIFJax_IO`, `.RecLIFCurrentInJax`, `.RecLIFCurrentInJAX_IO`
- Added `save` and `load` facilities to `.Network` objects
- `._matching_channels()` now accepts an arbitrary list of event channels, which is used when analysing a periodic time series

### Changed

- Documentation improvements
- :py:meth:`.TSContinuous.plot` method now supports ``stagger`` and ``skip`` arguments
- `.Layer` and `.Network` now deal with a `.Layer.size_out` attribute. This is used to determine whether two layers are compatible to connect, rather than using `.size`
- Extended unit test for periodic event time series to check non-periodic time series as well

### Fixed

- Fixed bug in `TSEvent.plot()`, where stop times were not correctly handled
- Fix bug in `Layer._prepare_input_events()`, where if only a duration was provided, the method would return an input raster with an incorrect number of time steps
- Fixed bugs in handling of periodic event time series `.TSEvent`
- Bug fix: `.Layer._prepare_input_events` was failing for `.Layer` s with spiking input
- `TSEvent.__call__()` now correctly handles periodic event time series

---

## [v1.0.6] -- 2019-11-01

- CI build and deployment improvements

---

## [v1.0.5] -- 2019-10-30

- CI Build and deployment improvements

---

## [v1.0.4] -- 2019-10-28

- Remove deployment dependency on docs
- Hotfix: Fix link to `Black`
- Add links to gitlab docs

---

## [v1.0.3] -- 2019-10-28

- Hotfix for incorrect license text
- Updated installation instructions
- Included some status indicators in readme and docs
- Improved CI
- Extra meta-data detail in `setup.py`
- Added more detail for contributing
- Update README.md

---

## [v1.0.2] -- 2019-10-25

- First public release<|MERGE_RESOLUTION|>--- conflicted
+++ resolved
@@ -6,11 +6,8 @@
 
 ### Added
 * Tutorial and documentation for the ``SynNet`` architecture, to improve visibility
-<<<<<<< HEAD
 * Power measurement for XyloA3
-=======
 * Support for digital microphone. Analog microphone is not supported yet.
->>>>>>> 9ef5074b
 
 ### Changed
 * Update ``release notes`` for developers in documentation
