# Change log

All notable changes between Rockpool releases will be documented in this file

<<<<<<< HEAD
## [v2.10.0.dev5] -- XXXX-XX-XX

### Added
* Power measurement for XyloAudio 3
* AFESamna module for XyloAudio 3: allow recording of input spikes from live microphone

### Changed
### Fixed
* Remove dependence of imp module that was deprecated in Python 3.12
* Fixed bug in multiplying `TSContinuous` objects with differing numbers of channels

### Deprecated
### Removed
### Security
=======
## [v.2.9.1 hotfix] -- 2024-10-14

### Fixed

* Rockpool package was not generate on conda-forge. Update package build requirements.
>>>>>>> 268d3475

## [v2.9] -- 2024-10-11

### Added
* Support for Xylo™Audio 3 development kit
  * Hardware interface via samna
  * Digital microphone input and simulaton package
  * Cycles model
  * Simulation support for audio front-end: `AFESimExternal` , `AFESimAGC`, and `AFESimPDM` with all the necessary sub-modules
* Tutorial and documentation for the ``SynNet`` architecture, to improve visibility

### Changed
* Update ``release notes`` for developers in documentation
    * Add check for version
    * Add check for copyright
* Update dependency version of Jax to >=0.4.28
* Move instructions to build documentation inside ``Contributing`` section

## [v2.8] -- 2024-06-24

### Added
* Add cycles model for Xylo Audio and Xylo IMU, enabling users to calculate the required master clock frequency for Xylo
* Add support for NIR, for importing and exporting Rockpool torch networks

### Changed
* `LIFExodus` now supports vectors as threshold parameter
* Standard `LIF` modules now have `w_rec` as a simulation parameter when in non-recurrent mode

### Fixed
* `TypeError` when using `LIFExodus`
* Update `jax.config` usage
* Power measurement for `xyloA2` was not considering AFE channels
* Remove `check_grads` from Jax tests, since this will fail for LIF neurons due to surrograte gradients
* Fix a bug in `AFESim` on windows, where the maximum int32 value would be exceeded when seeding the AFE simulation
* Fix stochasticity in some unit tests
* Fix a bug in `channel_quantize`, where quantization would be incorrectly applied for Xylo IMU networks with Nien < Nhid
* Fix a bug in `channel_quantize`, where hidden unit biases would be incorrectly used in place of output unit biases
* Fix a non-handled buffer bug in `LIFJax`, where non-recurrent modules would sometimes have garbage in `w_rec` instead of all zeros
* Fix a bug in `TorchSequential.as_graph()`, where torch module functions would be called instead of rockpool modules, leading to a failing call to `.as_graph()`.

### Deprecated

* Brian2 tests are not running -- Brian2 backend will be soon removed

### Removed

### Security

## [v.2.7.1 hotfix] -- 2024-01-19

### Fixed

* Bug in Xylo IMU mapper, where networks with more than 128 hidden neurons could not be mapped

## [v2.7] -- 2023-09-25

### Added

* Dependency on `pytest-random-order` v1.1.0 for test order randomization.
* New HowTo tutorial for performing constrained optimisation with torch and jax
* Xylo IMU application software support:

  * `mapper`, `config_from_specification` and graph mapping support
  * `XyloSim` module: SNN core simulation for Xylo IMU
  * `IMUIFSim` module: Simulation of the input encoding interface with sub-modules:
    * `BandPassFilter`
    * `FilterBank`
    * `RotationRemoval`
    * `IAFSpikeEncoder`
    * `ScaleSpikeEncoder`
  * `XyloIMUMonitor` module: Real-time hardware monitoring for Xylo IMU.
  * `XyloSamna` module: Interface to the SNN core.
  * `IMUIFSamna` module: Interface to `IMUIF`, utilizing neurons in the SNN core.
  * `IMUData` module: Collection of sensor data from the onboard IMU sensor.
  * Utility functions for network mapping to the Xylo IMU HDK, interfacing, and data processing.
  * Introductory documentation providing an overview of Xylo IMU and instructions on configuring preprocessing.
* New losses, with structure similar to PyTorch.

  * PeakLoss which can be imported as `peak_loss = rockpool.nn.losses.PeakLoss()`.
  * MSELoss which can be imported as  `mse_loss = rockpool.nn.losses.MSELoss()`.

### Changed

* Update dependency version of pytest-xdist to >=3.2.1.
* Update to `Sequential` API. `Sequential` now permits instantiation with an `OrderedDict` to specify module names. `Sequential` now supports an `.append()` method, to append new modules, optionally specifying a module name.
* Cleaned up tree manipulation libraries and added to documentation. Implemented unit tests.
* Removed obsolete unit tests
* Changed semantics of transformation configurations for QAT, to only include attributes which will be transformed, rather than all attributes. This fixes an incompatibility with torch >= 2.0.
* Added support for latest `torch` versions
* New fine-grained installation options
* Renamed power measurement dict keys returned by Xylo Audio 2 (`syns61201`) `XyloSamna` module, to be more descriptive
* Upgrade minimum Python version supported to 3.8
* Upgrade minimum JAX version supported to 0.4.10
* Rearranged Xylo documentation to separate overview, Xylo Audio and Xylo IMU

### Fixed

* Fixed bug in initialising access to MC3620 IMU sensor on Xylo IMU HDK, where it would fail with an error the on the second initialisation

### Deprecated

### Removed

* NEST backend completely removed
* Removed spiking output surrogate "U" from LIF modules

### Security

## [v2.6] -- 2023-03-22

### Added

* Dynap-SE2 Application Software Support (jax-backend)

  * jax backend `DynapSim` neuron model with its own custom surrogate gradient implementation
  * `DynapSamna` module handling low-level HDK interface under-the-hood
  * rockpool network <-> hardware configuration bi-directional conversion utilities
    * Network mapping: `mapper()` and `config_from_specification()`
    * sequentially combined `LinearJax`+`DynapSim` network getters : `dynapsim_net_from_config()` and `dynapsim_net_from_spec()`
  * transistor lookup tables to ease high-level parameters <-> currents <-> DAC (coarse, fine values) conversions
  * Dynap-SE2 specific auto-encoder quantization `autoencoder_quantization()`
    * Custom `DigitalAutoEncoder` implementation and training pipeline
  * `samna` alias classes compensating the missing documentation support
  * unit tests + tutorials + developer docs
  * `DynapseNeuron` graph module which supports conversion from and to `LIFNeuronWithSynsRealValue` graph
  * hardcoded frozen and dynamic mismatch prototypes
  * mismatch transformation (jax)
* `LIFExodus` now supports training time constants, and multiple time constants
* Improved API for `LIFTorch`
* Implemented `ExpSynExodus` for accelerated training of exponential synapse modules
* Added initial developer documentation
* Added MNIST tutorial
* Fixed notebook links to MyBinder.org

### Changed

* Updated Samna version requirement to >=0.19.0
* User explicitly defines Cuda device for LIFExodus, ExpDynExodus and LIFMembraneExodus
* Improved error message when a backend is missing
* Improved transient removal in `syns61201.AFESim`

### Fixed

* Weight scaling was too different for output layers and hidden layers.
* Hotfix: Regression in `LIFExodus`

## [v2.5] -- 2022-11-29

### Added

* Added support for Xylo-Audio v2 (SYNS61201) devices and HDK
* Added hardware versioning for Xylo devices
* Added a beta implementation of Quantisation-Aware Training for Torch backend in ``rockpool.transform.torch_transform``
* Added support for parameter boundary constraints in ``rockpool.training.torch_loss``
* Added tutorial for Spiking Heidelberg Digits audio classification
* Added tutorial and documentation for WaveSense network architecture
* Added support to ``LIFTorch`` for training decays and bitshift parameters
* Added a new utility package ``rockpool.utilities.tree_utils``

### Changed

* Updated support for Exodus v1.1
* Updated ``XyloSim.from_specification`` to handle  NIEN ≠ NRSN ≠ NOEN for Xylo devices
* Updated ``LIFTorch`` to provide proper ``tau``s for ``.as_graph()`` in case of decay and bitshift traning
* Improved backend management, to test torch version requirements

### Fixed

* Fixed usage of Jax optimisers in tutorial notebooks to reflect Jax API changes
* Fixed issues with ``LIFTorch`` and ``aLIFTorch``, preventing ``deepcopy`` protocol
* Fixed bug in `tree_utils`, where `Tree` was used instead of `dict` in `isinstance` check
* Replaced outdated reference from ``FFRateEuler`` to ``Rate`` module in high-level API tutorial
* Fixed seeds in torch and numpy to avoid ``nan`` loss problem while training in tutorial
* Fixed bug in ``TorchModule`` where assigning to an existing registered attribute would clear the family of the attribute
* Fixed a bug in Constant handling for `torch.Tensor`s, which would raise errors in torch 1.12
* Fixed bug in ``LIFTorch``, which would cause recorded state to hang around post-evolution, causing errors from `deepcopy`
* Fixed bug in `Module._register_module()`, where replacing an existing submodule would cause the string representation to be incorrect

## [v2.4.2] -- 2022-10-06

### Hotfix

Improved handling of weights when using `XyloSim.from_specification`

## [v2.4] -- 2022-08

### Major changes

- `Linear...` modules now *do not* have a bias parameter, by default.

### Added

- Support for Xylo SNN core v2, via XyloSim. Including biases and quantisation support; mapping and deployment for Xylo SNN core v2 (SYNS61201)
- Added support for Xylo-A2 test board, with audio recording support from Xylo AFE (`AFESamna` and `XyloSamna`)
- Support for an LIF neuron including a trainable adaptive threshold (`aLIFTorch`). Deployable to Xylo
- New module `BooleanState`, which maintains a boolean state
- Support for membrane potential training using `LIFExodus`

### Changed

- Xylo package support for HW versioning (SYNS61300; SYNS61201)
- Ability to return events, membrane potentials or synaptic currents as output from `XyloSim` and `XyloSamna`
- Enhanced Xylo `mapper` to be more lenient about weight matrix size --- now assumes missing weights are zero
- Xylo `mapper` is now more lenient about HW constraints, permitting larger numbers of input and output channels than supported by existing HDKs
- Xylo `mapper` supports a configurable number of maxmimum hidden and output neurons
- Running `black` is enforced by the CI pipeline
- `Linear...` modules now export bias parameters, if they are present
- `Linear...` modules now do not include bias parameters by default
- Xylo `mapper` now raises a warning if any linear weights have biases
- `LIFSlayer` renamed to `LIFExodus`, corresponding to `sinabs.exodus` library name change
- Periodic exponetial surrogate function now supports training thresholds

### Fixed

- Fixes related to torch modules moved to simulation devices
- Fixed issue in `dropout.py`, where if jax was missing an ImportError was raised
- Fixed an issue with `Constant` `torch` parameters, where `deepcopy` would raise an error
- Fixed issue with newer versions of torch; torch v1.12 is now supported
- Updated to support changes in latest jax api
- Fixed bug in `WavesenseNet`, where neuron class would not be checked properly
- Fixed bug in `channel_quantize`, where *un*quantized weights were returned instead of quantized weights

### Deprecated

- `LIFSlayer` is now deprecated

## [v2.3.1] -- 2022-03-24

### Hotfix

- Improved CI pipeline such that pipline is not blocked with sinabs.exodus cannot be installed
- Fixed UserWarning raised by some torch-backed modules
- Improved some unit tests

## [v2.3] -- 2022-03-16

### Added

- Standard dynamics introduced for LIF, Rate, Linear, Instant, ExpSyn. These are standardised across Jax, Torch and Numpy backends. We make efforts to guarantee identical dynamics for the standard modules across these backends, down to numerical precision
- LIF modules can now train threhsolds and biases as well as time constants
- New `JaxODELIF` module, which implements a trainable LIF neuron following common dynamical equations for LIF neurons
- New addition of the WaveSense network architecture, for temporal signal processing with SNNs. This is available in `rockpool.networks`, and is documented with a tutorial
- A new system for managing computational graphs, and mapping these graphs onto hardware architectures was introduced. These are documented in the Xylo quick-start tutorial, and in more detail in tutorials covering Computational Graphs and Graph Mapping. The mapping system performs design-rule checks for Xylo HDK
- Included methods for post-traning quantisation for Xylo, in `rockpool.transform`
- Added simulation of a divisive normalisation block for Xylo audio applications
- Added a `Residual` combinator, for convenient generation of networks with residual blocks
- Support for `sinabs` layers and Exodus
- `Module`, `JaxModule` and `TorchModule` provide facility for auto-batching of input data. Input data shape is `(B, T, Nin)`, or `(T, Nin)` when only a single batch is provided
- Expanded documentation on parameters and type-hinting

### Changed

- Python > 3.6 is now required
- Improved import handling, when various computational back-ends are missing
- Updated for new versions of `samna`
- Renamed Cimulator -> XyloSim
- Better parameter handling and rockpool/torch parameter registration for Torch modules
- (Most) modules can accept batched input data
- Improved / additional documentation for Xylo

### Fixed

- Improved type casting and device handling for Torch modules
- Fixed bug in Module, where `modules()` would return a non-ordered dict. This caused issues with `JaxModule`

### Removed

- Removed several obsolete `Layer`s and `Network`s from Rockpool v1

## [v2.2] -- 2021-09-09

### Added

- Added support for the Xylo development kit in `.devices.xylo`, including several tutorials
- Added CTC loss implementations in `.training.ctc_loss`
- New trainable `torch` modules: `LIFTorch` and others in `.nn.modules.torch`, including an asynchronous delta modulator `UpDownTorch`
- Added `torch` training utilities and loss functions in `.training.torch_loss`
- New `TorchSequential` class to support `Sequential` combinator for `torch` modules
- Added a `FFwdStackTorch` class to support `FFwdStack` combinator for `torch` modules

### Changed

- Existing `LIFTorch` module renamed to `LIFBitshiftTorch`; updated module to align better with Rockpool API
- Improvements to `.typehints` package
- `TorchModule` now raises an error if submodules are not `Torchmodules`

### Fixed

- Updated LIF torch training tutorial to use new `LIFBitshiftTorch` module
- Improved installation instructions for `zsh`

## [v2.1] -- 2021-07-20

### Added

- 👹 Adversarial training of parameters using the *Jax* back-end, including a tutorial
- 🐰 "Easter" tutorial demonstrating an SNN trained to generate images
- 🔥 Torch tutorials for training non-spiking and spiking networks with Torch back-ends
- Added new method `nn.Module.timed()`, to automatically convert a module to a `TimedModule`
- New `LIFTorch` module that permits training of neuron and synaptic time constants in addition to other network parameters
- New `ExpSynTorch` module: exponential leak synapses with Torch back-end
- New `LinearTorch` module: linear model with Torch back-end
- New `LowPass` module: exponential smoothing with Torch back-end
- New `ExpSmoothJax` module: single time-constant exponential smoothing layer, supporting arbitrary transfer functions on output
- New `softmax` and `log_softmax` losses in `jax_loss` package
- New `utilities.jax_tree_utils` package containing useful parameter tree handling functions
- New `TSContinuous.to_clocked()` convenience method, to easily rasterise a continuous time series
- Alpha: Optional `_wrap_recorded_state()` method added to `nn.Module` base class, which supports wrapping recorded state dictionaries as `TimeSeries` objects, when using the high-level `TimeSeries` API
- Support for `add_events` flag for time-series wrapper class
- New Parameter dictionary classes to simplify conversion and handling of *Torch* and *Jax* module parameters
  - Added `astorch()` method to parameter dictionaries returned form `TorchModule`
- Improved type hinting

### Changed

- Old `LIFTorch` module renamed to `LIFBitshiftTorch`
- Kaiming and Xavier initialisation support for `Linear` modules
- `Linear` modules provide a bias by default
- Moved `filter_bank` package from V1 layers into `nn.modules`
- Update *Jax* requirement to > v2.13

### Fixed

- Fixed *binder* links for tutorial notebooks
- Fixed bug in `Module` for multiple inheritance, where the incorrect `__repr__()` method would be called
- Fixed `TimedModuleWrapper.reset_state()` method
- Fixed axis limit bug in `TSEvent.plot()` method
- Removed page width constraint for docs
- Enable `FFExpSyn` module by making it independent of old `RRTrainedLayer`

### Deprecated

- Removed `rpyc` dependency

### Removed

## [v2.0] -- 2021-03-24

- **New Rockpool API. Breaking change from v1.x**
- Documentation for new API
- Native support for Jax and Torch backends
- Many v1 Layers transferred

## [v1.1.0.4] -- 2020-11-06

- Hotfix to remove references to ctxctl and aiCTX
- Hotfix to include NEST documentation in CI-built docs
- Hotfix to include change log in build docs

## [v1.1] -- 2020-09-12

### Added

- Considerably expanded support for Denève-Machens spike-timing networks, including training arbitrary dynamical systems in a new `RecFSSpikeADS` layer. Added tutorials for standard D-M networks for linear dynamical systems, as well as a tutorial for training ADS networks
- Added a new "Intro to SNNs" getting-started guide
- A new "sharp points of Rockpool" tutorial collects the tricks and traps for new users and old
- A new `Network` class, `JaxStack`, supports stacking and end-to-end gradient-based training of all Jax-based layers. A new tutorial has been added for this functionality
- `TimeSeries` classes now support best-practices creation from clock or rasterised data. `TSContinuous` provides a `.from_clocked()` method, and `TSEvent` provides a `.from_raster()` method for this purpose. `.from_clocked()` a sample-and-hold interpolation, for intuitive generation of time series from periodically-sampled data.
- `TSContinuous` now supports a `.fill_value` property, which permits extrapolation using `scipy.interpolate`
- New `TSDictOnDisk` class for storing `TimeSeries` objects transparently on disk
- Allow ignoring data points for specific readout units in ridge regression Fisher relabelling. To be used, for example with all-vs-all classification
- Added exponential synapse Jax layers
- Added `RecLIFCurrentIn_SO` layer

### Changed

- `TSEvent` time series no longer support creation without explicitly setting `t_stop`. The previous default of taking the final event time as `t_stop` was causing too much confusion. For related reasons, `TSEvent` now forbids events to occur at `t_stop`
- `TimeSeries` classes by default no longer permit sampling outside of the time range they are defined for, raising a `ValueError` exception if this occurs. This renders safe several traps that new users were falling in to. This behaviour is selectable per time series, and can be transferred to a warning instead of an exception using the `beyond_range_exception` flag
- Jax trainable layers now import from a new mixin class `JaxTrainer`. THe class provides a default loss function, which can be overridden in each sub-class to provide suitable regularisation. The training interface now returns loss value and gradients directly, rather than requiring an extra function call and additional evolution
- Improved training method for JAX rate layers, to permit parameterisation of loss function and optimiser
- Improved the `._prepare_input...()` methods in the `Layer` class, such that all `Layer`s that inherit from this superclass are consistent in the number of time steps returned from evolution
- The `Network.load()` method is now a class method
- Test suite now uses multiple cores for faster testing
- Changed company branding from aiCTX -> SynSense
- Documentation is now hosted at [https://rockpool.ai](https://rockpool.ai)

### Fixed

- Fixed bugs in precise spike-timing layer `RecSpikeBT`
- Fixed behavior of `Layer` class when passing weights in wrong format
- Stability improvements in `DynapseControl`
- Fix faulty z_score_standardization and Fisher relabelling in `RidgeRegrTrainer`. Fisher relabelling now has better handling of differently sized batches
- Fixed bugs in saving and loading several layers
- More sensible default values for `VirtualDynapse` baseweights
- Fix handling of empty `channels` argument in `TSEvent._matching_channels()` method
- Fixed bug in `Layer._prepare_input`, where it would raise an AssertionError when no input TS was provided
- Fixed a bug in `train_output_target`, where the gradient would be incorrectly handled if no batching was performed
- Fixed `to_dict` method for `FFExpSynJax` classes
- Removed redundant `_prepare_input()` method from Torch layer
- Many small documentation improvements

---

## [v1.0.8] -- 2020-01-17

### Added

- Introduced new `TimeSeries` class method `concatenate_t()`, which permits construction of a new time series by concatenating a set of existing time series, in the time dimension
- `Network` class now provides a `to_dict()` method for export. `Network` now also can treat sub-`Network`s as layers.
- Training methods for spiking LIF Jax-backed layers in `rockpool.layers.training`. Tutorial demonstrating SGD training of a feed-forward LIF network. Improvements in JAX LIF layers.
- Added `filter_bank` layers, providing `layer` subclasses which act as filter banks with spike-based output
- Added a `filter_width` parameter for butterworth filters
- Added a convenience function `start_at_zero()` to delay `TimeSeries` so that it starts at 0
- Added a change log in `CHANGELOG.md`

### Changed

- Improved `TSEvent.raster()` to make it more intuitive. Rasters are now produced in line with time bases that can be created easily with `numpy.arange()`
- Updated `conda_merge_request.sh` to work for conda feedstock
- `TimeSeries.concatenate()` renamed to `concatenate_t()`
- `RecRateEuler` warns if `tau` is too small instead of silently changing `dt`

### Fixed or improved

- Fixed issue in `Layer`, where internal property was used when accessing `._dt`. This causes issues with layers that have an unusual internal type for `._dt` (e.g. if data is stored in a JAX variable on GPU)
- Reduce memory footprint of `.TSContinuous` by approximately half
- Reverted regression in layer class `.RecLIFJax_IO`, where `dt` was by default set to `1.0`, instead of being determined by `tau_...`
- Fixed incorrect use of `Optional[]` type hints
- Allow for small numerical differences in comparison between weights in NEST test `test_setWeightsRec`
- Improvements in inline documentation
- Increasing memory efficiency of `FFExpSyn._filter_data` by reducing kernel size
- Implemented numerically stable timestep count for TSEvent rasterisation
- Fixed bugs in `RidgeRegrTrainer`
- Fix plotting issue in time series
- Fix bug of RecRateEuler not handling `dt` argument in `__init__()`
- Fixed scaling between torch and nest weight parameters
- Move `contains()` method from `TSContinuous` to `TimeSeries` parent class
- Fix warning in `RRTrainedLayer._prepare_training_data()` when times of target and input are not aligned
- Brian layers: Replace `np.asscalar` with `float`

---

## [v1.0.7.post1] -- 2019-11-28

### Added

- New `.Layer` superclass `.RRTrainedLayer`. This superclass implements ridge regression for layers that support ridge regression training
- `.TimeSeries` subclasses now add axes labels on plotting
- New spiking LIF JAX layers, with documentation and tutorials `.RecLIFJax`, `.RecLIFJax_IO`, `.RecLIFCurrentInJax`, `.RecLIFCurrentInJAX_IO`
- Added `save` and `load` facilities to `.Network` objects
- `._matching_channels()` now accepts an arbitrary list of event channels, which is used when analysing a periodic time series

### Changed

- Documentation improvements
- :py:meth:`.TSContinuous.plot` method now supports ``stagger`` and ``skip`` arguments
- `.Layer` and `.Network` now deal with a `.Layer.size_out` attribute. This is used to determine whether two layers are compatible to connect, rather than using `.size`
- Extended unit test for periodic event time series to check non-periodic time series as well

### Fixed

- Fixed bug in `TSEvent.plot()`, where stop times were not correctly handled
- Fix bug in `Layer._prepare_input_events()`, where if only a duration was provided, the method would return an input raster with an incorrect number of time steps
- Fixed bugs in handling of periodic event time series `.TSEvent`
- Bug fix: `.Layer._prepare_input_events` was failing for `.Layer` s with spiking input
- `TSEvent.__call__()` now correctly handles periodic event time series

---

## [v1.0.6] -- 2019-11-01

- CI build and deployment improvements

---

## [v1.0.5] -- 2019-10-30

- CI Build and deployment improvements

---

## [v1.0.4] -- 2019-10-28

- Remove deployment dependency on docs
- Hotfix: Fix link to `Black`
- Add links to gitlab docs

---

## [v1.0.3] -- 2019-10-28

- Hotfix for incorrect license text
- Updated installation instructions
- Included some status indicators in readme and docs
- Improved CI
- Extra meta-data detail in `setup.py`
- Added more detail for contributing
- Update README.md

---

## [v1.0.2] -- 2019-10-25

- First public release<|MERGE_RESOLUTION|>--- conflicted
+++ resolved
@@ -2,28 +2,23 @@
 
 All notable changes between Rockpool releases will be documented in this file
 
-<<<<<<< HEAD
-## [v2.10.0.dev5] -- XXXX-XX-XX
+## [v2.9.2] -- 2025-04-17
 
 ### Added
 * Power measurement for XyloAudio 3
 * AFESamna module for XyloAudio 3: allow recording of input spikes from live microphone
-
-### Changed
+* Complete set of tutorials for XyloAudio 3
+
 ### Fixed
 * Remove dependence of imp module that was deprecated in Python 3.12
 * Fixed bug in multiplying `TSContinuous` objects with differing numbers of channels
 
-### Deprecated
-### Removed
-### Security
-=======
+
 ## [v.2.9.1 hotfix] -- 2024-10-14
 
 ### Fixed
 
 * Rockpool package was not generate on conda-forge. Update package build requirements.
->>>>>>> 268d3475
 
 ## [v2.9] -- 2024-10-11
 
