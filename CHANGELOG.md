--- conflicted
+++ resolved
@@ -2,18 +2,11 @@
 
 All notable changes between Rockpool releases will be documented in this file
 
-<<<<<<< HEAD
-
 ## [v2.10.0.dev2] -- XXXX-XX-XX
 
 ### Added
 * Power measurement for XyloAudio 3
 
-=======
-## [v2.10.0.dev2] -- XXXX-XX-XX
-
-### Added
->>>>>>> 77522d0a
 ### Changed
 ### Fixed
 * Remove dependence of imp module that was deprecated in Python 3.12
