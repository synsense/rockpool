--- conflicted
+++ resolved
@@ -23,12 +23,7 @@
 
 ### Added
 
-<<<<<<< HEAD
 * Dependency on `pytest-random-order` v1.1.0 for test order randomization.
-=======
-
-* Dependency on `pytest-random-order` v1.1.0 for test order randomization
->>>>>>> 0cbb7a22
 * New HowTo tutorial for performing constrained optimisation with torch and jax
 * Xylo IMU application software support:
 
@@ -40,7 +35,6 @@
     * `RotationRemoval`
     * `IAFSpikeEncoder`
     * `ScaleSpikeEncoder`
-<<<<<<< HEAD
   * `XyloIMUMonitor` module: Real-time hardware monitoring for Xylo IMU.
   * `XyloSamna` module: Interface to the SNN core.
   * `IMUIFSamna` module: Interface to `IMUIF`, utilizing neurons in the SNN core.
@@ -51,17 +45,6 @@
 
   * PeakLoss which can be imported as `peak_loss = rockpool.nn.losses.PeakLoss()`.
   * MSELoss which can be imported as  `mse_loss = rockpool.nn.losses.MSELoss()`.
-=======
-  * `XyloIMUMonitor` module: Real-time hardware monitoring for Xylo IMU
-  * `XyloSamna` module: Interface to the SNN core
-  * `IMUIFSamna` module: Interface to `IMUIF`, utilizing neurons in the SNN core
-  * `IMUData` module: Collection of sensor data from the onboard IMU sensor
-  * Utility functions for network mapping to the Xylo IMU HDK, interfacing, and data processing
-  * Introductory documentation providing an overview of Xylo IMU and instructions on configuring preprocessing
-* New losses, with structure similar to PyTorch
-  * PeakLoss which can be imported as `peak_loss = rockpool.nn.losses.PeakLoss()`
-  * MSELoss which can be imported as  `mse_loss = rockpool.nn.losses.MSELoss()`
->>>>>>> 0cbb7a22
 
 ### Changed
 
