--- conflicted
+++ resolved
@@ -19,17 +19,12 @@
 
 ### Security
 
-<<<<<<< HEAD
-=======
-
 ## [v.2.7.1 hotfix] -- 2024-01-19
 
 ### Fixed
 
 * Bug in Xylo IMU mapper, where networks with more than 128 hidden neurons could not be mapped
 
-
->>>>>>> a26592c4
 ## [v2.7] -- 2023-09-25
 
 ### Added
