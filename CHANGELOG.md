--- conflicted
+++ resolved
@@ -2,22 +2,11 @@
 
 All notable changes between Rockpool releases will be documented in this file
 
-<<<<<<< HEAD
-## [v.2.9.2.1 hotfix] -- 2025-05-08
+## [v.2.9.2.1 hotfix] -- 2025-05-09
 
 ### Fixed
 
 * Audio Front End using PDM input data was not configured correctly for XyloAudio 3 
-=======
-## [Unreleased]
-
-### Added
-### Changed
-### Fixed
-### Deprecated
-### Removed
-### Security
->>>>>>> ad2ef348
 
 ## [v2.9.2] -- 2025-04-17
 
@@ -30,10 +19,6 @@
 * Remove dependence of imp module that was deprecated in Python 3.12
 * Fixed bug in multiplying `TSContinuous` objects with differing numbers of channels
 
-<<<<<<< HEAD
-=======
-
->>>>>>> ad2ef348
 ## [v.2.9.1 hotfix] -- 2024-10-14
 
 ### Fixed
