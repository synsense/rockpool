"""
Test rate-based Euler models in iaf_jax.py
"""

import numpy as np
import pytest


def test_imports():
    from rockpool.layers import RecLIFJax
    from rockpool.layers import RecLIFCurrentInJax
    from rockpool.layers import RecLIFJax_IO
    from rockpool.layers import RecLIFCurrentInJax_IO


def test_RecLIFJax():
    """ Test RecIAFExpJax """
    from rockpool import TSContinuous, TSEvent
    from rockpool.layers import RecLIFJax

    # - Generic parameters
    net_size = 2
    dt = 1e-3

    w_recurrent = 2 * np.random.rand(net_size, net_size) - 1
    bias = 2 * np.random.rand(net_size) - 1
    tau_m = 20e-3 * np.ones(net_size)
    tau_s = 20e-3 * np.ones(net_size)

    # - Layer generation
    fl0 = RecLIFJax(
        w_recurrent=w_recurrent,
        bias=bias,
        noise_std=0.1,
        tau_mem=tau_m,
        tau_syn=tau_s,
        dt=dt,
    )

    # - Input signal
    tsInSp = TSEvent(
        times=np.arange(15) * dt,
        channels=np.ones(15) * (net_size - 1),
        t_start=0.0,
        t_stop=16 * dt,
    )

    # - Compare states and time before and after
    vStateBefore = np.copy(fl0.state["Vmem"])
    ts_output = fl0.evolve(tsInSp, duration=0.1)
    assert fl0.t == 0.1
    assert (vStateBefore != fl0.state["Vmem"]).any()

    # - Test TS only evolution
    fl0.reset_all()
    ts_output = fl0.evolve(tsInSp)
    assert fl0.t == 16 * dt

    fl0.reset_all()
    assert fl0.t == 0
    assert (vStateBefore == fl0.state["Vmem"]).all()

    # - Test evolution with only duration
    fl0.evolve(duration=1.0)

    # - Test that some errors are caught
    with pytest.raises(AssertionError):
        fl1 = RecLIFJax(
            w_recurrent=np.zeros((3, 2)),
            tau_mem=np.zeros(3),
            tau_syn=np.zeros(3),
            bias=np.zeros(3),
        )

    with pytest.raises(AssertionError):
        fl1 = RecLIFJax(
            w_recurrent=np.zeros((2, 2)),
            tau_mem=np.zeros(3),
            tau_syn=np.zeros(3),
            bias=np.zeros(3),
        )

    with pytest.raises(AssertionError):
        fl1 = RecLIFJax(
            w_recurrent=np.zeros((2, 2)),
            tau_mem=np.zeros(2),
            tau_syn=np.zeros(3),
            bias=np.zeros(3),
        )


def test_RecLIFCurrentInJax():
    """ Test RecLIFCurrentInJax """
    from rockpool import TSContinuous
    from rockpool.layers import RecLIFCurrentInJax

    # - Generic parameters
    net_size = 2
    dt = 1e-3

    w_recurrent = 2 * np.random.rand(net_size, net_size) - 1
    bias = 2 * np.random.rand(net_size) - 1
    tau_m = 20e-3 * np.ones(net_size)
    tau_s = 20e-3 * np.ones(net_size)

    # - Layer generation
    fl0 = RecLIFCurrentInJax(
        w_recurrent=w_recurrent,
        bias=bias,
        noise_std=0.1,
        tau_mem=tau_m,
        tau_syn=tau_s,
        dt=dt,
    )

    # - Input signal
    tsInCont = TSContinuous(times=np.arange(100), samples=np.ones((100, net_size)))

    # - Compare states and time before and after
    vStateBefore = np.copy(fl0.state["Vmem"])
    ts_output = fl0.evolve(tsInCont, duration=0.1)
    assert fl0.t == 0.1
    assert (vStateBefore != fl0.state["Vmem"]).any()

    # - Test TS only evolution
    fl0.reset_all()
    ts_output = fl0.evolve(tsInCont)
    assert fl0.t == 99

    fl0.reset_all()
    assert fl0.t == 0
    assert (vStateBefore == fl0.state["Vmem"]).all()

    # - Test that some errors are caught
    with pytest.raises(AssertionError):
        fl1 = RecLIFCurrentInJax(
            w_recurrent=np.zeros((3, 2)),
            tau_mem=np.zeros(3),
            tau_syn=np.zeros(3),
            bias=np.zeros(3),
        )

    with pytest.raises(AssertionError):
        fl1 = RecLIFCurrentInJax(
            w_recurrent=np.zeros((2, 2)),
            tau_mem=np.zeros(3),
            tau_syn=np.zeros(3),
            bias=np.zeros(3),
        )

    with pytest.raises(AssertionError):
        fl1 = RecLIFCurrentInJax(
            w_recurrent=np.zeros((2, 2)),
            tau_mem=np.zeros(2),
            tau_syn=np.zeros(3),
            bias=np.zeros(3),
        )


def test_RecLIFJax_IO():
    """ Test RecLIFJax_IO """
    from rockpool import TSContinuous, TSEvent
    from rockpool.layers import RecLIFJax_IO

    # - Generic parameters
    in_size = 3
    net_size = 2
    out_size = 4
    dt = 1e-3

    w_in = 2 * np.random.rand(in_size, net_size) - 1
    w_recurrent = 2 * np.random.rand(net_size, net_size) - 1
    w_out = 2 * np.random.rand(net_size, out_size) - 1
    bias = 2 * np.random.rand(net_size) - 1
    tau_m = 20e-3 * np.ones(net_size)
    tau_s = 20e-3 * np.ones(net_size)

    # - Layer generation
    fl0 = RecLIFJax_IO(
        w_in=w_in,
        w_recurrent=w_recurrent,
        w_out=w_out,
        bias=bias,
        noise_std=0.1,
        tau_mem=tau_m,
        tau_syn=tau_s,
        dt=dt,
    )

    # - Input signal
    tsInSp = TSEvent(
        times=np.arange(15) * dt,
        channels=np.ones(15) * (in_size-1),
        t_start=0.0,
        t_stop=16 * dt,
    )

    # - Compare states and time before and after
    vStateBefore = np.copy(fl0.state["Vmem"])
    ts_output = fl0.evolve(tsInSp, duration=0.1)
    assert fl0.t == 0.1
    assert (vStateBefore != fl0.state["Vmem"]).any()

    # - Test TS only evolution
    fl0.reset_all()
    ts_output = fl0.evolve(tsInSp)
    assert fl0.t == 16 * dt

    fl0.reset_all()
    assert fl0.t == 0
    assert (vStateBefore == fl0.state["Vmem"]).all()

    # - Test that some errors are caught
    with pytest.raises(AssertionError):
        fl1 = RecLIFJax_IO(
            w_in=np.zeros((2, 3)),
            w_recurrent=np.zeros((3, 2)),
            w_out=np.zeros((3, 2)),
            tau_mem=np.zeros(3),
            tau_syn=np.zeros(3),
            bias=np.zeros(3),
        )

    with pytest.raises(AssertionError):
        fl1 = RecLIFJax_IO(
            w_in=np.zeros((2, 3)),
            w_recurrent=np.zeros((2, 2)),
            w_out=np.zeros((3, 2)),
            tau_mem=np.zeros(3),
            tau_syn=np.zeros(3),
            bias=np.zeros(3),
        )

    with pytest.raises(AssertionError):
        fl1 = RecLIFJax_IO(
            w_in=np.zeros((2, 3)),
            w_recurrent=np.zeros((2, 2)),
            w_out=np.zeros((3, 2)),
            tau_mem=np.zeros(2),
            tau_syn=np.zeros(3),
            bias=np.zeros(3),
        )


def test_RecLIFCurrentInJax_IO():
    """ Test RecLIFJax_IO """
    from rockpool import TSContinuous, TSEvent
    from rockpool.layers import RecLIFCurrentInJax_IO

    # - Generic parameters
    in_size = 3
    net_size = 2
    out_size = 4
    dt = 1e-3

    w_in = 2 * np.random.rand(in_size, net_size) - 1
    w_recurrent = 2 * np.random.rand(net_size, net_size) - 1
    w_out = 2 * np.random.rand(net_size, out_size) - 1
    bias = 2 * np.random.rand(net_size) - 1
    tau_m = 20e-3 * np.ones(net_size)
    tau_s = 20e-3 * np.ones(net_size)

    # - Layer generation
    fl0 = RecLIFCurrentInJax_IO(
        w_in=w_in,
        w_recurrent=w_recurrent,
        w_out=w_out,
        bias=bias,
        noise_std=0.1,
        tau_mem=tau_m,
        tau_syn=tau_s,
        dt=dt,
    )

    # - Input signal
    tsInCont = TSContinuous(
        times=np.arange(15) * dt,
        samples=np.ones((15, in_size)),
        t_start=0.0,
        t_stop=16 * dt,
    )

    # - Compare states and time before and after
    vStateBefore = np.copy(fl0.state["Vmem"])
    ts_output = fl0.evolve(tsInCont, duration=0.1)
    assert fl0.t == 0.1
    assert (vStateBefore != fl0.state["Vmem"]).any()

    # - Test TS only evolution
    fl0.reset_all()
    ts_output = fl0.evolve(tsInCont)
    assert fl0.t == 16 * dt

    fl0.reset_all()
    assert fl0.t == 0
    assert (vStateBefore == fl0.state["Vmem"]).all()

    # - Test that some errors are caught
    with pytest.raises(AssertionError):
        fl1 = RecLIFCurrentInJax_IO(
            w_in=np.zeros((2, 3)),
            w_recurrent=np.zeros((3, 2)),
            w_out=np.zeros((3, 2)),
            tau_mem=np.zeros(3),
            tau_syn=np.zeros(3),
            bias=np.zeros(3),
        )

    with pytest.raises(AssertionError):
        fl1 = RecLIFCurrentInJax_IO(
            w_in=np.zeros((2, 3)),
            w_recurrent=np.zeros((2, 2)),
            w_out=np.zeros((3, 2)),
            tau_mem=np.zeros(3),
            tau_syn=np.zeros(3),
            bias=np.zeros(3),
        )

    with pytest.raises(AssertionError):
        fl1 = RecLIFCurrentInJax_IO(
            w_in=np.zeros((2, 3)),
            w_recurrent=np.zeros((2, 2)),
            w_out=np.zeros((3, 2)),
            tau_mem=np.zeros(2),
            tau_syn=np.zeros(3),
            bias=np.zeros(3),
        )


def test_FFLIFJax_IO():
    """ Test test_FFLIFJax_IO """
    from rockpool import TSContinuous, TSEvent
    from rockpool.layers import FFLIFJax_IO

    # - Generic parameters
    in_size = 5
    net_size = 2
    out_size = 4
    dt = 1e-3

    w_in = 2 * np.random.rand(in_size, net_size) - 1
    w_out = 2 * np.random.rand(net_size, out_size) - 1
    bias = 2 * np.random.rand(net_size) - 1
    tau_m = 20e-3 * np.ones(net_size)
    tau_s = 20e-3 * np.ones(net_size)

    # - Layer generation
    fl0 = FFLIFJax_IO(
        w_in=w_in,
        w_out=w_out,
        bias=bias,
        noise_std=0.1,
        tau_mem=tau_m,
        tau_syn=tau_s,
        dt=dt,
    )

    # - Input signal
    tsInSp = TSEvent(
        times=np.arange(15) * dt,
        channels=np.ones(15) * (in_size-1),
        t_start=0.0,
        t_stop=16 * dt,
    )

    # - Compare states and time before and after
    vStateBefore = np.copy(fl0.state["Vmem"])
    ts_output = fl0.evolve(tsInSp, duration=0.1)
    assert fl0.t == 0.1
    assert (vStateBefore != fl0.state["Vmem"]).any()

    # - Test TS only evolution
    fl0.reset_all()
    ts_output = fl0.evolve(tsInSp)
    assert fl0.t == 16 * dt

    print(tsInSp)
    print(tsInSp.raster(dt=dt).shape)

    fl0.reset_all()
    fl0._evolve_functional(fl0._pack(), fl0.state, tsInSp.raster(dt=dt), )

    fl0.reset_all()
    assert fl0.t == 0
    assert (vStateBefore == fl0.state["Vmem"]).all()

    # - Test that some errors are caught
    with pytest.raises(AssertionError):
        fl1 = FFLIFJax_IO(
            w_in=np.zeros((2, 3)),
            w_out=np.zeros((3, 2)),
            tau_mem=np.zeros(3),
            tau_syn=np.zeros(3),
            bias=np.zeros(3),
        )

    with pytest.raises(AssertionError):
        fl1 = FFLIFJax_IO(
            w_in=np.zeros((2, 3)),
            w_out=np.zeros((3, 2)),
            tau_mem=np.zeros(3),
            tau_syn=np.zeros(3),
            bias=np.zeros(3),
        )

    with pytest.raises(AssertionError):
        fl1 = FFLIFJax_IO(
            w_in=np.zeros((2, 3)),
            w_out=np.zeros((3, 2)),
            tau_mem=np.zeros(2),
            tau_syn=np.zeros(3),
            bias=np.zeros(3),
        )


def test_largescale():
    from rockpool import TSEvent, TSContinuous
    from rockpool.layers import RecLIFCurrentInJax, RecLIFJax, RecLIFJax_IO

    # Numpy
    import numpy as np

    # - Define network
    N = 200
    Nin = 500
    Nout = 1

    tau_mem = 50e-3
    tau_syn = 100e-3
    bias = 0.0

    def rand_params(N, Nin, Nout, tau_mem, tau_syn, bias):
        return {
            "w_in": np.random.rand(Nin, N) - 0.5,
            "w_recurrent": 0.1 * np.random.randn(N, N) / np.sqrt(N),
            "w_out": 2 * np.random.rand(N, Nout) - 1,
            "tau_mem": tau_mem,
            "tau_syn": tau_syn,
            "bias": (np.ones(N) * bias).reshape(N),
        }

    # - Build a random network
    params0 = rand_params(N, Nin, Nout, tau_mem, tau_syn, bias)
    lyrIO = RecLIFJax_IO(**params0)

    # - Define input and target
    numRepeats = 1
    dur_input = 1000e-3
    dt = 1e-3
    T = int(np.round(dur_input / dt))

    timebase = np.linspace(0, T * dt, T)

    trigger = np.atleast_2d(timebase < 50e-3).T

    chirp = np.atleast_2d(np.sin(timebase * 2 * np.pi * (timebase * 10))).T
    target_ts = TSContinuous(timebase, chirp, periodic=True, name="Target")

    spiking_prob = 0.01
    sp_in_ts = np.random.rand(T * numRepeats, Nin) < spiking_prob * trigger
    spikes = np.argwhere(sp_in_ts)
    input_sp_ts = TSEvent(
        timebase[spikes[:, 0]],
        spikes[:, 1],
        name="Input",
        periodic=True,
        t_start=0.0,
        t_stop=dur_input,
    )

    lyrIO.evolve(input_sp_ts)


def test_training_FFLIFJax_IO():
    from rockpool import TSEvent, TSContinuous
    from rockpool.layers import RecLIFCurrentInJax, RecLIFJax, RecLIFJax_IO, FFLIFJax_IO
    import numpy as np

    Nin = 10
    N = 200
    Nout = 3

    tau_mem = 50e-3
    tau_syn = 100e-3
    bias = 0.0
    dt = 1e-3

    def rand_params(N, Nin, Nout, tau_mem, tau_syn, bias):
        return {
            "w_in": (np.random.rand(Nin, N) - 0.5) / Nin,
            "w_out": 2 * np.random.rand(N, Nout) - 1,
            "tau_mem": tau_mem,
            "tau_syn": tau_syn,
            "bias": (np.ones(N) * bias).reshape(N),
        }

    # - Generate a network
    params0 = rand_params(N, Nin, Nout, tau_mem, tau_syn, bias)
    lyrIO = FFLIFJax_IO(**params0, dt=dt)

    # - Define input and target
    numRepeats = 1
    dur_input = 1000e-3
    dt = 1e-3
    T = int(np.round(dur_input / dt))

    timebase = np.linspace(0, T * dt, T)

    trigger = np.atleast_2d(timebase < dur_input).T

    chirp = np.atleast_2d(np.sin(timebase * 2 * np.pi * (timebase * 10))).T
    target_ts = TSContinuous(timebase, chirp, periodic=True, name="Target")

    spiking_prob = 0.01
    sp_in_ts = np.random.rand(T * numRepeats, Nin) < spiking_prob * trigger
    input_sp_ts = TSEvent.from_raster(
        sp_in_ts,
        dt =dt,
        name="Input",
        periodic=True,
        t_start=0,
        t_stop=dur_input,
    )


    # - Simulate initial network state
    lyrIO.randomize_state()
    lyrIO.evolve(input_sp_ts)

    def loss(params, output_t, target_t):
        return 0.

    # - Train
    steps = 3
    for t in range(steps):
        lyrIO.randomize_state()
        l_fcn, g_fcn, o_fcn = lyrIO.train_output_target(
            input_sp_ts, target_ts, is_first=(t == 0), loss_fcn=loss,
        )

        l_fcn()
        g_fcn()
        o_fcn()


def test_training_RecLIFCurrentInJax_IO():
    from rockpool import TSEvent, TSContinuous
    from rockpool.layers import RecLIFCurrentInJax_IO
    import numpy as np

    Nin = 10
    N = 200
    Nout = 3

    tau_mem = 50e-3
    tau_syn = 100e-3
    bias = 0.0
    dt = 1e-3

    def rand_params(N, Nin, Nout, tau_mem, tau_syn, bias):
        return {
            "w_in": (np.random.rand(Nin, N) - 0.5) / Nin,
            "w_recurrent": np.random.randn(N, N),
            "w_out": 2 * np.random.rand(N, Nout) - 1,
            "tau_mem": tau_mem,
            "tau_syn": tau_syn,
            "bias": (np.ones(N) * bias).reshape(N),
        }

    # - Generate a network
    params0 = rand_params(N, Nin, Nout, tau_mem, tau_syn, bias)
    lyrIO = RecLIFCurrentInJax_IO(**params0, dt=dt)

    # - Define input and target
    numRepeats = 1
    dur_input = 1000e-3
    dt = 1e-3
    T = int(np.round(dur_input / dt))

    timebase = np.linspace(0, T * dt, T)

    chirp = np.atleast_2d(np.sin(timebase * 2 * np.pi * (timebase * 10))).T
    target_ts = TSContinuous(timebase, chirp, periodic=True, name="Target")

    tsInCont = TSContinuous.from_clocked(
        np.random.rand(T, Nin),
        dt=dt,
        periodic=True,
    )

    # - Simulate initial network state
    lyrIO.randomize_state()
    lyrIO.evolve(tsInCont)

    def loss(params, output_t, target_t):
        return 0.

    # - Train
    steps = 3
    for t in range(steps):
        lyrIO.randomize_state()
        l_fcn, g_fcn, o_fcn = lyrIO.train_output_target(
            tsInCont, target_ts, is_first=(t == 0), loss_fcn=loss,
        )

        l_fcn()
        g_fcn()
<<<<<<< HEAD
        o_fcn()
=======


def test_save_load_FFLIFJax_IO():
    from rockpool.layers import FFLIFJax_IO
    from rockpool.timeseries import TSEvent

    n_inp = 4
    n_neurons = 10
    n_out = 2
    dt = 0.0001

    w_in = np.random.rand(n_inp, n_neurons)
    w_out = np.random.rand(n_neurons, n_out)
    tau_mem = np.random.rand(n_neurons) + 10 * dt
    tau_syn = np.random.rand(n_neurons) + 10 * dt
    bias = np.random.rand(n_neurons)
    std_noise = np.random.rand()


    lyr = FFLIFJax_IO(w_in=w_in,
                      w_out=w_out,
                      tau_mem=tau_mem,
                      tau_syn=tau_syn,
                      bias=bias,
                      noise_std=std_noise,
                      dt=dt,
                      name="test layer")

    
    lyr.save_layer("test.json")

    lyr_loaded = FFLIFJax_IO.load_from_file("test.json")

    assert(np.all(lyr.w_in == lyr_loaded.w_in))
    assert(np.all(lyr.w_out == lyr_loaded.w_out))
    assert(np.all(lyr.tau_mem == lyr_loaded.tau_mem))
    assert(np.all(lyr.tau_syn == lyr_loaded.tau_syn))
    assert(np.all(lyr.bias == lyr_loaded.bias))
    assert(np.all(lyr.noise_std == lyr_loaded.noise_std))
    assert(np.all(lyr.dt == lyr_loaded.dt))
    assert(np.all(lyr.name == lyr_loaded.name))
    assert(np.all(lyr._rng_key == lyr_loaded._rng_key))


    t_spikes = np.arange(0, 0.01, dt)
    channels = np.random.randint(n_inp, size=len(t_spikes)) 
    ts_inp = TSEvent(t_spikes, channels)

    ts_out = lyr.evolve(ts_inp, duration=0.1)
    ts_out_loaded = lyr_loaded.evolve(ts_inp, duration=0.1)

    assert(np.all(ts_out.samples == ts_out_loaded.samples))



def test_save_load_RecLIFCurrentInJax_IO():
    from rockpool.layers import RecLIFCurrentInJax_IO

    n_inp = 4
    n_neurons = 10
    n_out = 2
    dt = 0.0001

    w_in = np.random.rand(n_inp, n_neurons)
    w_rec = np.random.rand(n_neurons, n_neurons)
    w_out = np.random.rand(n_neurons, n_out)
    tau_mem = np.random.rand(n_neurons) + 10 * dt
    tau_syn = np.random.rand(n_neurons) + 10 * dt
    bias = np.random.rand(n_neurons)
    std_noise = np.random.rand()


    lyr = RecLIFCurrentInJax_IO(w_in=w_in,
                                w_recurrent=w_rec,
                                w_out=w_out,
                                tau_mem=tau_mem,
                                tau_syn=tau_syn,
                                bias=bias,
                                noise_std=std_noise,
                                dt=dt,
                                name="test layer")

    
    lyr.save_layer("test.json")

    lyr_loaded = RecLIFCurrentInJax_IO.load_from_file("test.json")

    assert(np.all(lyr.w_in == lyr_loaded.w_in))
    assert(np.all(lyr.w_recurrent == lyr_loaded.w_recurrent))
    assert(np.all(lyr.w_out == lyr_loaded.w_out))
    assert(np.all(lyr.tau_mem == lyr_loaded.tau_mem))
    assert(np.all(lyr.tau_syn == lyr_loaded.tau_syn))
    assert(np.all(lyr.bias == lyr_loaded.bias))
    assert(np.all(lyr.noise_std == lyr_loaded.noise_std))
    assert(np.all(lyr.dt == lyr_loaded.dt))
    assert(np.all(lyr.name == lyr_loaded.name))
    assert(np.all(lyr._rng_key == lyr_loaded._rng_key))



def test_save_load_RecLIFJax_IO():
    from rockpool.layers import RecLIFJax_IO

    n_inp = 4
    n_neurons = 10
    n_out = 2
    dt = 0.0001

    w_in = np.random.rand(n_inp, n_neurons)
    w_rec = np.random.rand(n_neurons, n_neurons)
    w_out = np.random.rand(n_neurons, n_out)
    tau_mem = np.random.rand(n_neurons) + 10 * dt
    tau_syn = np.random.rand(n_neurons) + 10 * dt
    bias = np.random.rand(n_neurons)
    std_noise = np.random.rand()


    lyr = RecLIFJax_IO(w_in=w_in,
                                w_recurrent=w_rec,
                                w_out=w_out,
                                tau_mem=tau_mem,
                                tau_syn=tau_syn,
                                bias=bias,
                                noise_std=std_noise,
                                dt=dt,
                                name="test layer")

    
    lyr.save_layer("test.json")

    lyr_loaded = RecLIFJax_IO.load_from_file("test.json")

    assert(np.all(lyr.w_in == lyr_loaded.w_in))
    assert(np.all(lyr.w_recurrent == lyr_loaded.w_recurrent))
    assert(np.all(lyr.w_out == lyr_loaded.w_out))
    assert(np.all(lyr.tau_mem == lyr_loaded.tau_mem))
    assert(np.all(lyr.tau_syn == lyr_loaded.tau_syn))
    assert(np.all(lyr.bias == lyr_loaded.bias))
    assert(np.all(lyr.noise_std == lyr_loaded.noise_std))
    assert(np.all(lyr.dt == lyr_loaded.dt))
    assert(np.all(lyr.name == lyr_loaded.name))
    assert(np.all(lyr._rng_key == lyr_loaded._rng_key))


       
def test_save_load_RecLIFCurrentInJax():
    from rockpool.layers import RecLIFCurrentInJax

    n_neurons = 10
    dt = 0.0001

    w_rec = np.random.rand(n_neurons, n_neurons)
    tau_mem = np.random.rand(n_neurons) + 10 * dt
    tau_syn = np.random.rand(n_neurons) + 10 * dt
    bias = np.random.rand(n_neurons)
    std_noise = np.random.rand()


    lyr = RecLIFCurrentInJax(w_recurrent=w_rec,
                    tau_mem=tau_mem,
                    tau_syn=tau_syn,
                    bias=bias,
                    noise_std=std_noise,
                    dt=dt,
                    name="test layer")

    
    lyr.save_layer("test.json")

    lyr_loaded = RecLIFCurrentInJax.load_from_file("test.json")

    assert(np.all(lyr.w_recurrent == lyr_loaded.w_recurrent))
    assert(np.all(lyr.tau_mem == lyr_loaded.tau_mem))
    assert(np.all(lyr.tau_syn == lyr_loaded.tau_syn))
    assert(np.all(lyr.bias == lyr_loaded.bias))
    assert(np.all(lyr.noise_std == lyr_loaded.noise_std))
    assert(np.all(lyr.dt == lyr_loaded.dt))
    assert(np.all(lyr.name == lyr_loaded.name))
    assert(np.all(lyr._rng_key == lyr_loaded._rng_key))



def test_save_load_RecLIFJax():
    from rockpool.layers import RecLIFJax
    import numpy as np

    n_neurons = 10
    dt = 0.0001

    w_rec = np.random.rand(n_neurons, n_neurons)
    tau_mem = np.random.rand(n_neurons) + 10 * dt
    tau_syn = np.random.rand(n_neurons) + 10 * dt
    bias = np.random.rand(n_neurons)
    std_noise = np.random.rand()


    lyr = RecLIFJax(w_recurrent=w_rec,
                    tau_mem=tau_mem,
                    tau_syn=tau_syn,
                    bias=bias,
                    noise_std=std_noise,
                    dt=dt,
                    name="test layer")

    
    lyr.save_layer("test.json")

    lyr_loaded = RecLIFJax.load_from_file("test.json")

    assert(np.all(lyr.w_recurrent == lyr_loaded.w_recurrent))
    assert(np.all(lyr.tau_mem == lyr_loaded.tau_mem))
    assert(np.all(lyr.tau_syn == lyr_loaded.tau_syn))
    assert(np.all(lyr.bias == lyr_loaded.bias))
    assert(np.all(lyr.noise_std == lyr_loaded.noise_std))
    assert(np.all(lyr.dt == lyr_loaded.dt))
    assert(np.all(lyr.name == lyr_loaded.name))
    assert(np.all(lyr._rng_key == lyr_loaded._rng_key))

>>>>>>> cb6faad6
<|MERGE_RESOLUTION|>--- conflicted
+++ resolved
@@ -605,10 +605,7 @@
 
         l_fcn()
         g_fcn()
-<<<<<<< HEAD
         o_fcn()
-=======
-
 
 def test_save_load_FFLIFJax_IO():
     from rockpool.layers import FFLIFJax_IO
@@ -636,7 +633,7 @@
                       dt=dt,
                       name="test layer")
 
-    
+
     lyr.save_layer("test.json")
 
     lyr_loaded = FFLIFJax_IO.load_from_file("test.json")
@@ -653,7 +650,7 @@
 
 
     t_spikes = np.arange(0, 0.01, dt)
-    channels = np.random.randint(n_inp, size=len(t_spikes)) 
+    channels = np.random.randint(n_inp, size=len(t_spikes))
     ts_inp = TSEvent(t_spikes, channels)
 
     ts_out = lyr.evolve(ts_inp, duration=0.1)
@@ -690,7 +687,7 @@
                                 dt=dt,
                                 name="test layer")
 
-    
+
     lyr.save_layer("test.json")
 
     lyr_loaded = RecLIFCurrentInJax_IO.load_from_file("test.json")
@@ -735,7 +732,7 @@
                                 dt=dt,
                                 name="test layer")
 
-    
+
     lyr.save_layer("test.json")
 
     lyr_loaded = RecLIFJax_IO.load_from_file("test.json")
@@ -752,7 +749,7 @@
     assert(np.all(lyr._rng_key == lyr_loaded._rng_key))
 
 
-       
+
 def test_save_load_RecLIFCurrentInJax():
     from rockpool.layers import RecLIFCurrentInJax
 
@@ -774,7 +771,7 @@
                     dt=dt,
                     name="test layer")
 
-    
+
     lyr.save_layer("test.json")
 
     lyr_loaded = RecLIFCurrentInJax.load_from_file("test.json")
@@ -812,7 +809,7 @@
                     dt=dt,
                     name="test layer")
 
-    
+
     lyr.save_layer("test.json")
 
     lyr_loaded = RecLIFJax.load_from_file("test.json")
@@ -826,4 +823,3 @@
     assert(np.all(lyr.name == lyr_loaded.name))
     assert(np.all(lyr._rng_key == lyr_loaded._rng_key))
 
->>>>>>> cb6faad6
