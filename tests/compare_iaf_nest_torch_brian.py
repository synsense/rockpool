--- conflicted
+++ resolved
@@ -98,13 +98,8 @@
     v_thresh=v_thresh,
     v_reset=v_reset,
     v_rest=v_rest,
-<<<<<<< HEAD
-    a=0.0,
-    b=0.0,
-=======
     subthresh_adapt=0.0,
     spike_adapt=0.0,
->>>>>>> cadd88e0
     delta_t=0.0,
     refractory=refractory,
     record=True,
