def test_imports():
    from rockpool.nn.modules.torch.torch_module import TorchModule


def test_torch_to_rockpool():
    import torch
    import torch.nn as nn
    import torch.nn.functional as F

    from rockpool.nn.modules.torch.torch_module import TorchModule

    class Net(nn.Module):
        def __init__(self):
            super(Net, self).__init__()

            # First 2D convolutional layer, taking in 1 input channel (image),
            # outputting 32 convolutional features, with a square kernel size of 3
            self.conv1 = nn.Conv2d(1, 32, 3, 1)
            # Second 2D convolutional layer, taking in the 32 input layers,
            # outputting 64 convolutional features, with a square kernel size of 3
            self.conv2 = nn.Conv2d(32, 64, 3, 1)

            # Designed to ensure that adjacent pixels are either all 0s or all active
            # with an input probability
            self.dropout1 = nn.Dropout2d(0.25)
            self.dropout2 = nn.Dropout2d(0.5)

            # First fully connected layer
            self.fc1 = nn.Linear(9216, 128)
            # Second fully connected layer that outputs our 10 labels
            self.fc2 = nn.Linear(128, 10)

        # x represents our data
        def forward(self, x):
            # Pass data through conv1
            x = self.conv1(x)
            # Use the rectified-linear activation function over x
            x = F.relu(x)

            x = self.conv2(x)
            x = F.relu(x)

            # Run max pooling over x
            x = F.max_pool2d(x, 2)
            # Pass data through dropout1
            x = self.dropout1(x)
            # Flatten x with start_dim=1
            x = torch.flatten(x, 1)
            # Pass data through fc1
            x = self.fc1(x)
            x = F.relu(x)
            x = self.dropout2(x)
            x = self.fc2(x)

            # Apply softmax to x
            output = F.log_softmax(x, dim=1)
            return output

    # Equates to one random 28x28 image
    random_data = torch.rand((1, 1, 28, 28))

    # - Generate torch module and test forward
    mod = Net()
    result = mod(random_data)
    print(result)

    # - Convert in-place to Rockpool.TorchModule
    TorchModule.from_torch(mod)

    # - Test Rockpool parameters interface
    p = mod.parameters()
    s = mod.state()
    sp = mod.simulation_parameters()
    print(p, s, sp)

    # - Test Rockpool evolution
    o, ns, rd = mod(random_data)

    print(o, ns, rd)


def test_TorchModule():
    from rockpool.nn.modules.torch.torch_module import TorchModule

    import torch
    import torch.nn as nn
    import torch.nn.functional as F

    class Net(TorchModule):
        def __init__(self, *args, **kwargs):
            super().__init__(*args, **kwargs)

            # First 2D convolutional layer, taking in 1 input channel (image),
            # outputting 32 convolutional features, with a square kernel size of 3
            self.conv1 = nn.Conv2d(1, 32, 3, 1)
            # Second 2D convolutional layer, taking in the 32 input layers,
            # outputting 64 convolutional features, with a square kernel size of 3
            self.conv2 = nn.Conv2d(32, 64, 3, 1)

            # Designed to ensure that adjacent pixels are either all 0s or all active
            # with an input probability
            self.dropout1 = nn.Dropout2d(0.25)
            self.dropout2 = nn.Dropout2d(0.5)

            # First fully connected layer
            self.fc1 = nn.Linear(9216, 128)
            # Second fully connected layer that outputs our 10 labels
            self.fc2 = nn.Linear(128, 10)

        # x represents our data
        def forward(self, x):
            # Pass data through conv1
            x = self.conv1(x)
            # Use the rectified-linear activation function over x
            x = F.relu(x)

            x = self.conv2(x)
            x = F.relu(x)

            # Run max pooling over x
            x = F.max_pool2d(x, 2)
            # Pass data through dropout1
            x = self.dropout1(x)
            # Flatten x with start_dim=1
            x = torch.flatten(x, 1)
            # Pass data through fc1
            x = self.fc1(x)
            x = F.relu(x)
            x = self.dropout2(x)
            x = self.fc2(x)

            # Apply softmax to x
            output = F.log_softmax(x, dim=1)
            return output

    # Equates to one random 28x28 image
    random_data = torch.rand((1, 1, 28, 28))

    # - Build net as TorchModule from scratch
    mod = Net()

    # - Test Rockpool parameters interface
    p = mod.parameters()
    s = mod.state()
    sp = mod.simulation_parameters()
    print(p, s, sp)

    # - Test evolution interface
    o, ns, rd = mod(random_data)

    print(o, ns, rd)



def test_TorchLIF():
    from rockpool.nn.modules.torch.lif_torch import LIFLayer
    import numpy as np
    import torch
    
    N = 10
    Nsyn = 2
    tau_mem = 2 * np.ones(N,)
    tau_syn = torch.Tensor([2, 8])
    tau_syn = tau_syn.view(1, Nsyn).T.repeat(1, N)
    mod = LIFLayer(
        n_neurons=N,
        n_synapses=Nsyn,
        batch_size=1,
        tau_mem=tau_mem,
        tau_syn=tau_syn,
        threshold=1.0,
        learning_window=0.5,
        device="cpu",
    )
    
    # - Generate some data
    T = 100
    num_batches = 1
    input_data = torch.from_numpy(np.random.rand(T, num_batches, Nsyn, N)).cpu()
    
    # - Test torch interface
    out = mod.forward(input_data)
    
    # - Test Rockpool interface
    out, ns, rd = mod.evolve(input_data)


def test_single_neuron():
    from rockpool.nn.modules.torch.lif_torch import LIFLayer
    import numpy as np
    import torch

    N = 1
    Nsyn = 2
    tau_mem = [0.04]
    tau_syn = [[0.02], [0.03]]
    threshold = [10.0]
    learning_window = [0.5]

    lyr = LIFLayer(
        n_neurons=N,
        n_synapses=Nsyn,
        tau_mem=tau_mem,
        tau_syn=tau_syn,
        threshold=threshold,
        learning_window=learning_window,
        batch_size=1,
        dt=0.01,
        device="cpu",
    )

    inp = torch.zeros((10, 1, 2, 1)).cpu()
    inp[1, :, :, :] = 1
    out, states, recs = lyr(inp, record=True)

def test_backward():
    from rockpool.nn.modules.torch.lif_torch import LIFLayer
    import numpy as np
    import torch
    
    N = 1
    Nsyn = 2
    tau_mem = [0.04]
    tau_syn = [[0.02]]
    threshold = [10.0]
    learning_window = [0.5]
    
    lyr = LIFLayer(
        n_neurons=N,
        n_synapses=Nsyn,
        tau_mem=tau_mem,
        tau_syn=tau_syn,
        threshold=threshold,
        learning_window=learning_window,
        batch_size=1,
        dt=0.01,
        device="cpu",
    )
    
    inp = torch.rand(50, 1, Nsyn, N).cpu()
    
    inp.requires_grad = True
    out, states, recs = lyr(inp, record=True)
    
    out.sum().backward()

<<<<<<< HEAD
=======
def test_lowpass():
    from rockpool.nn.modules.torch.lowpass import LowPass 
    import numpy as np
    import torch
    
    N = 3
    tau_mem = 0.04
    
    lyr = LowPass(
        n_neurons=N,
        tau_mem=tau_mem,
        dt=0.01,
    )
    
    inp = torch.rand(50, 1, N).cpu()
    
    inp.requires_grad = True
    out, states, recs = lyr(inp, record=True)
    
    out.sum().backward()

    assert(out.shape == inp.shape)

>>>>>>> 9dc48ef1
<|MERGE_RESOLUTION|>--- conflicted
+++ resolved
@@ -244,8 +244,6 @@
     
     out.sum().backward()
 
-<<<<<<< HEAD
-=======
 def test_lowpass():
     from rockpool.nn.modules.torch.lowpass import LowPass 
     import numpy as np
@@ -269,4 +267,3 @@
 
     assert(out.shape == inp.shape)
 
->>>>>>> 9dc48ef1
