def test_LIFTorch_shapes():
    from rockpool.nn.modules.torch.lif_torch import LIFTorch
    import torch

    n_synapses = 5
    n_neurons = 10
    n_batches = 3
    T = 20
    tau_mem = torch.rand(n_neurons)
<<<<<<< HEAD
    tau_syn = torch.rand(n_synapses)
=======
    tau_syn = 0.05 
>>>>>>> adcb056d

    # - Test maximal initialisation
    mod = LIFTorch(
        shape=(n_synapses * n_neurons, n_neurons),
        tau_mem=tau_mem,
        tau_syn=tau_syn,
        has_bias=False,
        has_rec=False,
        dt=1e-3,
        noise_std=0.0,
        device="cpu",
    )

    # - Generate some data
    input_data = torch.rand(n_batches, T, n_synapses * n_neurons, requires_grad=True)

    # - Test Rockpool interface
    out, ns, rd = mod(input_data, record=True)

    out.sum().backward()

    assert out.shape == (n_batches, T, n_neurons)
    assert ns["Isyn"].shape == (n_synapses, n_neurons)
    assert ns["Vmem"].shape == (n_neurons,)
    assert rd["Isyn"].shape == (n_batches, T, n_synapses, n_neurons)
    assert rd["Vmem"].shape == (n_batches, T, n_neurons)


def test_LIFTorch_bias():
    from rockpool.nn.modules.torch.lif_torch import LIFTorch
    import torch

    n_synapses = 5
    n_neurons = 10
    n_batches = 3
    T = 20
    tau_mem = torch.rand(n_neurons)
<<<<<<< HEAD
    tau_syn = torch.rand(n_synapses)
    bias = torch.ones(n_neurons) * 0.1
    dt = 1e-3

    # - Test maximal initialisation
    mod = LIFTorch(
       shape=(n_synapses*n_neurons, n_neurons),
       tau_mem=tau_mem,
       tau_syn=tau_syn,
       bias=bias,
       has_bias=True,
       dt=dt,
       noise_std=0.0,
       device="cpu",
=======
    tau_syn = 0.02 
    bias = torch.ones(n_neurons) * 0.1
    dt = 1e-3

    mod = LIFTorch(
        shape=(n_synapses * n_neurons, n_neurons),
        tau_mem=tau_mem,
        tau_syn=tau_syn,
        bias=bias,
        has_bias=True,
        dt=dt,
        noise_std=0.0,
        device="cpu",
>>>>>>> adcb056d
    )

    # - Generate some data
    input_data = torch.zeros(n_batches, T, n_synapses * n_neurons, requires_grad=True)

    # - Test Rockpool interface
    out, ns, rd = mod(input_data, record=True)
<<<<<<< HEAD

    out.sum().backward()

    assert torch.all(ns["Isyn"] == 0)
    assert torch.all(rd["Isyn"] == 0)
    assert torch.all(rd["Vmem"][:, 0] == 0.1) # match bias in the fist timestep
    assert torch.all(rd["Vmem"][:, 1] == 0.1 * torch.exp(-dt / tau_mem) + 0.1) # decay one timestep + bias

    # bias has gradients
    assert not torch.all(mod.bias.grad == 0)

=======

    out.sum().backward()

    assert torch.all(ns["Isyn"] == 0)
    assert torch.all(rd["Isyn"] == 0)
    assert torch.all(rd["Vmem"][:, 0] == 0.1)  # match bias in the fist timestep
    assert torch.all(
        rd["Vmem"][:, 1] == 0.1 * torch.exp(-dt / tau_mem) + 0.1
    )  # decay one timestep + bias

>>>>>>> adcb056d
    # bias has gradients
    assert not torch.all(mod.bias == 0)


def test_LIFTorch_recurrent():
    from rockpool.nn.modules.torch.lif_torch import LIFTorch
    import torch

    """
    The shape of w_rec looks like that:
    
             neuron_0 synapse 0, neuron_1 synapse 0, ..., neuron_N synapse 0, neuron 0 synapse 1, neuron 1 synapse 1, ..., neuron N synaspe 1, ...
    w_rec = [...................................................................................................................................., pre_neuron 0
             ...................................................................................................................................., pre_neuron 1
             ...................................................................................................................................., ...
             ...................................................................................................................................., pre_neuron N
            ]
    
    """

    n_synapses = 2
    n_neurons = 5
    n_batches = 1
    T = 20
    tau_mem = 0.01
<<<<<<< HEAD
    tau_syn = [0.01, 0.01]
=======
    tau_syn = 0.02
>>>>>>> adcb056d
    w_rec = torch.zeros(n_neurons, n_synapses * n_neurons)

    # more recurrent input to neurons with higher id
    w_rec[0, 1] = 1  # neuron 1, synapse 0
    w_rec[0, 2] = 2  # neuron 2, synapse 0
    w_rec[0, 8] = 3  # neuron 1, synapse 1
    w_rec[0, 9] = 4  # neuron 2, synapse 1
<<<<<<< HEAD

=======
    
>>>>>>> adcb056d
    dt = 1e-3

    # - Test maximal initialisation
    mod = LIFTorch(
        shape=(n_synapses * n_neurons, n_neurons),
        tau_mem=tau_mem,
        tau_syn=tau_syn,
        has_bias=False,
        has_rec=True,
        w_rec=w_rec,
        dt=dt,
        noise_std=0.0,
        device="cpu",
    )

    # - Generate some data
    input_data = torch.zeros(n_batches, T, n_synapses * n_neurons, requires_grad=True)
    with torch.no_grad():
        input_data[:, 0, 0] = 100

    # - Test Rockpool interface
    out, ns, rd = mod(input_data, record=True)

    out.sum().backward()

    # assert neurons are increasingly active (per neuron id)
    assert torch.all(out[:, :, 1] <= out[:, :, 2])
    assert torch.all(out[:, :, 2] <= out[:, :, 3])
    assert torch.all(out[:, :, 3] <= out[:, :, 4])

    # assert w_rec has gradients
    assert not torch.all(w_rec.grad == 0)


def test_LIFTorch_noise():
<<<<<<< HEAD
=======
    from rockpool.nn.modules.torch.lif_torch import LIFTorch
    import torch

    n_synapses = 5
    n_neurons = 10
    n_batches = 3
    T = 20
    tau_mem = torch.rand(n_neurons)
    tau_syn = torch.rand(n_synapses, n_neurons)
    dt = 1e-3

    # - Test maximal initialisation
    mod = LIFTorch(
        shape=(n_synapses * n_neurons, n_neurons),
        tau_mem=tau_mem,
        tau_syn=tau_syn,
        has_bias=False,
        dt=dt,
        noise_std=0.1,
        device="cpu",
    )

    # - Generate some data
    input_data = torch.zeros(n_batches, T, n_synapses * n_neurons, requires_grad=True)

    # - Test Rockpool interface
    out, ns, rd = mod(input_data, record=True)

    out.sum().backward()

    # no input but vmem not zero due to noise
    assert not torch.all(rd["Vmem"] == 0)


def test_LIFTorch_tau_syn_shape_1():
    from rockpool.nn.modules.torch.lif_torch import LIFTorch
    import torch
    
    n_synapses = 5
    n_neurons = 10
    n_batches = 3
    T = 20
    tau_mem = torch.rand(n_neurons)
    tau_syn = torch.rand(n_synapses, n_neurons)
    dt = 1e-3
    
    # - Test maximal initialisation
    mod = LIFTorch(
        shape=(n_synapses * n_neurons, n_neurons),
        tau_mem=tau_mem,
        tau_syn=tau_syn,
        has_bias=False,
        dt=dt,
        noise_std=0.1,
        device="cpu",
    )
    
    # - Generate some data
    input_data = torch.zeros(n_batches, T, n_synapses * n_neurons, requires_grad=True)
    
    # - Test Rockpool interface
    out, ns, rd = mod(input_data, record=True)
    
    out.sum().backward()
    
    # assert correct shape 
    assert mod.tau_syn.shape == (n_synapses, n_neurons) 
    

def test_LIFTorch_tau_syn_shape_2():
    from rockpool.nn.modules.torch.lif_torch import LIFTorch
    import torch
    
    n_synapses = 5
    n_neurons = 10
    n_batches = 3
    T = 20
    tau_mem = torch.rand(n_neurons)
    tau_syn = 0.03 
    dt = 1e-3
    
    # - Test maximal initialisation
    mod = LIFTorch(
        shape=(n_synapses * n_neurons, n_neurons),
        tau_mem=tau_mem,
        tau_syn=tau_syn,
        has_bias=False,
        dt=dt,
        noise_std=0.1,
        device="cpu",
    )
    
    # - Generate some data
    input_data = torch.ones(n_batches, T, n_synapses * n_neurons, requires_grad=True)
    
    # - Test Rockpool interface
    out, ns, rd = mod(input_data, record=True)
    
    out.sum().backward()
    
    # assert correct shape 
    assert mod.tau_syn.shape == (n_synapses, n_neurons) 

def test_LIFTorch_threshold_shape_1():
>>>>>>> adcb056d
    from rockpool.nn.modules.torch.lif_torch import LIFTorch
    import torch

    n_synapses = 5
    n_neurons = 10
    n_batches = 3
    T = 20
    tau_mem = torch.rand(n_neurons)
    tau_syn = 0.03 
    threshold = 0.5
    dt = 1e-3

    # - Test maximal initialisation
    mod = LIFTorch(
        shape=(n_synapses * n_neurons, n_neurons),
        tau_mem=tau_mem,
        tau_syn=tau_syn,
        has_bias=False,
        dt=dt,
        threshold=threshold,
        noise_std=0.1,
        device="cpu",
    )

    # - Generate some data
    input_data = torch.zeros(n_batches, T, n_synapses * n_neurons, requires_grad=True)

    # - Test Rockpool interface
    out, ns, rd = mod(input_data, record=True)

    out.sum().backward()
<<<<<<< HEAD

    # no input but vmem not zero due to noise
    assert not torch.all(rd["Vmem"] == 0)
=======
    
    # assert correct shape 
    assert mod.threshold.shape == (n_neurons, ) 


def test_LIFTorch_threshold_shape_2():
    from rockpool.nn.modules.torch.lif_torch import LIFTorch
    import torch
    
    n_synapses = 5
    n_neurons = 2
    n_batches = 3
    T = 20
    tau_mem = torch.ones(n_neurons) * 0.05
    tau_syn = 0.03 
    threshold = torch.Tensor([0.5, 1.0])
    dt = 1e-3
    
    # - Test maximal initialisation
    mod = LIFTorch(
        shape=(n_synapses * n_neurons, n_neurons),
        tau_mem=tau_mem,
        tau_syn=tau_syn,
        has_bias=False,
        dt=dt,
        threshold=threshold,
        noise_std=0.1,
        device="cpu",
    )
    
    # - Generate some data
    input_data = torch.ones(n_batches, T, n_synapses * n_neurons, requires_grad=True)
    
    # - Test Rockpool interface
    out, ns, rd = mod(input_data, record=True)
    
    out.sum().backward()
    
    # assert correct shape 
    assert mod.threshold.shape == (n_neurons, ) 
    
    # assert output makes sense (low threshold produces higher activity)
    assert torch.all(out[:, :, 0] >= out[:, :, 1])
    assert not torch.any(out[:, :, 0] < out[:, :, 1])


>>>>>>> adcb056d
<|MERGE_RESOLUTION|>--- conflicted
+++ resolved
@@ -7,11 +7,7 @@
     n_batches = 3
     T = 20
     tau_mem = torch.rand(n_neurons)
-<<<<<<< HEAD
-    tau_syn = torch.rand(n_synapses)
-=======
-    tau_syn = 0.05 
->>>>>>> adcb056d
+    tau_syn = 0.05
 
     # - Test maximal initialisation
     mod = LIFTorch(
@@ -49,22 +45,6 @@
     n_batches = 3
     T = 20
     tau_mem = torch.rand(n_neurons)
-<<<<<<< HEAD
-    tau_syn = torch.rand(n_synapses)
-    bias = torch.ones(n_neurons) * 0.1
-    dt = 1e-3
-
-    # - Test maximal initialisation
-    mod = LIFTorch(
-       shape=(n_synapses*n_neurons, n_neurons),
-       tau_mem=tau_mem,
-       tau_syn=tau_syn,
-       bias=bias,
-       has_bias=True,
-       dt=dt,
-       noise_std=0.0,
-       device="cpu",
-=======
     tau_syn = 0.02 
     bias = torch.ones(n_neurons) * 0.1
     dt = 1e-3
@@ -78,27 +58,13 @@
         dt=dt,
         noise_std=0.0,
         device="cpu",
->>>>>>> adcb056d
-    )
-
-    # - Generate some data
-    input_data = torch.zeros(n_batches, T, n_synapses * n_neurons, requires_grad=True)
-
-    # - Test Rockpool interface
-    out, ns, rd = mod(input_data, record=True)
-<<<<<<< HEAD
-
-    out.sum().backward()
-
-    assert torch.all(ns["Isyn"] == 0)
-    assert torch.all(rd["Isyn"] == 0)
-    assert torch.all(rd["Vmem"][:, 0] == 0.1) # match bias in the fist timestep
-    assert torch.all(rd["Vmem"][:, 1] == 0.1 * torch.exp(-dt / tau_mem) + 0.1) # decay one timestep + bias
-
-    # bias has gradients
-    assert not torch.all(mod.bias.grad == 0)
-
-=======
+    )
+
+    # - Generate some data
+    input_data = torch.zeros(n_batches, T, n_synapses * n_neurons, requires_grad=True)
+
+    # - Test Rockpool interface
+    out, ns, rd = mod(input_data, record=True)
 
     out.sum().backward()
 
@@ -109,7 +75,6 @@
         rd["Vmem"][:, 1] == 0.1 * torch.exp(-dt / tau_mem) + 0.1
     )  # decay one timestep + bias
 
->>>>>>> adcb056d
     # bias has gradients
     assert not torch.all(mod.bias == 0)
 
@@ -135,11 +100,7 @@
     n_batches = 1
     T = 20
     tau_mem = 0.01
-<<<<<<< HEAD
-    tau_syn = [0.01, 0.01]
-=======
     tau_syn = 0.02
->>>>>>> adcb056d
     w_rec = torch.zeros(n_neurons, n_synapses * n_neurons)
 
     # more recurrent input to neurons with higher id
@@ -147,11 +108,7 @@
     w_rec[0, 2] = 2  # neuron 2, synapse 0
     w_rec[0, 8] = 3  # neuron 1, synapse 1
     w_rec[0, 9] = 4  # neuron 2, synapse 1
-<<<<<<< HEAD
-
-=======
-    
->>>>>>> adcb056d
+
     dt = 1e-3
 
     # - Test maximal initialisation
@@ -187,8 +144,6 @@
 
 
 def test_LIFTorch_noise():
-<<<<<<< HEAD
-=======
     from rockpool.nn.modules.torch.lif_torch import LIFTorch
     import torch
 
@@ -293,7 +248,6 @@
     assert mod.tau_syn.shape == (n_synapses, n_neurons) 
 
 def test_LIFTorch_threshold_shape_1():
->>>>>>> adcb056d
     from rockpool.nn.modules.torch.lif_torch import LIFTorch
     import torch
 
@@ -325,12 +279,6 @@
     out, ns, rd = mod(input_data, record=True)
 
     out.sum().backward()
-<<<<<<< HEAD
-
-    # no input but vmem not zero due to noise
-    assert not torch.all(rd["Vmem"] == 0)
-=======
-    
     # assert correct shape 
     assert mod.threshold.shape == (n_neurons, ) 
 
@@ -373,7 +321,4 @@
     
     # assert output makes sense (low threshold produces higher activity)
     assert torch.all(out[:, :, 0] >= out[:, :, 1])
-    assert not torch.any(out[:, :, 0] < out[:, :, 1])
-
-
->>>>>>> adcb056d
+    assert not torch.any(out[:, :, 0] < out[:, :, 1])