--- conflicted
+++ resolved
@@ -10,11 +10,7 @@
     n_batches = 3
     T = 20
     tau_mem = torch.rand(n_neurons)
-<<<<<<< HEAD
-    tau_syn = torch.rand(n_synapses)
-=======
     tau_syn = 0.05
->>>>>>> 1cb342d6
 
     # - Test maximal initialisation
     mod = LIFTorch(
@@ -52,18 +48,10 @@
     n_batches = 3
     T = 20
     tau_mem = torch.rand(n_neurons)
-<<<<<<< HEAD
-    tau_syn = torch.rand(n_synapses)
-    bias = torch.ones(n_neurons) * 0.1
-    dt = 1e-3
-
-    # - Test maximal initialisation
-=======
     tau_syn = 0.02
     bias = torch.ones(n_neurons) * 0.1
     dt = 1e-3
 
->>>>>>> 1cb342d6
     mod = LIFTorch(
         shape=(n_synapses * n_neurons, n_neurons),
         tau_mem=tau_mem,
@@ -77,7 +65,6 @@
 
     # - Generate some data
     input_data = torch.zeros(n_batches, T, n_synapses * n_neurons, requires_grad=True)
-<<<<<<< HEAD
 
     # - Test Rockpool interface
     out, ns, rd = mod(input_data, record=True)
@@ -91,21 +78,6 @@
         rd["Vmem"][:, 1] == 0.1 * torch.exp(-dt / tau_mem) + 0.1
     )  # decay one timestep + bias
 
-=======
-
-    # - Test Rockpool interface
-    out, ns, rd = mod(input_data, record=True)
-
-    out.sum().backward()
-
-    assert torch.all(ns["Isyn"] == 0)
-    assert torch.all(rd["Isyn"] == 0)
-    assert torch.all(rd["Vmem"][:, 0] == 0.1)  # match bias in the fist timestep
-    assert torch.all(
-        rd["Vmem"][:, 1] == 0.1 * torch.exp(-dt / tau_mem) + 0.1
-    )  # decay one timestep + bias
-
->>>>>>> 1cb342d6
     # bias has gradients
     assert not torch.all(mod.bias == 0)
 
@@ -131,11 +103,7 @@
     n_batches = 1
     T = 20
     tau_mem = 0.01
-<<<<<<< HEAD
-    tau_syn = [0.01, 0.01]
-=======
     tau_syn = 0.02
->>>>>>> 1cb342d6
     w_rec = torch.zeros(n_neurons, n_synapses * n_neurons)
 
     # more recurrent input to neurons with higher id
@@ -175,11 +143,7 @@
     assert torch.all(out[:, :, 3] <= out[:, :, 4])
 
     # assert w_rec has gradients
-<<<<<<< HEAD
-    assert not torch.all(w_rec.grad == 0)
-=======
     assert not torch.all(mod.w_rec.grad == 0)
->>>>>>> 1cb342d6
 
 
 def test_LIFTorch_noise():
@@ -214,9 +178,6 @@
     out.sum().backward()
 
     # no input but vmem not zero due to noise
-<<<<<<< HEAD
-    assert not torch.all(rd["Vmem"] == 0)
-=======
     assert not torch.all(rd["Vmem"] == 0)
 
 
@@ -403,5 +364,4 @@
     assert numpy.allclose(mod.beta, new_beta)
 
     assert numpy.allclose(new_alpha, torch.exp(-dt / mod.tau_mem))
-    assert numpy.allclose(new_beta, torch.exp(-dt / mod.tau_syn))
->>>>>>> 1cb342d6
+    assert numpy.allclose(new_beta, torch.exp(-dt / mod.tau_syn))