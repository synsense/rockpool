--- conflicted
+++ resolved
@@ -286,13 +286,10 @@
     from jax import jit
     import numpy as np
 
-<<<<<<< HEAD
     import jax
 
     jax.config.update("jax_check_tracer_leaks", True)
-=======
     np.random.seed(1)
->>>>>>> 91ed4e3f
 
     batches = 5
     N = 10
