--- conflicted
+++ resolved
@@ -62,12 +62,8 @@
     T = 100
     tau_mem = 0.01
     tau_syn = 0.05
-<<<<<<< HEAD
-
-=======
     threshold = 1.0
     
->>>>>>> 57dbed74
     # - init LIFTorch
     from rockpool.nn.modules.torch.lif_torch import LIFTorch
     from rockpool.parameters import Constant
