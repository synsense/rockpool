--- conflicted
+++ resolved
@@ -1,16 +1,12 @@
-<<<<<<< HEAD
 import pytest
 
 pytest.importorskip("xylosim")
 pytest.importorskip("samna")
 
 
-def test_imports():
-=======
 def test_imports():
     import samna
     import xylosim
->>>>>>> 83261828
     from rockpool.devices import xylo
     import rockpool.devices.xylo.xylo_sim
     import rockpool.devices.xylo.xylo_samna
@@ -30,21 +26,21 @@
     Nin = 10
     Nhidden = 3
     Nout = 2
-    
+
     # - Quantise the network
-    
+
     # - Build a Xylo configuration
     c = XyloConfiguration()
-    
+
     w_in = np.ones((Nin, Nhidden), "int")
     c.input.weights = w_in
     c.input.syn2_weights = w_in
     c.synapse2_enable = True
-    
+
     w_rec = np.zeros((Nhidden, Nhidden), "int")
     c.reservoir.weights = w_rec
     c.reservoir.syn2_weights = w_rec
-    
+
     hidden_neurons = []
     for _ in range(Nhidden):
         n = ReservoirNeuron()
@@ -52,12 +48,12 @@
         n.v_mem_decay = 4
         n.threshold = 484
         hidden_neurons.append(n)
-    
+
     c.reservoir.neurons = hidden_neurons
-    
+
     w_out = np.ones((Nhidden, Nout), "int")
     c.readout.weights = w_out
-    
+
     readout_neurons = []
     for _ in range(Nout):
         n = OutputNeuron()
@@ -65,35 +61,25 @@
         n.v_mem_decay = 4
         n.threshold = 484
         readout_neurons.append(n)
-    
+
     c.readout.neurons = readout_neurons
-    
+
     valid, message = validate_configuration(c)
-    
+
     # - Build a simulated Xylo Module
     mod_xylo_sim = xylo.XyloSim.from_config(c, dt=dt)
-    
+
     # - Simulate the evolution of the network on Xylo
     T = 1000
     input_rate = 0.01
     input_raster = np.random.rand(T, Nin) < input_rate
     output_raster, _, _ = mod_xylo_sim(input_raster)
-    
+
     assert valid
-    
+
 
 def test_specification():
-<<<<<<< HEAD
-    from rockpool.utilities.backend_management import backend_available
-
-    if not backend_available("xylosim", "samna"):
-        return
-=======
     # - Samna imports
-    from rockpool.devices.xylo import XyloSim
-    from rockpool.devices import xylo
->>>>>>> 83261828
-
     from rockpool.devices.xylo import XyloSim
     from rockpool.devices import xylo
 
@@ -157,7 +143,7 @@
 
     c, _, _ = xylo.config_from_specification(**spec)
     valid, message = validate_configuration(c)
-    
+
     mod_xylo_sim = xylo.XyloSim.from_config(c)
     mod_xylo_sim.timed()
 
@@ -171,6 +157,7 @@
 
 
 def test_FF_equality_torch():
+    pytest.importorskip("torch")
     import torch
     import numpy as np
     from xylosim.v1 import XyloSynapse, XyloLayer
@@ -212,7 +199,7 @@
     dash_mem = calc_bitshift_decay(torch.Tensor([tau_mem]), dt).item()
     dash_syn = calc_bitshift_decay(torch.Tensor([tau_syn]), dt).item()
 
-    # - init XyloLayer from XyloSim 
+    # - init XyloLayer from XyloSim
     lif_xylo = XyloLayer(
         synapses_in=[[syn]],
         synapses_rec=[[]],
@@ -472,14 +459,14 @@
     import samna
     from rockpool.devices.xylo import xylo_devkit_utils as xu
     from rockpool.devices import xylo as x
-    
-    import numpy as np
-    
+
+    import numpy as np
+
     T = 1000
     Nin = 8
     Nhidden = 3
     Nout = 2
-    
+
     # - Test full random spec
     spec = {
         "weights_in": np.random.randint(-128, 128, (Nin, Nhidden, 2)),
@@ -496,47 +483,44 @@
         "weight_shift_rec": np.random.randint(1, 8),
         "weight_shift_out": np.random.randint(1, 8),
         "aliases": [[], [2], []],
-     
     }
-    
+
     # - Create configuration object
     conf, _, _ = xylo.config_from_specification(**spec)
 
     # - Check for validity
     valid, message = validate_configuration(conf)
     assert valid
-    
+
     # - Create XyloSim object
     mod_xylo_sim = xylo.XyloSim.from_config(conf)
     mod_xylo_sim.timed()
-    
+
     # - Generate random input
     input_raster = np.random.randint(0, 16, (T, Nin))
 
     # - Simulate the evolution of the network on Xylo
     out_sim, _, rec_sim = mod_xylo_sim(input_raster.clip(0, 15), record=True)
-    
+
     # - Init Samna
     samna.init_samna()
     xylo_hdk_nodes = xu.find_xylo_boards()
-    
+
     if len(xylo_hdk_nodes) == 0:
-        return # can't finish test, as no Xylo board in available
-    
+        return  # can't finish test, as no Xylo board in available
+
     db = xylo_hdk_nodes[0]
 
     # - Init Xylo
-    mod_xylo = x.XyloSamna(db, conf, dt = 1e-3)
-    
+    mod_xylo = x.XyloSamna(db, conf, dt=1e-3)
+
     # - Evolve Xylo
-    out_xylo, _, rec_xylo = mod_xylo(input_raster, record = True)
-    
+    out_xylo, _, rec_xylo = mod_xylo(input_raster, record=True)
+
     # - Assert equality for all outputs and recordings
     assert np.all(out_sim == out_xylo)
-    assert np.all(rec_sim['Vmem'] == rec_xylo['Vmem'])
-    assert np.all(rec_sim['Isyn'] == rec_xylo['Isyn'])
-    assert np.all(rec_sim['Vmem_out'] == rec_xylo['Vmem_out'])
-    assert np.all(rec_sim['Isyn_out'] == rec_xylo['Isyn_out'])
-    assert np.all(rec_sim['Spikes'] == rec_xylo['Spikes'])
-    
- 
+    assert np.all(rec_sim["Vmem"] == rec_xylo["Vmem"])
+    assert np.all(rec_sim["Isyn"] == rec_xylo["Isyn"])
+    assert np.all(rec_sim["Vmem_out"] == rec_xylo["Vmem_out"])
+    assert np.all(rec_sim["Isyn_out"] == rec_xylo["Isyn_out"])
+    assert np.all(rec_sim["Spikes"] == rec_xylo["Spikes"])